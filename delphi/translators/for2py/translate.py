"""
This script converts the XML version of AST of the Fortran
file into a JSON representation of the AST along with other
non-source code information. The output is a pickled file
which contains this information in a parsable data structure.

Example:
    This script is executed by the autoTranslate script as one
    of the steps in converted a Fortran source file to Python
    file. For standalone execution:::

        python translate.py -f <ast_file> -g <pickle_file> -i <f_src_file>

    where f_src_file is the Fortran source file for ast_file.

ast_file: The XML representation of the AST of the Fortran file. This is
produced by the OpenFortranParser.

pickle_file: The file which will contain the pickled version of JSON AST and
supporting information. """


import sys
import argparse
import pickle
import copy
import xml.etree.ElementTree as ET
from typing import List, Dict
from collections import OrderedDict
from delphi.translators.for2py.get_comments import get_comments
from delphi.translators.for2py.loop_handle import RefactorConstructs


class ParseState(object):
    """This class defines the state of the XML tree parsing
    at any given root. For any level of the tree, it stores
    the subroutine under which it resides along with the
    subroutines arguments."""

    def __init__(self, subroutine=None):
        self.subroutine = subroutine if subroutine is not None else {}
        self.args = []
        if "args" in self.subroutine:
            for arg in self.subroutine["args"]:
                if "name" in arg:
                    self.args.append(arg["name"])

    def copy(self, subroutine=None):
        return ParseState(
            self.subroutine if subroutine is None else subroutine
        )


class XML_to_JSON_translator(object):
    def __init__(self):
        self.libRtns = ["read", "open", "close", "format", "print", "write"]
        self.libFns = [
            "mod",
            "exp",
            "index",
            "min",
            "max",
            "cexp",
            "cmplx",
            "atan",
            "cos",
            "sin",
            "acos",
            "asin",
            "tan",
            "atan",
            "sqrt",
            "log",
            "len",
            "adjustl",
            "adjustr",
        ]
        self.handled_tags = [
            "access-spec",
            "argument",
            "assignment",
            "call",
            "close",
            "component-decl",
            "declaration",
            "dimension",
            "dimensions",
            "exit",
            "explicit-shape-spec-list__begin",
            "format",
            "format-item",
            "function",
            "if",
            "index-variable",
            "io-control-spec",
            "keyword-argument",
            "literal",
            "loop",
            "module",
            "name",
            "open",
            "operation",
            "program",
            "range",
            "read",
            "return",
            "stop",
            "subroutine",
            "type",
            "use",
            "variable",
            "variables",
            "write",
            "save-stmt",
            "saved-entity",
            "constants",
            "interface",
            "names",
        ]
        self.handled_tags += self.libRtns

        self.ast_tag_handlers = {
            "argument": self.process_argument,
            "assignment": self.process_assignment,
            "call": self.process_call,
            "close": self.process_direct_map,
            "declaration": self.process_declaration,
            "dimension": self.process_dimension,
            "exit": self.process_terminal,
            "format-item": self.process_format_item,
            "format": self.process_format,
            "function": self.process_function,
            "if": self.process_if,
            "index-variable": self.process_index_variable,
            "io-controls": self.process_io_control,
            "keyword-argument": self.process_keyword_argument,
            "literal": self.process_literal,
            "loop": self.process_loop,
            "module": self.process_subroutine_or_program_module,
            "name": self.process_name,
            "open": self.process_direct_map,
            "operation": self.process_operation,
            "program": self.process_subroutine_or_program_module,
            "range": self.process_range,
            "read": self.process_direct_map,
            "return": self.process_terminal,
            "stop": self.process_terminal,
            "subroutine": self.process_subroutine_or_program_module,
            "type": self.process_type,
            "use": self.process_use,
            "variables": self.process_variables,
            "variable": self.process_variable,
            "constants": self.process_constants,
            "constant": self.process_constant,
            "write": self.process_direct_map,
            "derived-types": self.process_derived_types,
            "length": self.process_length,
            "save-stmt": self.process_save,
            "cycle": self.process_continue,
            "select": self.process_select,
            "case": self.process_case,
            "value-range": self.process_value_range,
            "interface": self.process_interface,
            "argument-types": self.process_argument_types,
        }

        self.unhandled_tags = set()  # unhandled xml tags in the current input
        self.summaries = {}
        self.asts = {}
        self.functionList = []
        self.subroutineList = []
        self.entryPoint = []
        # Dictionary to map all the variables defined in each function
        self.variable_list = {}
        # Dictionary to map the arguments to their functions
        self.argument_list = {}
        # String that holds the current function under context
        self.current_module = None
        # Flag that specifies whether a SAVE statement has been encountered
        # in the subroutine/function or not
        self.is_save = False
        # Variable to hold the node of the SAVE statement to process at the
        # end of the subroutine/function
        self.saved_node = None
        # This list holds the nodes of the file handles that needs to be
        # SAVEd in the python translated code.
        self.saved_filehandle = []
        # Dictionary to hold the different loop constructs present with a loop
        self.loop_constructs = {}
        self.loop_index = 0
        self.break_index = 0
        self.cycle_index = 0
        self.return_index = 0
        self.loop_active = False
        self.derived_type_list = []

    def process_subroutine_or_program_module(self, root, state):
        """ This function should be the very first function to be called """
        subroutine = {"tag": root.tag, "name": root.attrib["name"].lower()}
        self.current_module = root.attrib["name"].lower()
        self.summaries[root.attrib["name"]] = None
        if root.tag not in self.subroutineList:
            self.entryPoint.append(root.attrib["name"])
        for node in root:
            if node.tag == "header":
                subroutine["args"] = self.parseTree(node, state)
            elif node.tag == "body":
                sub_state = state.copy(subroutine)
                subroutine["body"] = self.parseTree(node, sub_state)
            elif node.tag == "members":
                subroutine["body"] += self.parseTree(node, sub_state)

        # Check if this subroutine had a save statement and if so, process
        # the saved node to add it to the ast
        if self.is_save:
            subroutine["body"] += self.process_save(self.saved_node, state)
            self.is_save = False
        elif self.saved_filehandle:
            subroutine["body"] += [{"tag": "save", "scope":
                                    self.current_module, "var_list":
                                    self.saved_filehandle}]
            self.saved_filehandle = []

        self.asts[root.attrib["name"]] = [subroutine]
        return [subroutine]

    def process_call(self, root, state) -> List[Dict]:
        """ This function handles <call> tag and its subelement <name>. """
        assert (
            root.tag == "call"
        ), f"The root must be <call>. Current tag is {root.tag} with " \
            f"{root.attrib} attributes."
        call = {"tag": "call"}
        for node in root:
            if node.tag == "name":
                call["name"] = node.attrib["id"].lower()
                call["args"] = []
                for arg in node:
                    call["args"] += self.parseTree(arg, state)
        return [call]

    def process_argument(self, root, state) -> List[Dict]:
        """ This function handles <argument> tag. It simply create a new AST
        list and copy the values (tag and attributes) to it.  """
        assert root.tag == "argument", "The root must be <argument>"
        var_name = root.attrib["name"].lower()
        if (
                "type" in root.attrib
                and root.attrib["type"] in self.derived_type_list
        ):
            is_derived_type = "true"
        else:
            is_derived_type = "false"

        array_status = root.attrib["is_array"]
        # If the root does not have any children, this argument tag is a
        # function argument variable. Otherwise, this argument is a named
        # argument to a function (E.g.: index(back = ".true."))
        if len(root) > 0:
            value = []
            for node in root:
                value += self.parseTree(node, state)
            return [
                {"tag": "arg",
                 "name": var_name,
                 "is_array": array_status,
                 "value": value,
                 "is_derived_type": is_derived_type
                 }
            ]
        else:
            # Store each argument respective to the function it is defined in
            self.argument_list.setdefault(self.current_module, []).append(
                 var_name)
            return [{"tag": "arg", "name": var_name, "is_array":
                    array_status, "is_derived_type": is_derived_type}]

    def process_declaration(self, root, state) -> List[Dict]:
        """ This function handles <declaration> tag and its sub-elements by
        recursively calling the appropriate functions for the target tag. """

        declared_type = []
        declared_variable = []
        assert (
            root.tag == "declaration"
        ), f"The root must be <declaration>. Current tag is {root.tag} with "\
            f"{root.attrib} attributes."

        # Check if this is a parameter declaration under which case,
        # the declaration would be turned into an assignment operation
        if root.attrib.get("type") == "parameter":
            parameter_assignment = []
            for node in root:
                parameter_assignment += self.parseTree(node, state)
            return parameter_assignment
        elif root.attrib.get("type") == "data":
            return self.handle_data_statements(root, state)
        for node in root:
            if node.tag not in self.handled_tags:
                self.unhandled_tags.add(node.tag)
            elif node.tag == "type":  # Get the variable type
                if root.attrib["type"] == "variable":
                    declared_type += self.parseTree(node, state)
                else:
                    # If the current node is for declaring a derived type,
                    # every step from type declaration to variable (including
                    # array) declaration will be done in the
                    # "process_derived_types" function and return the completed
                    # AST list object back.  Thus, simply insert the received
                    # AST list object into the declared_variable object. No
                    # other work is done in the current function.
                    declared_variable += self.parseTree(node, state)
                    self.derived_type_list.append(declared_variable[0]["type"])
            elif node.tag == "dimensions":
                num_of_dimensions = int(node.attrib["count"])
                dimensions = {
                    "count": num_of_dimensions,
                    "dimensions": self.parseTree(node, state),
                }
                # Since we always want to access the last element of the list
                # that was added most recently (that is a currently handling
                # variable), add [-1] index to access it.
                if len(declared_type) > 0:
                    declared_type[-1].update(dimensions)
                else:
                    declared_type.append(dimensions)
            elif node.tag == "variables":
                variables = self.parseTree(node, state)
                # Declare variables based on the counts to handle the case
                # where a multiple variables declared under a single type
                # for index in range(int(node.attrib["count"])):
                for index in range(len(variables)):
                    if len(declared_type) > 0:
                        combined = declared_type[-1].copy()
                        combined.update(variables[index])
                        declared_variable.append(combined.copy())
                        if (
                            state.subroutine["name"] in self.functionList
                            and declared_variable[-1]["name"] in state.args
                        ):
                            state.subroutine["args"][
                                state.args.index(
                                    declared_variable[index]["name"]
                                )
                            ]["type"] = declared_variable[index]["type"]
                        if declared_variable[-1]["name"] in state.args:
                            state.subroutine["args"][
                                state.args.index(
                                    declared_variable[index]["name"]
                                )
                            ]["type"] = declared_variable[index]["type"]
            elif (
                    node.tag == "save-stmt"
                    or node.tag == "interface"
                    or node.tag == "names"
            ):
                declared_variable = self.parseTree(node, state)

        # Create an exclusion list of all variables which are arguments
        # to the function/subroutine in context and to
        # function/subroutine names themselves
        exclusion_list = self.functionList + self.subroutineList
        if self.argument_list.get(self.current_module):
            exclusion_list += self.argument_list[self.current_module]
        exclusion_list = list(set([x.lower() for x in exclusion_list]))

        # Map each variable declaration to this parent
        # function/subroutine to keep a track of local variables
        if len(declared_variable) > 0:
            for var in declared_variable:
                if (var.get("tag") in ["variable", "array"] and
                        var.get("name") not in exclusion_list) or \
                    (var.get("is_derived_type") is True and var.get("type")
                     not in exclusion_list):
                    self.variable_list.setdefault(self.current_module,
                                                  []).append(var)
        return declared_variable

    def process_type(self, root, state) -> List[Dict]:
        """ This function handles <type> declaration.

        There may be two different cases of <type>.
            (1) Simple variable type declaration
            (2) Derived type declaration
        """

        assert (
            root.tag == "type"
        ), f"The root must be <type>. Current tag is {root.tag} with " \
            f"{root.attrib} attributes."
        derived_type = []
        if (
            root.text
        ):  # Check if the <type> has sub-elements, which is the case of (2)
            for node in root:
                if node.tag == "type":
                    derived_type += self.parseTree(node, state)
                elif node.tag == "length":
                    if root.attrib["name"].lower() == "character":
                        string_length = self.parseTree(node, state)
                        declared_type = {
                            "type": root.attrib["name"].lower(),
                            "length": string_length[0]["value"],
                            "is_derived_type": root.attrib[
                                "is_derived_type"].lower(),
                            "is_string": "true",
                            "keyword2": root.attrib["keyword2"],
                        }
                        return [declared_type]
                    else:
                        is_derived_type = False
                        if "is_derived_type" in root.attrib:
                            is_derived_type = root.attrib[
                                "is_derived_type"
                            ].lower()
                        keyword2 = "none"
                        if "keyword2" in root.attrib:
                            keyword2 = root.attrib["keyword2"]
                        declared_type = {
                            "type": root.attrib["name"],
                            "is_derived_type": is_derived_type,
                            "keyword2": keyword2,
                            }
                        declared_type["value"] = self.parseTree(node, state)
                        return [declared_type]
                elif node.tag == "derived-types":
                    derived_type[-1].update(self.parseTree(node, state))
            return derived_type
        else:
            if root.attrib["name"].lower() == "character":
                # Check if this is a string
                declared_type = {
                    "type": root.attrib["name"],
                    "length": root.attrib["string_length"],
                    "is_derived_type": root.attrib["is_derived_type"].lower(),
                    "is_string": "true",
                    "keyword2": root.attrib["keyword2"],
                }
            else:
                # Else, this represents an empty element, which is the case
                # of (1)
                declared_type = {
                    "type": root.attrib["name"],
                    "is_derived_type": root.attrib["is_derived_type"].lower(),
                    "keyword2": root.attrib["keyword2"],
                    "is_string": "false",
                }
            return [declared_type]

    def process_length(self, root, state) -> List[Dict]:
        """ This function handles <length> tag.  """
        assert (
            root.tag == "length"
        ), f"The root must be <length>. Current tag is {root.tag} with " \
            f"{root.attrib} attributes."
        length = {}
        for node in root:
            if node.tag == "literal":
                length.update(self.parseTree(node, state)[-1])
            else:
                self.unhandled_tags.add(node.tag)
        return [length]

    def process_variables(self, root, state) -> List[Dict]:
        """ This function handles <variables> element, which its duty is to
        call <variable> tag processor. """
        try:
            variables = []
            assert (
                root.tag == "variables"
            ), f"The root must be <variables>. Current tag is {root.tag} " \
                f"with {root.attrib} attributes."
            for node in root:
                variables += self.parseTree(node, state)
            return variables
        except:
            return []

    def process_variable(self, root, state) -> List[Dict]:
        """
        This function will get called from the process_variables function, and
        it will construct the variable AST list, then return it back to the
        called function.
        """
        assert (
            root.tag == "variable"
        ), f"The root must be <variable>. Current tag is {root.tag} with " \
            f"{root.attrib} attributes."
        try:
            # First check if the variables are actually function names
            if root.attrib["name"] in self.functionList:
                return []
            var_name = root.attrib["name"].lower()
            is_array = root.attrib["is_array"].lower()

            variable = {"name": var_name, "is_array": is_array}
            if is_array == "true":
                variable["tag"] = "array"
            else:
                variable["tag"] = "variable"

            if root.text:
                for node in root:
                    if node.tag == "initial-value":
                        value = self.parseTree(node, state)
                        variable["value"] = value
                    elif node.tag == "length":
                        variable["length"] = self.parseTree(node, state)[0][
                            "value"]
            return [variable]
        except:
            return []

    def process_constants(self, root, state) -> List[Dict]:
        """ This function handles <constants> element, which its duty is to
        call <constant> tag processor"""
        try:
            constants = []
            assert (
                root.tag == "constants"
            ), f"The root must be <constants>. Current tag is {root.tag}" \
                f"with {root.attrib} attributes."
            for node in root:
                constants += self.parseTree(node, state)
            return constants
        except:
            return []

    def process_constant(self, root, state) -> List[Dict]:
        """
        This function will get called from the process_constants function, and
        it will construct the constant AST list, then return it back to the
        called function.
        """

        assert (
                root.tag == "constant"
        ), f"The root must be <constant>. Current tag is {root.tag} with " \
           f"{root.attrib} attributes."
        assign = {"tag": "assignment"}

        # Populate the target field of the parameter assignment
        target = {
            "tag": "ref",  # Default for a normal variable
            "is_array": root.attrib["is_array"],
            "name": root.attrib["name"].lower(),
            "numPartRef": "1",  # Default value of 1
            "is_arg": "false",
            "hasSubscripts": "false",  # Default of false
            "is_derived_type_ref": "false",  # Default of false
            "is_parameter": "true",
        }

        assign["target"] = [target]

        for node in root:
            assign["value"] = self.parseTree(node, state)

        return [assign]

    def process_derived_types(self, root, state) -> List[Dict]:
        """ This function handles <derived-types> tag nested in the <type> tag.
        Depends on the nested sub-elements of the tag, it will recursively call
        other tag processors.

        (1) Main type declaration
        (2) Single variable declaration (with initial values)
        (3) Array declaration
        """

        assert (
            root.tag == "derived-types"
        ), f"The root must be <derived-type>. Current tag is {root.tag} with " \
            f"{root.attrib} attributes."
        derived_types = {"derived-types": []}
        declared_type = []
        for node in root:
            if node.tag not in self.handled_tags:
                self.unhandled_tags.add(node.tag)
            elif node.tag == "type":  # Get the variable type
                declared_type += self.parseTree(node, state)
            elif node.tag == "dimensions":
                dimensions = {
                    "count": node.attrib["count"],
                    "dimensions": [],
                }
                dims = self.parseTree(node, state)
                for dim in dims:
                    dim_info = {
                            "tag": "dimension",
                            "range": dim["range"]
                    }
                    dimensions["dimensions"].append(dim_info)
                declared_type[-1].update(dimensions)
            elif node.tag == "variables":
                variables = self.parseTree(node, state)
                # Declare variables based on the counts to handle the case
                # where a multiple vars declared under a single type
                for index in range(int(node.attrib["count"])):
                    combined = declared_type[-1]
                    combined.update(variables[index])
                    derived_types["derived-types"].append(combined.copy())
        return derived_types

    def process_loop(self, root, state) -> List[Dict]:
        """ This function handles <loop type=""> tag.  The type attribute
        indicates the current loop is either "do" or "do-while" loop. """
        assert (
            root.tag == "loop"
        ), f"The root must be <loop>. Current tag is {root.tag} with " \
            f"{root.attrib} attributes."
        self.loop_active = True
        if root.attrib["type"] == "do":
            self.loop_index += 1
            do = {"tag": "do"}
            for node in root:
                if node.tag == "header":
                    do["header"] = self.parseTree(node, state)
                elif node.tag == "body":
                    do["body"] = self.parseTree(node, state)
                else:
                    assert (
                        False
                    ), f"Unrecognized tag in the process_loop for 'do' type." \
                        f"{node.tag}"
            self.loop_active = False
            return [do]
        elif root.attrib["type"] == "do-while":
            self.loop_index += 1
            do_while = {"tag": "do-while"}
            for node in root:
                if node.tag == "header":
                    do_while["header"] = self.parseTree(node, state)
                elif node.tag == "body":
                    do_while["body"] = self.parseTree(node, state)
            self.loop_active = False
            return [do_while]
        else:
            self.unhandled_tags.add(root.attrib["type"])
            return []

    def process_index_variable(self, root, state) -> List[Dict]:
        """ This function handles <index-variable> tag. This tag represents
        index ranges of loops or arrays. """

        assert (
            root.tag == "index-variable"
        ), f"The root must be <index-variable>. Current tag is {root.tag} " \
            f"with {root.attrib} attributes."
        ind = {"tag": "index", "name": root.attrib["name"].lower()}
        for bounds in root:
            if bounds.tag == "lower-bound":
                ind["low"] = self.parseTree(bounds, state)
            elif bounds.tag == "upper-bound":
                ind["high"] = self.parseTree(bounds, state)
            elif bounds.tag == "step":
                ind["step"] = self.parseTree(bounds, state)
        return [ind]

    def process_if(self, root, state) -> List[Dict]:
        """ This function handles <if> tag. Else and else if are nested under
        this tag. """
        assert (
            root.tag == "if"
        ), f"The root must be <if>. Current tag is {root.tag} with " \
            f"{root.attrib} attributes."
        ifs = []
        curIf = None
        for node in root:
            if node.tag == "header":
                if "type" not in node.attrib:
                    curIf = {"tag": "if"}
                    curIf["header"] = self.parseTree(node, state)
                    ifs.append(curIf)
                elif node.attrib["type"] == "else-if":
                    newIf = {"tag": "if"}
                    curIf["else"] = [newIf]
                    curIf = newIf
                    curIf["header"] = self.parseTree(node, state)
            elif node.tag == "body" and (
                "type" not in node.attrib or node.attrib["type"] != "else"
            ):
                curIf["body"] = self.parseTree(node, state)
            elif node.tag == "body" and node.attrib["type"] == "else":
                curIf["else"] = self.parseTree(node, state)
        return ifs

    def process_operation(self, root, state) -> List[Dict]:
        """ This function handles <operation> tag. The nested elements should
        either be "operand" or "operator". """

        assert (
            root.tag == "operation"
        ), f"The root must be <operation>. Current tag is {root.tag} with " \
            f"{root.attrib} attributes."
        op = {"tag": "op"}
        for node in root:
            if node.tag == "operand":
                if "left" in op:
                    op["right"] = self.parseTree(node, state)
                else:
                    op["left"] = self.parseTree(node, state)
            elif node.tag == "operator":
                if "operator" in op:
                    newOp = {
                        "tag": "op",
                        "operator": node.attrib["operator"],
                        "left": [op],
                    }
                    op = newOp
                else:
                    op["operator"] = node.attrib["operator"]
        return [op]

    def process_literal(self, root, _) -> List[Dict]:
        """ This function handles <literal> tag """
        assert (
            root.tag == "literal"
        ), f"The root must be <literal>. Current tag is {root.tag} with " \
            f"{root.attrib} attributes."
        for info in root:
            if info.tag == "pause-stmt":
                return [{"tag": "pause", "msg": root.attrib["value"]}]
            elif info.tag == "stop":
                text = root.attrib["value"]
                return [{"tag": "stop", "value": text}]
        return [
            {
                "tag": "literal",
                "type": root.attrib["type"],
                "value": root.attrib["value"],
            }
        ]

    def process_io_control(self, root, state) -> List[Dict]:
        """ This function checks for an asterisk in the argument of a
        read/write statement and stores it if found.  An asterisk in the first
        argument specifies a input through or output to console.  An asterisk
        in the second argument specifies a read/write without a format
        (implicit read/writes).  """

        assert (
            root.tag == "io-controls"
        ), f"The root must be <io-controls>. Current tag is {root.tag} with " \
            f"{root.attrib} attributes."
        io_control = []
        for node in root:
            if node.attrib["hasExpression"] == "true":
                assert (
                    "hasExpression" in node.attrib
                    and node.attrib["hasExpression"] == "true"
                ), "hasExpression is false. Something is wrong."
                io_control += self.parseTree(node, state)
            else:
                assert (
                    node.attrib["hasAsterisk"] == "true"
                ), "hasAsterisk is false. Something is wrong."
                io_control += [
                    {"tag": "literal", "type": "char", "value": "*"}
                ]
        return io_control

    def process_name(self, root, state) -> List[Dict]:
        """ This function handles <name> tag. The name tag will be added to the
        new AST for the pyTranslate.py with "ref" tag.  """

        assert (
            root.tag == "name"
        ), f"The root must be <name>. Current tag is {root.tag} with " \
            f"{root.attrib} attributes."
        if root.attrib["id"].lower() in self.libFns:
            fn = {"tag": "call", "name": root.attrib["id"], "args": []}
            for node in root:
                fn["args"] += self.parseTree(node, state)
            return [fn]
        elif (
            root.attrib["id"] in self.functionList
            # and state.subroutine["tag"] != "function"
        ):
            fn = {"tag": "call", "name": root.attrib["id"].lower(), "args": []}
            for node in root:
                fn["args"] += self.parseTree(node, state)
            return [fn]
        else:
            # numPartRef represents the number of references in the name.
            # Default = 1
            numPartRef = "1"
            # For example, numPartRef of x is 1 while numPartRef of
            # x.y is 2, etc.
            if "numPartRef" in root.attrib:
                numPartRef = root.attrib["numPartRef"]

            is_array = "false"
            if "is_array" in root.attrib:
                is_array = root.attrib["is_array"]

            ref = {
                "tag": "ref",
                "name": root.attrib["id"].lower(),
                "numPartRef": str(numPartRef),
                "hasSubscripts": root.attrib["hasSubscripts"],
                "is_array": is_array,
                "is_arg": "false",
                "is_parameter": "false",
                "is_interface_func": "false",
                "func_arg_types": []
            }
            # Check whether the passed element is for derived type reference
            if "is_derived_type_ref" in root.attrib:
                ref["is_derived_type_ref"] = "true"
            else:
                ref["is_derived_type_ref"] = "false"
            # Handling derived type references
            if int(numPartRef) > 1:
                for node in root:
                    if node.tag == "name":
                        nextRef = self.parseTree(node, state)
                        ref.update({"ref": nextRef})

            # Handling arrays
            if root.attrib["hasSubscripts"] == "true":
                for node in root:
                    if node.tag == "subscripts":
                        ref["subscripts"] = self.parseTree(node, state)

            for node in root:
                if node.tag == "argument-types":
                    ref["is_interface_func"] = "true"
                    ref["func_arg_types"] = self.parseTree(node, state)

            return [ref]

    def process_argument_types(self, root, _) -> List[Dict]:
        """This function handles <argument-types> tag that only appears
        under the interface function names. It will extract the argument
        types and add to the list, then return the list"""
        argument_types = []
        for node in root:
            argument_types.append(node.attrib["type"])
        return argument_types

    def process_assignment(self, root, state) -> List[Dict]:
        """ This function handles <assignment> tag that nested elements of
        <target> and <value>. """

        assert (
            root.tag == "assignment"
        ), f"The root must be <assignment>. Current tag is {root.tag} with " \
            f"{root.attrib} attributes."
        assign = {"tag": "assignment"}
        for node in root:
            if node.tag == "target":
                assign["target"] = self.parseTree(node, state)
            elif node.tag == "value":
                assign["value"] = self.parseTree(node, state)

        if (
            assign["target"][0]["name"]
            in [x.lower() for x in self.functionList]
        ) and (
            assign["target"][0]["name"] == state.subroutine["name"].lower()
        ):
            assign["value"][0]["tag"] = "ret"
            return assign["value"]
        else:
            return [assign]

    def process_function(self, root, state) -> List[Dict]:
        """ This function handles <function> tag.  """
        assert (
            root.tag == "function"
        ), f"The root must be <function>. Current tag is {root.tag} with" \
            f"{root.attrib} attributes."
        subroutine = {"tag": root.tag, "name": root.attrib["name"].lower()}
        self.summaries[root.attrib["name"]] = None
        for node in root:
            if node.tag == "header":
                args = self.parseTree(node, state)
                for arg in args:
                    arg["is_arg"] = "true"
                subroutine["args"] = args
            elif node.tag == "body":
                sub_state = state.copy(subroutine)
                subroutine["body"] = self.parseTree(node, sub_state)

        # Check if this subroutine had a save statement and if so, process
        # the saved node to add it to the ast
        if self.is_save:
            subroutine["body"] += self.process_save(self.saved_node, state)
            self.is_save = False
        elif self.saved_filehandle:
            subroutine["body"] += [{
                "tag": "save",
                "scope": self.current_module,
                "var_list": self.saved_filehandle
            }]
            self.saved_filehandle = []

        self.asts[root.attrib["name"]] = [subroutine]
        return [subroutine]

    def process_dimension(self, root, state) -> List[Dict]:
        """ This function handles <dimension> tag. This is a tag that holds
        information about the array, such as the range and values. """

        assert (
            root.tag == "dimension"
        ), f"The root must be <dimension>. Current tag is {root.tag} with " \
            f"{root.attrib} attributes."
        dimension = {}
        for node in root:
            if node.tag == "range":
                dimension["range"] = self.parseTree(node, state)
            if node.tag == "literal":
                dimension["literal"] = self.parseTree(node, state)
            if node.tag == "name":
                dimension_info = self.parseTree(node, state)
                dimension = dimension_info[0]
        dimension["tag"] = "dimension"
        return [dimension]

    def process_range(self, root, state) -> List[Dict]:
        """ This function handles <range> tag.  """

        assert (
            root.tag == "range"
        ), f"The root must be <range>. Current tag is {root.tag} with " \
            f"{root.attrib} attributes."
        ran = {}
        for node in root:
            if node.tag == "lower-bound":
                ran["low"] = self.parseTree(node, state)
            if node.tag == "upper-bound":
                ran["high"] = self.parseTree(node, state)
        return [ran]

    def process_keyword_argument(self, root, state) -> List[Dict]:
        """ This function handles <keyword-argument> tag. """
        assert (
            root.tag == "keyword-argument"
        ), f"The root must be <keyword-argument>. Current tag is {root.tag} " \
            f"with {root.attrib} attributes."
        x = []
        if root.attrib and root.attrib["argument-name"] != "":
            x = [{"arg_name": root.attrib["argument-name"]}]
        for node in root:
            x += self.parseTree(node, state)
        return x

    def process_libRtn(self, root, state) -> List[Dict]:
        fn = {"tag": "call", "name": root.tag, "args": []}
        for node in root:
            fn["args"] += self.parseTree(node, state)
        return [fn]

    def process_direct_map(self, root, state) -> List[Dict]:
        """Handles tags that are mapped directly from xml to IR with no
        additional processing other than recursive translation of any child
        nodes."""

        val = {"tag": root.tag, "args": []}
        for node in root:
            val["args"] += self.parseTree(node, state)

        # If the node is a file OPEN node, save it so that it can later be
        # added to the SAVE node in the ast
        if root.tag == "open":
            self.saved_filehandle += [val]
        return [val]

    def process_terminal(self, root, _) -> List[Dict]:
        """Handles tags that terminate the computation of a
        program unit, namely, "return", "stop", and "exit" """
        index = 0
        if root.tag == 'exit':
            self.break_index += 1
            index = self.break_index
            if self.loop_active:
                self.loop_constructs.setdefault(
                    f"loop", []).append(f"break_{self.break_index}")
        elif root.tag == "stop":
            self.return_index += 1
            index = self.return_index
            if self.loop_active:
                self.loop_constructs.setdefault(
                    f"loop", []).append(f"return_{self.return_index}")
        return [{"tag": root.tag, "index": index}]

    def process_format(self, root, state) -> List[Dict]:
        """ This function handles <format> tag. """

        assert (
            root.tag == "format"
        ), f"The root must be <format>. Current tag is {root.tag} with " \
            f"{root.attrib} attributes."
        format_spec = {"tag": "format", "args": []}
        for node in root:
            if node.tag == "label":
                format_spec["label"] = node.attrib["lbl"]
            format_spec["args"] += self.parseTree(node, state)
        return [format_spec]

    def process_format_item(self, root, _) -> List[Dict]:
        """ This function handles <format-item> tag. """

        assert root.tag == "format-item", "The root must be <format-item>"
        variable_spec = {
            "tag": "literal",
            "type": "char",
            "value": root.attrib["descOrDigit"],
        }
        return [variable_spec]

    def process_use(self, root, _) -> List[Dict]:
        """
            This function adds the tag for use statements
            In case of "USE .. ONLY .." statements, the symbols to be included
            are stored in the "include" field of the "use" block
        """

        tag_spec = {"tag": "use", "arg": root.attrib["name"]}
        for node in root:
            if node.tag == "only":
                tag_spec["include"] = []
                for item in node:
                    if item.tag == "name":
                        tag_spec["include"] += [item.attrib["id"]]

        return [tag_spec]
    
    def process_private_variable(self, root, _) -> List[Dict]:
        """ This function adds the tag for private symbols. Any
        variable/function being initialized as private is added in this tag.
        """
        for node in root:
            if node.tag == "name":
                return [{"tag": "private", "name": node.attrib["id"].lower()}]

        return []

    def process_save(self, root, _) -> List[Dict]:
        """
        This function parses the XML tag for the Fortran save statement and
        adds the tag that holds the function under which SAVE has been
        defined along with the variables that are saved by this statement.
        """

        # If is_save is False, the SAVE statement has been encountered for
        # the first time in the particular subroutine/function in context.
        # Here, change the flag value and save the SAVE node.
        if not self.is_save:
            self.is_save = True
            self.saved_node = root
            return []
        else:
            # This block will be entered when a SAVE statement is present
            # and its corresponding ast node has to be added at the end of
            # the subroutine/function body. Here the saved SAVE node
            # is processed as root.
            if root.attrib["hasSavedEntityList"] == "true":
                var_list = []
                for node in root:
                    for var in self.variable_list[self.current_module]:
                        if node.attrib["id"] == var["name"]:
                            var_list.append(var)
            else:
                var_list = self.variable_list[self.current_module]

            if self.saved_filehandle:
                var_list += self.saved_filehandle
            return [{"tag": "save", "scope": self.current_module, "var_list":
                    var_list}]

    def process_continue(self, root, _) -> List[Dict]:
        """This function handles cycle (continue in Python)
           tag."""
        self.cycle_index += 1
        if self.loop_active:
            self.loop_constructs.setdefault(
                f"loop", []).append(f"cycle_{self.cycle_index}")
        return [{"tag": root.tag, "index": self.cycle_index}]

    def process_select(self, root, state) -> List[Dict]:
        """This function handles select statements tag."""
        select_spec = {"tag": "select"}
        for node in root:
            if node.tag == "header":
                select_spec["args"] = self.parseTree(node, state)
            elif node.tag == "body":
                select_spec["body"] = self.parseTree(node, state)

        return [select_spec]

    def process_case(self, root, state) -> List[Dict]:
        """This function handles the CASE statement in Fortran. This should
        be modeled as an if-else statement in languages like Python
        """
        case_spec = {"tag": "case"}
        for node in root:
            if node.tag == "header":
                for child in node:
                    if child.tag == "value-ranges":
                        case_spec["args"] = self.parseTree(child, state)
                    else:
                        assert False, f"Unhandled type {child.tag} in case"
            elif node.tag == "body":
                case_spec["body"] = self.parseTree(node, state)

        return [case_spec]

    def process_value_range(self, root, state) -> List[Dict]:
        """This function handles the range of values inside CASE statements"""
        value_range_spec = {"tag": "case_range", "args": []}
        for node in root:
            if node.tag == "value":
                value_range_spec["args"] += self.parseTree(node, state)

        return [value_range_spec]

    def process_interface(self, root, state) -> List[Dict]:
        """This function handles interface"""
        interface = {"tag": root.tag, "name": "", "functions": {},
                     "max_argument": root.attrib["max_arg"]}
        for node in root:
            if node.tag == "header":
                header = self.parseTree(node, state)
                interface["name"] = header[0]["name"]
            elif node.tag == "body":
                body = self.parseTree(node, state)
                for elem in body:
                    interface["functions"][elem["name"]] = elem[
                        "func_arg_types"]
            else:
                pass
        return [interface]

    def handle_data_statements(self, root, state):
        """
        This function handles the data statements that occurs in the
        declaration tag
        """
        # The main list of assignment inside a single data statement
        assignment_list = []
        tmp_assign = []
        current_var_count = None
        # Iterate over each node in the data statement
        for node in root:
            # The 'variable' tag must always come first, followed by the
            # `value` tag and then possible other `variable-value` pairs
            if node.tag == "variables":
                # Transfer everything from the previous `variable-value`
                # assignment into the main list
                if len(tmp_assign) > 0:
                    for item in tmp_assign:
                        assignment_list.append(item)
                    tmp_assign = []
                # Get the number of variables being assigned
<<<<<<< HEAD
                current_var_count = int(node.attrib["count"])
=======
                current_var_count = node.attrib["count"]
>>>>>>> f92e6121
                # For every variable, create an assignment ast and fill it up
                # with the `tag` and `target` information
                for var in node:
                    assign = dict()
                    assign["tag"] = "assignment"
                    assign["target"] = self.parseTree(var, state)
                    tmp_assign.append(assign)
            # The `values` tag will come after the `variables` tag and assign
            # values to the respective variables
            elif node.tag == "values":
                # Get the number of values present
<<<<<<< HEAD
                current_value_count = int(node.attrib["count"])
=======
                current_value_count = node.attrib["count"]
>>>>>>> f92e6121
                # If for every variable, there is a value assignment i.e.
                # one-to-one E.g. data x,y,z /1,2,3*2/ (z is an array)
                # TODO: Not handled -> data x(1) /2/ where x is an array of
                #  dimension > 1
                if current_value_count == current_var_count:
                    index = 0
                    for var in node:
                        target = tmp_assign[index]["target"][0]
                        # Check if this value assignment is for an array
                        if target["is_array"] == "true":
                            # Check if only one value is assigned or if it is
                            # a range of values using the '*' operator
                            if len(var) == 0:
                                if not tmp_assign[index]["target"][0].get(
                                        "subscripts"):
                                    tmp_assign[index]["target"][0][
                                        "subscripts"] = [
                                        {
                                            "tag": "literal",
                                            "type": "int",
                                            "value": "1"
                                        }]
                                    tmp_assign[index]["target"][0][
                                        "hasSubscripts"] = "true"
                                tmp_assign[index]["value"] = \
                                    self.parseTree(var, state)
                            else:
                                # If a single array is assigned multiple same
                                # values using an '*' operator, create a
                                # do-while loop to assign each index
<<<<<<< HEAD
                                variable_name = target["name"]
                                for var_name in self.variable_list[
                                                self.current_module]:
                                    if var_name["name"] == variable_name:
                                        if len(var_name["dimensions"]) == 1:
                                            dimension = (int(var_name[
                                                            "dimensions"][0][
                                                            "literal"][0][
                                                            "value"]))
                                        else:
                                            dimension = (int(var_name[
                                                            "dimensions"][0][
                                                            "literal"][0][
                                                            "value"]),
                                                         int(var_name[
                                                            "dimensions"][1][
                                                            "literal"][0][
                                                            "value"]))
                                if len(dimension) == 1:
                                    array_ast = self.create_1d_array_ast(
                                        var,
                                        tmp_assign[index],
                                        state)
                                else:
                                    array_ast = self.create_2d_array_ast(
                                        var,
                                        tmp_assign[index],
                                        dimension,
                                        state)
=======
                                array_ast = self.create_array_ast(
                                    var,
                                    tmp_assign[index],
                                    state)
>>>>>>> f92e6121
                                if len(array_ast) == 1:
                                    tmp_assign[index] = array_ast[0]
                                else:
                                    tmp_assign = tmp_assign[:index] \
                                                 + array_ast \
<<<<<<< HEAD
                                                 + tmp_assign[index+1:]
=======
                                                 + tmp_assign[index:]
>>>>>>> f92e6121
                                    index += 1
                        else:
                            # For every respective variable, assign the `value`
                            # information into the AST
                            tmp_assign[index]["value"] = \
                                self.parseTree(var, state)
                        index += 1
<<<<<<< HEAD
                else:
=======
                # If there are more variables but only one value present.
                # This means the `*` operation is present that repeats the
                # same value a fixed number of times which is equal to the
                # number of variables E.g. data x,y,z /3*2/
                elif current_value_count == 1 and current_var_count > 1:
                    for index in range(int(node[0].attrib["value"])):
                        tmp_assign[index]["value"] = \
                            self.parseTree(node[0][0], state)
                elif current_value_count > current_var_count:
>>>>>>> f92e6121
                    # If the number of values is more than the number of
                    # variables, the variable assignment includes an array
                    # assignment of the form: DATA X /1,2,3,4/ where X has a
                    # dimension of 4
                    value_index = 0
                    loop_limit = 0
                    array_assign = []
                    for variable in tmp_assign:
                        variable_name = variable["target"][0]["name"]
                        is_array = variable["target"][0]["is_array"]
                        if is_array == "true":
                            for var in self.variable_list[self.current_module]:
                                if var["name"] == variable_name:
                                    # This is very hard-coded. What other
                                    # kinds of dimensions are present other
                                    # than in literal forms?
<<<<<<< HEAD
                                    if len(var["dimensions"]) == 1:
                                        dimension = [int(var["dimensions"][0][
                                                             "literal"][0][
                                                             "value"])]
                                    else:
                                        dimension = [int(var["dimensions"][0][
                                                             "literal"][0][
                                                             "value"]),
                                                     int(var["dimensions"][1][
                                                             "literal"][0][
                                                             "value"])]
                            arr_index = 0
                            if len(dimension) > 1:
                                two_dim_arr = True
                                row_count = dimension[0]
                                column_count = dimension[1]
                                current_row = 1
                                current_column = 1
                            else:
                                two_dim_arr = False
                            while True:
                                if two_dim_arr:
                                    if arr_index >= row_count * column_count:
                                        break
                                else:
                                    if arr_index >= dimension[0]:
                                        break
                                arr_target = copy.deepcopy(variable)
                                if two_dim_arr:
                                    arr_target["target"][0]["subscripts"] = [
                                        {
                                            "tag": "literal",
                                            "type": "int",
                                            "value": str(current_row)
                                        },
                                        {
                                            "tag": "literal",
                                            "type": "int",
                                            "value": str(current_column)
                                        }
                                    ]
                                else:
                                    arr_target["target"][0]["subscripts"] = [
                                        {
                                            "tag": "literal",
                                            "type": "int",
                                            "value": str(arr_index + 1)
                                        }]
=======
                                    dimension = int(var["dimensions"][0][
                                        "literal"][0]["value"])
                            # for index in range(dimension):
                            #     arr_target = copy.deepcopy(variable)
                            #     arr_target["target"][0]["subscripts"] = [
                            #         {
                            #             "tag": "literal",
                            #             "type": "int",
                            #             "value": str(index+1)
                            #         }]
                            #     arr_target["target"][0]["hasSubscripts"] = \
                            #         "true"
                            #     arr_target["value"] = \
                            #         self.parseTree(node[value_index + index],
                            #                        state)
                            #     array_assign.append(arr_target)
                            # value_index += dimension

                            arr_index = 0
                            repeat_limit = 0
                            while True:
                                if arr_index >= dimension:
                                    break
                                arr_target = copy.deepcopy(variable)
                                arr_target["target"][0]["subscripts"] = [
                                    {
                                        "tag": "literal",
                                        "type": "int",
                                        "value": str(arr_index + 1)
                                    }]
>>>>>>> f92e6121
                                arr_target["target"][0]["hasSubscripts"] = \
                                    "true"
                                if len(node[value_index]) == 0:
                                    arr_target["value"] = \
                                        self.parseTree(node[value_index], state)
                                    array_assign.append(arr_target)
                                    value_index += 1
                                else:
<<<<<<< HEAD
                                    if loop_limit == 0:
                                        loop_limit = \
=======
                                    if repeat_limit == 0:
                                        repeat_limit = \
>>>>>>> f92e6121
                                            int(node[value_index].attrib[
                                                    "value"])
                                    arr_target["value"] = \
                                        self.parseTree(node[value_index][0],
                                                       state)
                                    array_assign.append(arr_target)
<<<<<<< HEAD
                                    loop_limit -= 1
                                    if loop_limit == 0:
                                        value_index += 1
                                if two_dim_arr:
                                    if current_row == row_count:
                                        current_row = 1
                                        current_column += 1
                                    else:
                                        current_row += 1
=======
                                    repeat_limit -= 1
                                    if repeat_limit == 0:
                                        value_index += 1
>>>>>>> f92e6121
                                arr_index += 1
                        else:
                            if len(node[value_index]) == 0:
                                variable["value"] = \
                                    self.parseTree(node[value_index], state)
                                array_assign.append(variable)
                                value_index += 1
                            else:
                                if loop_limit == 0:
                                    loop_limit = int(node[value_index].attrib[
                                                         "value"])
                                variable["value"] = \
                                    self.parseTree(node[value_index][0], state)
                                array_assign.append(variable)
                                loop_limit -= 1
                                if loop_limit == 0:
                                    value_index += 1
                    tmp_assign = array_assign
<<<<<<< HEAD
=======
                else:
                    index = 0
                    for var in node:
                        if len(var) == 0:
                            tmp_assign[index]["value"] = \
                                self.parseTree(var, state)
                            index += 1
                        else:
                            for count in range(int(var.attrib["value"])):
                                tmp_assign[index]["value"] = \
                                    self.parseTree(var[0], state)
                                index += 1
>>>>>>> f92e6121

        for item in tmp_assign:
            assignment_list.append(item)

        return assignment_list

<<<<<<< HEAD
    def create_1d_array_ast(self, root, assign_ast, state):
        """
        This function creates the do-while loop ast which assigns values to
        a one-dimensional array according to the data statement operation
=======
    def create_array_ast(self, root, assign_ast, state):
        """
        This function creates the do-while loop ast which assigns values to
        an array according to the data statement operation
>>>>>>> f92e6121
        """
        # First, we need a variable for the iteration. Check if an integer
        # variable 'iterator' has already been defined. If yes, use it,
        # else define it
        array_ast = []
        iterator_ast = {
            "type": "integer",
            "is_derived_type": "false",
            "keyword2": "none",
            "is_string": "false",
            "name": "iterator",
            "is_array": "false",
            "tag": "variable"
        }
        if iterator_ast not in self.variable_list[self.current_module]:
            array_ast.append(iterator_ast)

        # Now, define the do-while loop
        do_ast = dict()
        do_ast["tag"] = "do"
        do_ast["header"] = [{
            "tag": "index",
            "name": "iterator",
            "low": [{
                "tag": "literal",
                "type": "int",
                "value": "1"
            }],
            "high": [{
                "tag": "literal",
                "type": "int",
                "value": root.attrib["value"]
            }]
            }
        ]
        if not assign_ast["target"][0].get("subscripts"):
            assign_ast["target"][0]["subscripts"] = [
                {
                    "tag": "ref",
                    "name": "iterator",
                    "numPartRef": "1",
                    "hasSubscripts": "false",
                    "is_array": "false",
                    "is_arg": "false",
                    "is_parameter": "false",
                    "is_interface_func": "false",
                    "func_arg_types": [],
                    "is_derived_type_ref": "false"
                }]
            assign_ast["target"][0]["hasSubscripts"] = "true"
        assign_ast["value"] = self.parseTree(root[0], state)
        do_ast["body"] = [assign_ast]

        array_ast.append(do_ast)
        return array_ast

<<<<<<< HEAD
    def create_2d_array_ast(self, root, assign_ast, dimension, state):
        """
        This function creates the do-while loop ast which assigns values to a
        two-dimensional array according to the data statement operation
        """
        # First, we need a variable for the iteration. Check if an integer
        # variable 'i_iterator' has already been defined. If yes, use it,
        # else define it. Do the same for 'j_iterator'
        array_ast = []
        i_iterator_ast = {
            "type": "integer",
            "is_derived_type": "false",
            "keyword2": "none",
            "is_string": "false",
            "name": "i_iterator",
            "is_array": "false",
            "tag": "variable"
        }
        if i_iterator_ast not in self.variable_list[self.current_module]:
            array_ast.append(i_iterator_ast)

        j_iterator_ast = {
            "type": "integer",
            "is_derived_type": "false",
            "keyword2": "none",
            "is_string": "false",
            "name": "j_iterator",
            "is_array": "false",
            "tag": "variable"
        }
        if j_iterator_ast not in self.variable_list[self.current_module]:
            array_ast.append(j_iterator_ast)

        # Now, define the inner do-while loop first
        inner_do_ast = dict()
        inner_do_ast["tag"] = "do"
        inner_do_ast["header"] = [{
            "tag": "index",
            "name": "j_iterator",
            "low": [{
                "tag": "literal",
                "type": "int",
                "value": "1"
            }],
            "high": [{
                "tag": "literal",
                "type": "int",
                "value": str(dimension[1])
            }]
        }
        ]
        if not assign_ast["target"][0].get("subscripts"):
            assign_ast["target"][0]["subscripts"] = [
                {
                    "tag": "ref",
                    "name": "i_iterator",
                    "numPartRef": "1",
                    "hasSubscripts": "false",
                    "is_array": "false",
                    "is_arg": "false",
                    "is_parameter": "false",
                    "is_interface_func": "false",
                    "func_arg_types": [],
                    "is_derived_type_ref": "false"
                },
                {
                    "tag": "ref",
                    "name": "j_iterator",
                    "numPartRef": "1",
                    "hasSubscripts": "false",
                    "is_array": "false",
                    "is_arg": "false",
                    "is_parameter": "false",
                    "is_interface_func": "false",
                    "func_arg_types": [],
                    "is_derived_type_ref": "false"
                }
            ]
            assign_ast["target"][0]["hasSubscripts"] = "true"
        assign_ast["value"] = self.parseTree(root[0], state)
        inner_do_ast["body"] = [assign_ast]

        # Now the outer do-while loop
        outer_do_ast = dict()
        outer_do_ast["tag"] = "do"
        outer_do_ast["header"] = [{
            "tag": "index",
            "name": "i_iterator",
            "low": [{
                "tag": "literal",
                "type": "int",
                "value": "1"
            }],
            "high": [{
                "tag": "literal",
                "type": "int",
                "value": str(dimension[0])
            }]
        }
        ]
        outer_do_ast["body"] = [inner_do_ast]
        array_ast.append(outer_do_ast)
        return array_ast

=======
>>>>>>> f92e6121
    def parseTree(self, root, state: ParseState) -> List[Dict]:
        """
        Parses the XML ast tree recursively to generate a JSON AST
        which can be ingested by other scripts to generate Python
        scripts.

        Args:
            root: The current root of the tree.
            state: The current state of the tree defined by an object of the
                ParseState class.

        Returns:
                ast: A JSON ast that defines the structure of the Fortran file.
        """
        if root.tag in self.ast_tag_handlers:
            return self.ast_tag_handlers[root.tag](root, state)

        elif root.tag in self.libRtns:
            return self.process_libRtn(root, state)

        else:
            prog = []
            for node in root:
                prog += self.parseTree(node, state)
            return prog

    def loadFunction(self, root):
        """
        Loads a list with all the functions in the Fortran File

        Args:
            root: The root of the XML ast tree.

        Returns:
            None

        Does not return anything but populates two lists (self.functionList
        and self.subroutineList) that contains all the functions and
        subroutines in the Fortran File respectively.
        """
        for element in root.iter():
            if element.tag == "function":
                self.functionList.append(element.attrib["name"])
            elif element.tag == "subroutine":
                self.subroutineList.append(element.attrib["name"])

    def analyze(self, trees: List[ET.ElementTree]) -> Dict:
        outputDict = {}
        ast = []

        # Parse through the ast once to identify and grab all the functions
        # present in the Fortran file.
        for tree in trees:
            self.loadFunction(tree)

        # Parse through the ast tree a second time to convert the XML ast
        # format to a format that can be used to generate Python statements.
        for tree in trees:
            ast += self.parseTree(tree, ParseState())

        # print(ast)

        """
        Find the entry point for the Fortran file.
        The entry point for a conventional Fortran file is always the PROGRAM
        section. This 'if' statement checks for the presence of a PROGRAM
        segment.

        If not found, the entry point can be any of the functions or
        subroutines in the file. So, all the functions and subroutines of the
        program are listed and included as the possible entry point.
        """
        if self.entryPoint:
            entry = {"program": self.entryPoint[0]}
        else:
            entry = {}
            if self.functionList:
                entry["function"] = self.functionList
            if self.subroutineList:
                entry["subroutine"] = self.subroutineList

        # Load the functions list and Fortran ast to a single data structure
        # which can be pickled and hence is portable across various scripts and
        # usages.
        outputDict["ast"] = ast
        outputDict["functionList"] = self.functionList
        return outputDict

    def print_unhandled_tags(self):
        if self.unhandled_tags != set():
            sys.stderr.write(
                "WARNING: input contains the following unhandled tags:\n"
            )
            for tag in self.unhandled_tags:
                sys.stderr.write(f"    {tag}\n")


def get_trees(files: List[str]) -> List[ET.ElementTree]:
    return [ET.parse(f).getroot() for f in files]


def xml_to_py(trees, fortran_file):
    translator = XML_to_JSON_translator()
    output_dict = translator.analyze(trees)

    # Only go through with the handling of breaks and returns if they are
    # actually there
    if len(translator.loop_constructs) > 0:
        refactor_breaks = RefactorConstructs()
        output_dict = refactor_breaks.refactor(output_dict,
                                               translator.loop_constructs)

    comments = get_comments(fortran_file)
    output_dict["comments"] = comments

    # print_unhandled_tags() was originally intended to alert us to program
    # constructs we were not handling.  It isn't clear we actually use this
    # so I'm commenting out this call for now.  Eventually this code (and all 
    # the code that keeps track of unhandled tags) should go away.vi au
    # --SKD 06/2019
    # translator.print_unhandled_tags()

    return output_dict


def parse_args():
    """ Parse the arguments passed to the script.  Returns a tuple 
        (fortran_file, pickle_file, args) where fortran_file is the
        file containing the input Fortran code, and pickle_file is
        the output pickle file.
    """
    
    parser = argparse.ArgumentParser()
    parser.add_argument(
        "-g",
        "--gen",
        nargs="*",
        help="Pickled version of routines for which dependency graphs should "
             "be generated",
    )
    parser.add_argument(
        "-f",
        "--files",
        nargs="+",
        required=True,
        help="A list of AST files in XML format to analyze",
    )
    parser.add_argument(
        "-i", "--input", nargs="*", help="Original Fortran Source code file."
    )

    args = parser.parse_args(sys.argv[1:])
    fortran_file = args.input[0]
    pickle_file = args.gen[0]

    return fortran_file, pickle_file, args


def gen_pickle_file(output_dictionary, pickle_filename):
    with open(pickle_filename, "wb") as f:
        pickle.dump(output_dictionary, f)


if __name__ == "__main__":
    (fortran_file, pickle_file, args) = parse_args()
    trees = get_trees(args.files)

    output_dict = xml_to_py(trees, fortran_file)

    gen_pickle_file(output_dict, pickle_file)<|MERGE_RESOLUTION|>--- conflicted
+++ resolved
@@ -1155,11 +1155,7 @@
                         assignment_list.append(item)
                     tmp_assign = []
                 # Get the number of variables being assigned
-<<<<<<< HEAD
                 current_var_count = int(node.attrib["count"])
-=======
-                current_var_count = node.attrib["count"]
->>>>>>> f92e6121
                 # For every variable, create an assignment ast and fill it up
                 # with the `tag` and `target` information
                 for var in node:
@@ -1171,11 +1167,7 @@
             # values to the respective variables
             elif node.tag == "values":
                 # Get the number of values present
-<<<<<<< HEAD
                 current_value_count = int(node.attrib["count"])
-=======
-                current_value_count = node.attrib["count"]
->>>>>>> f92e6121
                 # If for every variable, there is a value assignment i.e.
                 # one-to-one E.g. data x,y,z /1,2,3*2/ (z is an array)
                 # TODO: Not handled -> data x(1) /2/ where x is an array of
@@ -1206,7 +1198,6 @@
                                 # If a single array is assigned multiple same
                                 # values using an '*' operator, create a
                                 # do-while loop to assign each index
-<<<<<<< HEAD
                                 variable_name = target["name"]
                                 for var_name in self.variable_list[
                                                 self.current_module]:
@@ -1236,22 +1227,12 @@
                                         tmp_assign[index],
                                         dimension,
                                         state)
-=======
-                                array_ast = self.create_array_ast(
-                                    var,
-                                    tmp_assign[index],
-                                    state)
->>>>>>> f92e6121
                                 if len(array_ast) == 1:
                                     tmp_assign[index] = array_ast[0]
                                 else:
                                     tmp_assign = tmp_assign[:index] \
                                                  + array_ast \
-<<<<<<< HEAD
                                                  + tmp_assign[index+1:]
-=======
-                                                 + tmp_assign[index:]
->>>>>>> f92e6121
                                     index += 1
                         else:
                             # For every respective variable, assign the `value`
@@ -1259,19 +1240,7 @@
                             tmp_assign[index]["value"] = \
                                 self.parseTree(var, state)
                         index += 1
-<<<<<<< HEAD
                 else:
-=======
-                # If there are more variables but only one value present.
-                # This means the `*` operation is present that repeats the
-                # same value a fixed number of times which is equal to the
-                # number of variables E.g. data x,y,z /3*2/
-                elif current_value_count == 1 and current_var_count > 1:
-                    for index in range(int(node[0].attrib["value"])):
-                        tmp_assign[index]["value"] = \
-                            self.parseTree(node[0][0], state)
-                elif current_value_count > current_var_count:
->>>>>>> f92e6121
                     # If the number of values is more than the number of
                     # variables, the variable assignment includes an array
                     # assignment of the form: DATA X /1,2,3,4/ where X has a
@@ -1288,7 +1257,6 @@
                                     # This is very hard-coded. What other
                                     # kinds of dimensions are present other
                                     # than in literal forms?
-<<<<<<< HEAD
                                     if len(var["dimensions"]) == 1:
                                         dimension = [int(var["dimensions"][0][
                                                              "literal"][0][
@@ -1337,38 +1305,6 @@
                                             "type": "int",
                                             "value": str(arr_index + 1)
                                         }]
-=======
-                                    dimension = int(var["dimensions"][0][
-                                        "literal"][0]["value"])
-                            # for index in range(dimension):
-                            #     arr_target = copy.deepcopy(variable)
-                            #     arr_target["target"][0]["subscripts"] = [
-                            #         {
-                            #             "tag": "literal",
-                            #             "type": "int",
-                            #             "value": str(index+1)
-                            #         }]
-                            #     arr_target["target"][0]["hasSubscripts"] = \
-                            #         "true"
-                            #     arr_target["value"] = \
-                            #         self.parseTree(node[value_index + index],
-                            #                        state)
-                            #     array_assign.append(arr_target)
-                            # value_index += dimension
-
-                            arr_index = 0
-                            repeat_limit = 0
-                            while True:
-                                if arr_index >= dimension:
-                                    break
-                                arr_target = copy.deepcopy(variable)
-                                arr_target["target"][0]["subscripts"] = [
-                                    {
-                                        "tag": "literal",
-                                        "type": "int",
-                                        "value": str(arr_index + 1)
-                                    }]
->>>>>>> f92e6121
                                 arr_target["target"][0]["hasSubscripts"] = \
                                     "true"
                                 if len(node[value_index]) == 0:
@@ -1377,20 +1313,14 @@
                                     array_assign.append(arr_target)
                                     value_index += 1
                                 else:
-<<<<<<< HEAD
                                     if loop_limit == 0:
                                         loop_limit = \
-=======
-                                    if repeat_limit == 0:
-                                        repeat_limit = \
->>>>>>> f92e6121
                                             int(node[value_index].attrib[
                                                     "value"])
                                     arr_target["value"] = \
                                         self.parseTree(node[value_index][0],
                                                        state)
                                     array_assign.append(arr_target)
-<<<<<<< HEAD
                                     loop_limit -= 1
                                     if loop_limit == 0:
                                         value_index += 1
@@ -1400,11 +1330,6 @@
                                         current_column += 1
                                     else:
                                         current_row += 1
-=======
-                                    repeat_limit -= 1
-                                    if repeat_limit == 0:
-                                        value_index += 1
->>>>>>> f92e6121
                                 arr_index += 1
                         else:
                             if len(node[value_index]) == 0:
@@ -1423,38 +1348,16 @@
                                 if loop_limit == 0:
                                     value_index += 1
                     tmp_assign = array_assign
-<<<<<<< HEAD
-=======
-                else:
-                    index = 0
-                    for var in node:
-                        if len(var) == 0:
-                            tmp_assign[index]["value"] = \
-                                self.parseTree(var, state)
-                            index += 1
-                        else:
-                            for count in range(int(var.attrib["value"])):
-                                tmp_assign[index]["value"] = \
-                                    self.parseTree(var[0], state)
-                                index += 1
->>>>>>> f92e6121
 
         for item in tmp_assign:
             assignment_list.append(item)
 
         return assignment_list
 
-<<<<<<< HEAD
     def create_1d_array_ast(self, root, assign_ast, state):
         """
         This function creates the do-while loop ast which assigns values to
         a one-dimensional array according to the data statement operation
-=======
-    def create_array_ast(self, root, assign_ast, state):
-        """
-        This function creates the do-while loop ast which assigns values to
-        an array according to the data statement operation
->>>>>>> f92e6121
         """
         # First, we need a variable for the iteration. Check if an integer
         # variable 'iterator' has already been defined. If yes, use it,
@@ -1511,7 +1414,6 @@
         array_ast.append(do_ast)
         return array_ast
 
-<<<<<<< HEAD
     def create_2d_array_ast(self, root, assign_ast, dimension, state):
         """
         This function creates the do-while loop ast which assigns values to a
@@ -1616,8 +1518,6 @@
         array_ast.append(outer_do_ast)
         return array_ast
 
-=======
->>>>>>> f92e6121
     def parseTree(self, root, state: ParseState) -> List[Dict]:
         """
         Parses the XML ast tree recursively to generate a JSON AST
