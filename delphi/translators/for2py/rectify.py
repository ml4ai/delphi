--- conflicted
+++ resolved
@@ -56,17 +56,7 @@
     """
     file_child_tags = ["program", "subroutine", "module"]
 
-<<<<<<< HEAD
     statement_child_tags = [
-        "assignment", "write", "format", "stop",
-        "execution-part", "print", "open", "read",
-        "close", "call", "statement", "label",
-        "literal", "continue-stmt", "do-term-action-stmt",
-        "return", "contains-stmt", "declaration", "prefix",
-        "function", "internal-subprogram", "internal-subprogram-part",
-        "prefix", "exit",
-=======
-    STATEMENT_CHILD_TAGS = [
         "assignment",
         "write",
         "format",
@@ -91,25 +81,11 @@
         "internal-subprogram-part",
         "prefix",
         "exit",
->>>>>>> 85727f13
     ]
 
     loop_child_tags = ["header", "body", "format"]
 
-<<<<<<< HEAD
-    declaration_childtags = ["type", "dimensions", "variables", "format", "name"]
-
-    derived_type_child_tags = [
-        "declaration-type-spec", "type-param-or-comp-def-stmt-list",
-        "component-decl-list__begin", "component-initialization",
-        "data-component-def-stmt", "component-def-stmt", "component-attr-spec-list",
-        "component-attr-spec-list__begin", "explicit-shape-spec-list__begin",
-        "explicit-shape-spec", "explicit-shape-spec-list", "component-attr-spec",
-        "component-attr-spec-list__begin", "component-shape-spec-list__begin",
-        "explicit-shape-spec-list__begin", "explicit-shape-spec", "component-attr-spec",
-        "component-attr-spec-list", "end-type-stmt", "derived-type-def",
-=======
-    DECLARATION_CHILD_TAGS = [
+    declaration_childtags = [
         "type",
         "dimensions",
         "variables",
@@ -117,7 +93,7 @@
         "name",
     ]
 
-    DERIVED_TYPE_CHILD_TAGS = [
+    derived_type_child_tags = [
         "declaration-type-spec",
         "type-param-or-comp-def-stmt-list",
         "component-decl-list__begin",
@@ -138,7 +114,6 @@
         "component-attr-spec-list",
         "end-type-stmt",
         "derived-type-def",
->>>>>>> 85727f13
     ]
 
     """
@@ -325,19 +300,14 @@
                 elif child.tag == "component-array-spec":
                     self.derived_type_var_holder_list.append(child)
                 else:
-<<<<<<< HEAD
-                    if child.tag != "attr-spec" and child.tag != "access-id" and child.tag not in self.derived_type_child_tags:
-                        print (f'self.In handle_tag_declaration: Empty elements "{child.tag}" not handled')
-=======
                     if (
                         child.tag != "attr-spec"
                         and child.tag != "access-id"
-                        and child.tag not in self.DERIVED_TYPE_CHILD_TAGS
+                        and child.tag not in self.derived_type_child_tags
                     ):
                         print(
                             f'self.In handle_tag_declaration: Empty elements "{child.tag}" not handled'
                         )
->>>>>>> 85727f13
 
         if self.is_array == True:
             self.is_array = False
@@ -410,14 +380,8 @@
                 curElem = ET.SubElement(parElem, child.tag, child.attrib)
                 self.parseXMLTree(child, curElem)
             else:
-<<<<<<< HEAD
-                if child.tag not in self.derived_type_child_tags and child.tag != "char-selector" and child.tag != "delcaration-type-spec":
-                    print (f'In handle_tag_type: "{child.tag}" not handled')
-        # This will mark whether this type declaration is for a derived type declaration or not
-        parElem.set('is_derived_type', str(self.is_derived_type))
-=======
                 if (
-                    child.tag not in self.DERIVED_TYPE_CHILD_TAGS
+                    child.tag not in self.derived_type_child_tags
                     and child.tag != "char-selector"
                     and child.tag != "delcaration-type-spec"
                 ):
@@ -425,7 +389,6 @@
         # This will mark whether this type declaration is for a derived type
         # declaration or not
         parElem.set("is_derived_type", str(self.is_derived_type))
->>>>>>> 85727f13
 
     """
         This function handles cleaning up the XML elementss between the variables elementss.
