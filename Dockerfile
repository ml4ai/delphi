--- conflicted
+++ resolved
@@ -1,121 +1,42 @@
-FROM        ubuntu:18.04
+FROM        ubuntu:20.04
 CMD         bash
 
+ENV DEBIAN_FRONTEND noninteractive
 # Set up virtual environment
-ENV VIRTUAL_ENV=/delphi_venv
-ENV PATH="$VIRTUAL_ENV/bin:$PATH"
+ENV VIRTUAL_ENV=/venv
 # Set the environment variable DELPHI_DB to point to the SQLite3 database.
 ENV DELPHI_DB=/delphi/data/delphi.db
 ENV MODEL_FILES=/delphi/data/source_model_files
 
+
 RUN apt-get update \
     && apt-get -y --no-install-recommends install \
       build-essential \
-      libboost-dev \
+      libboost-all-dev \
       pkg-config \
       cmake \
       curl \
       git \
-<<<<<<< HEAD
-      python3.7-venv \
-=======
       tar \
       wget \
-      python3 \
->>>>>>> c751cdbc
+      python3-dev \
+      python3-venv \
       doxygen \
-      openjdk-8-jdk \
+      graphviz \
       libgraphviz-dev \
-      graphviz \
       libsqlite3-dev \
       libeigen3-dev \
-<<<<<<< HEAD
       pybind11-dev \
       libfmt-dev \
-      librange-v3-dev \
-   && git clone https://github.com/ml4ai/delphi \
-   && curl http://vanga.sista.arizona.edu/delphi_data/delphi.db -o delphi/data/delphi.db \
-   && curl http://vanga.sista.arizona.edu/delphi_data/model_files.tar.gz -o delphi/data/model_files.tar.gz \
-   && apt-get remove -y curl \
-   && python3.7 -m venv $VIRTUAL_ENV \
-   && pip install wheel && \
-      pip install scipy \
-                  matplotlib \
-                  pandas \
-                  seaborn \
-                  sphinx \
-                  sphinx-rtd-theme \
-                  recommonmark \
-                  ruamel.yaml \
-                  breathe \
-                  exhale \
-                  pytest \
-                  pytest-cov \
-                  pytest-sugar \
-                  pytest-xdist \
-                  plotly \
-                  sympy \
-                  flask \
-                  flask-WTF \
-                  flask-codemirror \
-                  salib \
-                  torch \
-                  tqdm \
-                  SQLAlchemy \
-                  flask-sqlalchemy \
-                  flask-executor \
-                  python-dateutil
+      librange-v3-dev
 
+RUN apt-get -y install nlohmann-json3-dev
+
+COPY . /delphi
 WORKDIR /delphi
-=======
-      libfmt-dev \
-      sudo \
-    && git clone https://github.com/ml4ai/delphi \
-    && curl http://vanga.sista.arizona.edu/delphi_data/delphi.db -o delphi/data/delphi.db \
-    && curl http://vanga.sista.arizona.edu/delphi_data/model_files.tar.gz -o delphi/data/model_files.tar.gz \
-    && git config --global user.email "adarsh@email.arizona.edu" \
-    && git config --global user.name "Adarsh Pyarelal"
 
+RUN python3 -m venv $VIRTUAL_ENV
 
-# Set up virtual environment
-ENV VIRTUAL_ENV=/delphi_venv
-RUN apt-get install -y python3-venv
-RUN python3.6 -m venv $VIRTUAL_ENV
-ENV PATH="$VIRTUAL_ENV/bin:$PATH"
-
-# Set the environment variable DELPHI_DB to point to the SQLite3 database.
-ENV DELPHI_DB=/delphi/data/delphi.db
-ENV MODEL_FILES=/delphi/data/source_model_files
-WORKDIR /delphi
-RUN pip install wheel && \
-    pip install scipy \
-      matplotlib \
-      pandas \
-      seaborn \
-      sphinx \
-      sphinx-rtd-theme \
-      recommonmark \
-      ruamel.yaml \
-      breathe \
-      exhale \
-      pytest \
-      pytest-cov \
-      pytest-sugar \
-      pytest-xdist \
-      plotly \
-      sympy \
-      flask \
-      flask-WTF \
-      flask-codemirror \
-      salib \
-      torch \
-      tqdm \
-      SQLAlchemy \
-      flask-sqlalchemy \
-      flask-executor \
-      python-dateutil\
-&& ./scripts/install_cmake_from_source\
-&& ./scripts/install_nlohmann_json_from_source\
-&& ./scripts/install_range-v3_from_source\
-&& ./scripts/install_pybind11_from_source
->>>>>>> c751cdbc
+RUN mkdir -p data && curl http://vanga.sista.arizona.edu/delphi_data/delphi.db -o data/delphi.db
+RUN . $VIRTUAL_ENV/bin/activate && pip install wheel && pip install -e .
+CMD delphi_rest_api