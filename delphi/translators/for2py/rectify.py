--- conflicted
+++ resolved
@@ -467,16 +467,13 @@
         "explicit-shape-spec-list",
         "component-attr-spec",
         "component-attr-spec-list",
-<<<<<<< HEAD
         "sequence-stmt",
         "private-or-sequence",
-=======
         "data-stmt-set",
         "data-stmt",
         "signed-real-literal-constant",
         "signed-int-literal-constant",
         "data-stmt-constant",
->>>>>>> 45fb6e05
     ]
 
     output_child_tags = [
