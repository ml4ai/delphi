#include "data.hpp"
#include "spdlog/spdlog.h"
#include "utils.hpp"
#include <fmt/format.h>
#include <sqlite3.h>
#include "dbg.h"
#include <chrono>
#include <thread>

using namespace std;

vector<double> get_data_value(string indicator,
                              string country,
                              string state,
                              string county,
                              int year,
                              int month,
                              string unit,
                              bool use_heuristic) {
  using fmt::print;
  using namespace fmt::literals;
  using spdlog::debug, spdlog::error, spdlog::info;

  sqlite3* db;

  vector<double> vals = {};

  int rc;
  rc = sqlite3_open(getenv("DELPHI_DB"), &db);
  if (rc != SQLITE_OK) {
    throw runtime_error("Could not open db. Do you have the DELPHI_DB "
        "environment correctly set to point to the Delphi database?");
  }

  sqlite3_stmt* stmt;

  string query =
      "select Unit, Value from indicator where `Variable` like '{}'"_format(
          indicator);

  string check_q;

  if (!country.empty()) {
    check_q = "{0} and `Country` is '{1}'"_format(query, country);

    rc = sqlite3_prepare_v2(db, check_q.c_str(), -1, &stmt, NULL);
    if (rc == SQLITE_OK) {
      rc = sqlite3_step(stmt);
      if (rc == SQLITE_ROW) {
        query = check_q;
      }
      else {
        debug("Could not find data for country {}. Averaging data over all "
              "countries for given axes (Default Setting)\n",
              country);
      }
      sqlite3_reset(stmt);
    }
  }

  if (!state.empty()) {
    check_q = "{0} and `State` is '{1}'"_format(query, state);
    rc = sqlite3_prepare_v2(db, check_q.c_str(), -1, &stmt, NULL);
    rc = sqlite3_step(stmt);
    if (rc == SQLITE_ROW) {
      query = check_q;
    }
    else {
      debug("Could not find data for state {}. Only obtaining data "
            "of the country level (Default Setting)\n",
            state);
    }
    sqlite3_reset(stmt);
  }

  if (!county.empty()) {
    check_q = "{0} and `County` is '{1}'"_format(query, county);
    rc = sqlite3_prepare_v2(db, check_q.c_str(), -1, &stmt, NULL);
    rc = sqlite3_step(stmt);
    if (rc == SQLITE_ROW) {
      query = check_q;
    }
    else {
      debug("Could not find data for county {}. Only obtaining data "
            "of the state level (Default Setting)\n",
            county);
    }
    sqlite3_reset(stmt);
  }

  if (!unit.empty()) {
    check_q = "{0} and `Unit` is '{1}'"_format(query, unit);
    rc = sqlite3_prepare_v2(db, check_q.c_str(), -1, &stmt, NULL);
    rc = sqlite3_step(stmt);
    if (rc == SQLITE_ROW) {
      query = check_q;
    }
    else {
      sqlite3_reset(stmt);
      debug("Could not find data for unit {}. Using first unit in "
            "alphabetical order (Default Setting)\n",
            unit);

      vector<string> units;

      rc = sqlite3_prepare_v2(db, query.c_str(), -1, &stmt, NULL);
      while ((rc = sqlite3_step(stmt)) == SQLITE_ROW) {
        string ind_unit =
            string(reinterpret_cast<const char*>(sqlite3_column_text(stmt, 0)));
        units.push_back(ind_unit);
      }
      sqlite3_reset(stmt);
      if (!units.empty()) {
        sort(units.begin(), units.end());
        query = "{0} and `Unit` is '{1}'"_format(query, units.front());
      }
      else {
        error("No units found for indicator {}", indicator);
      }
    }
  }
  sqlite3_reset(stmt);

  string final_query =
      "{0} and `Year` is '{1}' and `Month` is '{2}'"_format(query, year, month);


  double value;

  rc = sqlite3_prepare_v2(db, final_query.c_str(), -1, &stmt, NULL);
  while ((rc = sqlite3_step(stmt)) == SQLITE_ROW) {
    value = sqlite3_column_double(stmt, 1);
    vals.push_back(value);
  }
  sqlite3_reset(stmt);

  if (vals.empty() and use_heuristic) {
    final_query =
        "{0} and `Year` is '{1}' and `Month` is '0'"_format(query, year);
    sqlite3_prepare_v2(db, final_query.c_str(), -1, &stmt, NULL);

    while ((rc = sqlite3_step(stmt)) == SQLITE_ROW) {
      value = sqlite3_column_double(stmt, 1);
      value = value / 12;
      vals.push_back(value);
    }
    sqlite3_reset(stmt);
  }

<<<<<<< HEAD
  rc = sqlite3_finalize(stmt);
  rc = sqlite3_close(db);
  dbg(vals);
=======
  if ((rc = sqlite3_finalize(stmt)) == SQLITE_OK) {
    sqlite3_close(db);
  }
<<<<<<< HEAD
=======
  //if (indicator.compare("IPC Phase Classification") == 0) {
  std::cout << indicator << std::endl;
    std::cout << year << " " << month << " " << vals.size() << std::endl;
  //}
>>>>>>> 72f8fceba882ba4e4f1bd74fbb47a98ad04fd123
>>>>>>> d4cd20d6
  return vals;
}<|MERGE_RESOLUTION|>--- conflicted
+++ resolved
@@ -147,21 +147,7 @@
     sqlite3_reset(stmt);
   }
 
-<<<<<<< HEAD
   rc = sqlite3_finalize(stmt);
   rc = sqlite3_close(db);
-  dbg(vals);
-=======
-  if ((rc = sqlite3_finalize(stmt)) == SQLITE_OK) {
-    sqlite3_close(db);
-  }
-<<<<<<< HEAD
-=======
-  //if (indicator.compare("IPC Phase Classification") == 0) {
-  std::cout << indicator << std::endl;
-    std::cout << year << " " << month << " " << vals.size() << std::endl;
-  //}
->>>>>>> 72f8fceba882ba4e4f1bd74fbb47a98ad04fd123
->>>>>>> d4cd20d6
   return vals;
 }