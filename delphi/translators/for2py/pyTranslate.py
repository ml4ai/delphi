"""
Purpose:
    Convert a Fortran AST representation into a Python
    script having the same functionalities and performing
    the same operations as the original Fortran file.

Example:
    This script is executed by the autoTranslate script as one
    of the steps in converted a Fortran source file to Python
    file. For standalone execution:::

        python pyTranslate.py -f <pickle_file> -g <python_file>

pickle_file: Pickled file containing the ast representation of the Fortran
file along with other non-source code information.

python_file: The Python file on which to write the resulting python script.
"""

import sys
import pickle
import argparse
import re
from typing import Dict
from delphi.translators.for2py.format import list_data_type
from . import For2PyError


class PrintState:
    def __init__(
        self,
        sep="\n",
        add="    ",
        printFirst=True,
        callSource=None,
        definedVars=[],
        globalVars=[],
        functionScope="",
        indexRef=True,
        varTypes={},
    ):
        self.sep = sep
        self.add = add
        self.printFirst = printFirst
        self.callSource = callSource
        self.definedVars = definedVars
        self.globalVars = globalVars
        self.functionScope = functionScope
        self.indexRef = indexRef
        self.varTypes = varTypes

    def copy(
        self,
        sep=None,
        add=None,
        printFirst=None,
        callSource=None,
        definedVars=None,
        globalVars=None,
        functionScope=None,
        indexRef=None,
        varTypes=None,
    ):
        return PrintState(
            self.sep if sep is None else sep,
            self.add if add is None else add,
            self.printFirst if printFirst is None else printFirst,
            self.callSource if callSource is None else callSource,
            self.definedVars if definedVars is None else definedVars,
            self.globalVars if globalVars is None else globalVars,
            self.functionScope if functionScope is None else functionScope,
            self.indexRef if indexRef is None else indexRef,
            self.varTypes if varTypes is None else varTypes,
        )


class PythonCodeGenerator(object):
    def __init__(self):
        self.programName = ""
        self.printFn = {}
        self.libFns = [
            "mod",
            "exp",
            "index",
            "min",
            "max",
            "cexp",
            "cmplx",
            "atan",
            "cos",
            "sin",
            "acos",
            "asin",
            "tan",
            "atan",
            "sqrt",
            "log",
            "abs",
        ]
        self.variableMap = {}
        self.imports = []
        # This list contains the private functions
        self.privFunctions = []
        # This dictionary contains the mapping of symbol names to pythonic
        # names
        self.nameMapper = {}
        # Dictionary to hold functions and its arguments
        self.funcArgs = {}
        self.mathFuncs = [
            "exp",
            "cexp",
            "cmplx",
            "cos",
            "sin",
            "acos",
            "asin",
            "tan",
            "atan",
            "sqrt",
            "log",
            "abs",
        ]
        self.getframe_expr = "sys._getframe({}).f_code.co_name"
        self.pyStrings = []
        self.stateMap = {"UNKNOWN": "r", "REPLACE": "w"}
        self.format_dict = {}
        self.printFn = {
            "subroutine": self.printSubroutine,
            "program": self.printProgram,
            "call": self.printCall,
            "arg": self.printArg,
            "variable": self.printVariable,
            "do": self.printDo,
            "do-while": self.printDoWhile,
            "index": self.printIndex,
            "if": self.printIf,
            "op": self.printOp,
            "literal": self.printLiteral,
            "ref": self.printRef,
            "assignment": self.printAssignment,
            "exit": self.printExit,
            "return": self.printReturn,
            "function": self.printFunction,
            "ret": self.printFuncReturn,
            "stop": self.printExit,
            "read": self.printRead,
            "write": self.printWrite,
            "open": self.printOpen,
            "format": self.printFormat,
            "module": self.printModule,
            "use": self.printUse,
            "close": self.printClose,
            "private": self.printPrivate,
            "array": self.printArray,
            "derived-type": self.printDerivedType,
        }
        self.operator_mapping = {
            ".ne.": " != ",
            ".gt.": " > ",
            ".eq.": " == ",
            ".lt.": " < ",
            ".le.": " <= ",
            ".ge.": " >= ",
            ".and.": " and ",
            ".or.": " or ",
        }
        self.readFormat = []

    def printSubroutine(self, node: Dict[str, str], printState: PrintState):
        self.pyStrings.append(f"\ndef {self.nameMapper[node['name']]}(")
        args = []
        self.printAst(
            node["args"],
            printState.copy(
                sep=", ",
                add="",
                printFirst=False,
                definedVars=args,
                indexRef=False,
            ),
        )
        self.pyStrings.append("):")
        self.printAst(
            node["body"],
            printState.copy(
                sep=printState.sep + printState.add,
                printFirst=True,
                definedVars=args,
                indexRef=True,
            ),
        )

    def printFunction(self, node, printState: PrintState):
        self.pyStrings.append(f"\ndef {self.nameMapper[node['name']]}(")
        args = []
        self.funcArgs[self.nameMapper[node["name"]]] = [
            self.nameMapper[x["name"]] for x in node["args"]
        ]
        self.printAst(
            node["args"],
            printState.copy(
                sep=", ",
                add="",
                printFirst=False,
                definedVars=args,
                indexRef=False,
            ),
        )
        self.pyStrings.append("):")
        if printState.sep != "\n":
            printState.sep = "\n"
        self.printAst(
            node["body"],
            printState.copy(
                sep=printState.sep + printState.add,
                printFirst=True,
                definedVars=args,
                indexRef=True,
                functionScope=self.nameMapper[node["name"]],
            ),
        )

    def printModule(self, node, printState: PrintState):

        self.pyStrings.append("\n")
        args = []
        self.printAst(
            node["body"],
            printState.copy(
                sep="", printFirst=True, definedVars=args, indexRef=True
            ),
        )

    def printProgram(self, node, printState: PrintState):
        self.printSubroutine(node, printState)
        self.programName = self.nameMapper[node["name"]]

    def printCall(self, node: Dict[str, str], printState: PrintState):
        if not printState.indexRef:
            self.pyStrings.append("[")

        inRef = False

        if node["name"].lower() in self.libFns:
            node["name"] = node["name"].lower()
            if node["name"] in self.mathFuncs:
                node["name"] = f"math.{node['name']}"
            inRef = 1

        if node["name"].lower() == "index":
            var = self.nameMapper[node["args"][0]["name"]]
            toFind = node["args"][1]["value"]
            self.pyStrings.append(f"{var}[0].find({toFind})")

        elif node["name"] == "mod":
            self.printAst(
                node["args"],
                printState.copy(
                    sep="%",
                    add="",
                    printFirst=False,
                    definedVars=[],
                    indexRef=inRef,
                ),
            )
        else:
            argSize = len(node["args"])
            self.pyStrings.append(f"{node['name']}(")
            for arg in range(0, argSize):
                self.printAst(
                    [node["args"][arg]],
                    printState.copy(
                        sep=", ",
                        add="",
                        printFirst=False,
                        callSource="Call",
                        definedVars=[],
                        indexRef=inRef,
                    ),
                )
                if arg < argSize - 1:
                    self.pyStrings.append(", ")
            self.pyStrings.append(")")

        if not printState.indexRef:
            self.pyStrings.append("]")

    def printAst(self, root, printState: PrintState):
        for node in root:
            if node.get("tag"):
                if node["tag"] == "format":
                    self.printFn["format"](node, printState)
                elif node["tag"] == "if":
                    for item in node["header"]:
                        if item["tag"] == "format":
                            self.printFn["format"](item, printState)

        for node in root:
            if node.get("tag"):
                if node["tag"] == "read":
                    self.initializeFileVars(node, printState)

        for node in root:
            if printState.printFirst:
                self.pyStrings.append(printState.sep)
            else:
                printState.printFirst = True
            if node.get("tag") and node.get("tag") != "format":
                self.printFn[node["tag"]](node, printState)

    def printPrivate(self, node, prinState):
        self.privFunctions.append(node["name"])
        self.nameMapper[node["name"]] = "_" + node["name"]

    def initializeFileVars(self, node, printState: PrintState):
        label = node["args"][1]["value"]
        data_type = list_data_type(self.format_dict[label])
        index = 0
        for item in node["args"]:
            if item["tag"] == "ref":
                # if item["name"] in self.privFunctions:
                #     var = "_" + item["name"]
                # else:
                #     var = item["name"]
                self.printVariable(
                    {
                        "name": self.nameMapper[item["name"]],
                        "type": data_type[index],
                    },
                    printState,
                )
                self.pyStrings.append(printState.sep)
                index += 1

    def printArg(self, node, printState: PrintState):
        if node["type"].upper() == "INTEGER":
            varType = "int"
        elif node["type"].upper() in ("DOUBLE", "REAL"):
            varType = "float"
        elif node["type"].upper() == "CHARACTER":
            varType = "str"
        elif node["type"].upper() == "LOGICAL":
            varType = "bool"
        else:
            raise For2PyError(f"unrecognized type {node['type']}")
        if node["arg_type"] == "arg_array":
            self.pyStrings.append(f"{self.nameMapper[node['name']]}")
        else:
            self.pyStrings.append(
                f"{self.nameMapper[node['name']]}: List[{varType}]"
            )
        printState.definedVars += [self.nameMapper[node["name"]]]

    def printVariable(self, node, printState: PrintState):
        initial_set = False
        if (
            self.nameMapper[node["name"]] not in printState.definedVars
            and self.nameMapper[node["name"]] not in printState.globalVars
        ):
            printState.definedVars += [self.nameMapper[node["name"]]]
            if node.get("value"):
                init_val = node["value"][0]["value"]
                initial_set = True

            if node["type"].upper() in ("INTEGER", "INT"):
                initVal = init_val if initial_set else 0
                varType = "int"
            elif node["type"].upper() in ("DOUBLE", "REAL", "FLOAT"):
                initVal = init_val if initial_set else 0.0
                varType = "float"
            elif node["type"].upper() in ("STRING", "CHARACTER", "STR"):
                initVal = init_val if initial_set else ""
                varType = "str"
            elif node["type"].upper() == "LOGICAL":
                initVal = init_val if initial_set else False
                varType = "bool"
            else:
                if node["isDevTypeVar"]:
                    initVal = init_val if initial_set else 0
                    varType = node["type"]
                else:
                    raise For2PyError(f"unrecognized type {node['type']}")

            if "isDevTypeVar" in node and node["isDevTypeVar"]:
                self.pyStrings.append(
                    f"{self.nameMapper[node['name']]} =  {varType}()"
                )
            else:
                if printState.functionScope:
                    if not self.nameMapper[node["name"]] in self.funcArgs.get(
                        printState.functionScope
                    ):
                        self.pyStrings.append(
                            f"{self.nameMapper[node['name']]}: List[{varType}]"
                            f" = [{initVal}]"
                        )
                    else:
                        self.pyStrings.append(
                            f"{self.nameMapper[node['name']]}: List[{varType}]"
                        )
                else:
                    self.pyStrings.append(
                        f"{self.nameMapper[node['name']]}: List[{varType}] = "
                        f"[{initVal}]"
                    )

            # The code below might cause issues on unexpected places.
            # If weird variable declarations appear, check code below

            if not printState.sep:
                printState.sep = "\n"
            self.variableMap[self.nameMapper[node["name"]]] = node["type"]
        else:
            printState.printFirst = False

    def printDo(self, node, printState: PrintState):
        self.pyStrings.append("for ")
        self.printAst(
            node["header"],
            printState.copy(sep="", add="", printFirst=True, indexRef=True),
        )
        self.pyStrings.append(":")
        self.printAst(
            node["body"],
            printState.copy(
                sep=printState.sep + printState.add,
                printFirst=True,
                indexRef=True,
            ),
        )

    def printDoWhile(self, node, printState: PrintState):
        self.pyStrings.append("while ")
        self.printAst(
            node["header"],
            printState.copy(sep="", add="", printFirst=True, indexRef=True),
        )
        self.pyStrings.append(":")
        self.printAst(
            node["body"],
            printState.copy(
                sep=printState.sep + printState.add,
                printFirst=True,
                indexRef=True,
            ),
        )

    def printIndex(self, node, printState: PrintState):
        self.pyStrings.append(f"{self.nameMapper[node['name']]}[0] in range(")
        self.printAst(
            node["low"],
            printState.copy(sep="", add="", printFirst=True, indexRef=True),
        )
        self.pyStrings.append(", ")
        self.printAst(
            node["high"],
            printState.copy(sep="", add="", printFirst=True, indexRef=True),
        )
        if node.get("step"):
            self.pyStrings.append("+1, ")
            self.printAst(
                node["step"],
                printState.copy(
                    sep="", add="", printFirst=True, indexRef=True
                ),
            )
            self.pyStrings.append(")")
        else:
            self.pyStrings.append("+1)")

    def printIf(self, node, printState: PrintState):
        self.pyStrings.append("if ")
        newHeaders = []
        for item in node["header"]:
            if item["tag"] != "format":
                newHeaders.append(item)
        self.printAst(
            newHeaders,
            printState.copy(sep="", add="", printFirst=True, indexRef=True),
        )
        self.pyStrings.append(":")
        self.printAst(
            node["body"],
            printState.copy(
                sep=printState.sep + printState.add,
                printFirst=True,
                indexRef=True,
            ),
        )
        if "else" in node:
            self.pyStrings.append(printState.sep + "else:")
            self.printAst(
                node["else"],
                printState.copy(
                    sep=printState.sep + printState.add,
                    printFirst=True,
                    indexRef=True,
                ),
            )

    def printOp(self, node, printState: PrintState):
        node["left"][0]["op"] = True
        if not printState.indexRef:
            self.pyStrings.append("[")
        if "right" in node:
            self.pyStrings.append("(")
            self.printAst(
                node["left"],
                printState.copy(
                    sep="", add="", printFirst=True, indexRef=True
                ),
            )

            self.pyStrings.append(
                self.operator_mapping.get(
                    node["operator"].lower(), f" {node['operator']} "
                )
            )
            self.printAst(
                node["right"],
                printState.copy(
                    sep="", add="", printFirst=True, indexRef=True
                ),
            )
            self.pyStrings.append(")")
        else:
            self.pyStrings.append(f"{node['operator']}(")
            self.printAst(
                node["left"],
                printState.copy(
                    sep="", add="", printFirst=True, indexRef=True
                ),
            )
            self.pyStrings.append(")")
        if not printState.indexRef:
            self.pyStrings.append("]")

    def printLiteral(self, node, printState: PrintState):
        # if printState.callSource == "Call":
        #     self.pyStrings.append(f"[{node['value']}]")
        # else:
        #     self.pyStrings.append(node["value"])

        # Check if the value is a bool and convert to Title case if it is
        if node["type"] == "bool":
            node["value"] = node["value"].title()

        self.pyStrings.append(node["value"])

    def printRef(self, node, printState: PrintState):
        self.pyStrings.append(self.nameMapper[node["name"]])
        if printState.indexRef and "subscripts" not in node:
            # Handles derived type variables
            if "isDevType" not in node or not node["isDevType"]:
                self.pyStrings.append("[0]")
            if "isDevType" in node and node["isDevType"]:
                self.pyStrings.append(f".{node['field-name']}")

        if "subscripts" in node:
            # Check if the node really holds an array. The is because the
            # derive type with more than 1 field access, for example var%x%y,
            # node holds x%y also under the subscripts. Thus, in order to avoid
            # non-array derive types to be printed in an array syntax, this
            # check is necessary
            if (
                "isArray" in node
                and node["isArray"]
                and "hasSubscripts" in node
                and node["hasSubscripts"]
            ):
                if node["name"].lower() not in self.libFns:
                    self.pyStrings.append(".get_((")
                self.pyStrings.append("(")
                subLength = len(node["subscripts"])
                for ind in node["subscripts"]:
                    if ind["tag"] == "ref":
                        indName = ind["name"]
                        self.pyStrings.append(f"{indName}")
                        if "subscripts" in ind:
                            self.pyStrings.append(".get_((")
                            self.printAst(
                                ind["subscripts"],
                                printState.copy(
                                    sep=", ",
                                    add="",
                                    printFirst=False,
                                    indexRef=True,
                                ),
                            )
                            self.pyStrings.append("))")
                        else:
                            self.pyStrings.append("[0]")
                    if ind["tag"] == "op":
                        if "right" not in ind:
                            self.pyStrings.append(
                                f"{ind['operator']}{ind['left'][0]['value']}"
                            )
                        else:
                            self.printAst(
                                ind["left"],
                                printState.copy(
                                    sep="",
                                    add="",
                                    printFirst=True,
                                    indexRef=True,
                                ),
                            )
                            self.pyStrings.append(f"{ind['operator']}")
                            self.printAst(
                                ind["right"],
                                printState.copy(
                                    sep="",
                                    add="",
                                    printFirst=True,
                                    indexRef=True,
                                ),
                            )
                    elif ind["tag"] == "literal" and "value" in ind:
                        indValue = ind["value"]
                        self.pyStrings.append(f"{indValue}")
                    if subLength > 1:
                        self.pyStrings.append(", ")
                        subLength = subLength - 1
                if node["name"].lower() not in self.libFns:
                    self.pyStrings.append("))")
                self.pyStrings.append(")")
            else:
                if "isDevType" in node and node["isDevType"]:
                    self.pyStrings.append(".")
                else:
                    self.pyStrings.append("(")
                self.printAst(
                    node["subscripts"],
                    printState.copy(
                        sep=", ", add="", printFirst=False, indexRef=False
                    ),
                )
                self.pyStrings.append(")")

    def printAssignment(self, node, printState: PrintState):
        # Writing a target variable syntax
        if (
            "subscripts" in node["target"][0]
        ):  # Case where the target is an array
            if node["isDevType"] and "field-name" in node["target"][0]:
                if node["target"][0]["hasSubscripts"]:
                    devObj = {
                        "tag": node["target"][0]["tag"],
                        "name": node["target"][0]["name"],
                        "isDevType": node["target"][0]["isDevType"],
                        "hasSubscripts": node["target"][0]["isDevType"],
                        "subscripts": [node["target"][0]["subscripts"].pop(0)],
                    }
                    self.printAst(
                        [devObj],
                        printState.copy(
                            sep="", add="", printFirst=True, indexRef=True
                        ),
                    )
                else:
                    self.pyStrings.append(f"{node['target'][0]['name']}")
                self.pyStrings.append(f".{node['target'][0]['field-name']}")
            else:
                self.pyStrings.append(f"{node['target'][0]['name']}")
            self.pyStrings.append(".set_((")
            length = len(node["target"][0]["subscripts"])
            for ind in node["target"][0]["subscripts"]:
                index = ""
                if (
                    ind["tag"] == "literal"
                ):  # Case where using literal value as an array index
                    index = ind["value"]
                    self.pyStrings.append(f"{index}")
                if (
                    ind["tag"] == "ref"
                ):  # Case where using variable as an array index
                    index = ind["name"]
                    self.pyStrings.append(f"{index}[0]")
                if (
                    ind["tag"] == "op"
                ):  # Case where a literal index has an operator
                    operator = ind["operator"]
                    # For left index
                    if ind["left"][0]["tag"] == "literal":
                        lIndex = ind["left"][0]["value"]
                        self.pyStrings.append(f"{lIndex}")
                    elif ind["left"][0]["tag"] == "ref":
                        lIndex = ind["left"][0]["name"]
                        self.pyStrings.append(f"{lIndex}[0]")

                    self.pyStrings.append(f" {operator} ")
                    # For right index
                    if ind["right"][0]["tag"] == "literal":
                        rIndex = ind["right"][0]["value"]
                        self.pyStrings.append(f"{rIndex}")
                    elif ind["right"][0]["tag"] == "ref":
                        rIndex = ind["right"][0]["name"]
                        self.pyStrings.append(f"{rIndex}[0]")

                if length > 1:
                    self.pyStrings.append(", ")
                    length = length - 1
            self.pyStrings.append("), ")
        else:  # Case where the target is a single variable
            self.printAst(
                node["target"],
                printState.copy(
                    sep="", add="", printFirst=False, indexRef=True
                ),
            )
            self.pyStrings.append(" = ")

        # Writes a syntax for the source that is right side of the '=' operator
        if "subscripts" in node["value"][0]:
            self.pyStrings.append(f"{node['value'][0]['name']}.get_((")
            arrayLen = len(node["value"][0]["subscripts"])
            for ind in node["value"][0]["subscripts"]:
                if "name" in ind:
                    self.pyStrings.append(f"{ind['name']}[0]")
                elif "operator" in ind:
                    # For left index
                    if ind["left"][0]["tag"] == "literal":
                        lIndex = ind["left"][0]["value"]
                        self.pyStrings.append(f"{lIndex}")
                    elif ind["left"][0]["tag"] == "ref":
                        lIndex = ind["left"][0]["name"]
                        self.pyStrings.append(f"{lIndex}[0]")

                    self.pyStrings.append(f" {ind['operator']} ")
                    # For right index
                    if ind["right"][0]["tag"] == "literal":
                        rIndex = ind["right"][0]["value"]
                        self.pyStrings.append(f"{rIndex}")
                    elif ind["right"][0]["tag"] == "ref":
                        rIndex = ind["right"][0]["name"]
                        self.pyStrings.append(f"{rIndex}[0]")
                else:
                    assert ind["tag"] == "literal"
                    self.pyStrings.append(f"{ind['value']}")
                if arrayLen > 1:
                    self.pyStrings.append(", ")
                    arrayLen = arrayLen - 1
            self.pyStrings.append("))")
        else:
            self.printAst(
                node["value"],
                printState.copy(
                    sep="", add="", printFirst=False, indexRef=True
                ),
            )
        if "subscripts" in node["target"][0]:
            self.pyStrings.append(")")

    def printUse(self, node, printState: PrintState):
        if node.get("include"):
<<<<<<< HEAD
            self.imports.append(
                f"from m_{node['arg'].lower()} "
                f"import {', '.join(node['include'])}\n"
            )
        else:
            self.imports.append(f"from m_{node['arg'].lower()} import *\n")
=======
            imports.append(
                f"from delphi.translators.for2py.m_{node['arg'].lower()} "
                f"import {', '.join(node['include'])}\n"
            )
        else:
            imports.append(
                f"from delphi.translators.for2py.m_{node['arg'].lower()} import *\n"
            )
>>>>>>> a6920b04

    def printFuncReturn(self, node, printState: PrintState):
        if printState.indexRef:
            if node.get("args"):
                self.pyStrings.append(f"return ")
                self.printCall(node, printState)
                return
            if node.get("name") is not None:
                val = self.nameMapper[node["name"]] + "[0]"
            else:
                val = node["value"]
        else:
            if node.get("name") is not None:
                val = self.nameMapper[node["name"]]
            else:
                if node.get("value") is not None:
                    val = node["value"]
                else:
                    val = "None"
        self.pyStrings.append(f"return {val}")

    def printExit(self, node, printState: PrintState):
        if node.get("value"):
            self.pyStrings.append(f"print({node['value']})")
            self.pyStrings.append(printState.sep)
        self.pyStrings.append("return")

    def printReturn(self, node, printState: PrintState):
        self.pyStrings.append("")

    def printOpen(self, node, printState: PrintState):
        if node["args"][0].get("arg_name") == "UNIT":
            file_handle = "file_" + str(node["args"][1]["value"])
        elif node["args"][0].get("tag") == "ref":
            file_handle = "file_" + str(
                self.nameMapper[node["args"][0]["name"]]
            )
        else:
            file_handle = "file_" + str(node["args"][0]["value"])
        self.pyStrings.append(f"{file_handle} = ")
        for index, item in enumerate(node["args"]):
            if item.get("arg_name"):
                if item["arg_name"] == "FILE":
                    file_name = node["args"][index + 1]["value"][1:-1]
                    open_state = "r"
                elif item["arg_name"] == "STATUS":
                    open_state = node["args"][index + 1]["value"][1:-1]
                    open_state = self.stateMap[open_state]

        self.pyStrings.append(f'open("{file_name}", "{open_state}")')

    def printRead(self, node, printState: PrintState):
        file_number = str(node["args"][0]["value"])
        if node["args"][0]["type"] == "int":
            file_handle = "file_" + file_number
        if node["args"][1]["type"] == "int":
            format_label = node["args"][1]["value"]

        isArray = False
        tempInd = 0
        if "subscripts" in node["args"][2]:
            array_len = len(node["args"]) - 2
            self.pyStrings.append(f"tempVar = [0] * {array_len}")
            self.pyStrings.append(printState.sep)

        ind = 0
        self.pyStrings.append("(")
        for item in node["args"]:
            if item["tag"] == "ref":
                var = self.nameMapper[item["name"]]
                if "subscripts" in item:
                    isArray = True
                    self.pyStrings.append(f"tempVar[{tempInd}]")
                    tempInd = tempInd + 1
                else:
                    self.pyStrings.append(f"{var}[0]")
                if ind < len(node["args"]) - 1:
                    self.pyStrings.append(", ")
            ind = ind + 1
        self.pyStrings.append(
            f") = format_{format_label}_obj."
            f"read_line({file_handle}.readline())"
        )
        self.pyStrings.append(printState.sep)

        if isArray:
            tempInd = 0  # Re-initialize to zero for array index
            for item in node["args"]:
                if item["tag"] == "ref":
                    var = self.nameMapper[item["name"]]
                    if "subscripts" in item:
                        self.pyStrings.append(f"{var}.set_((")
                        self.printAst(
                            item["subscripts"],
                            printState.copy(
                                sep=", ",
                                add="",
                                printFirst=False,
                                indexRef=True,
                            ),
                        )
                        self.pyStrings.append(f"), tempVar[{tempInd}])")
                        tempInd = tempInd + 1
                        self.pyStrings.append(printState.sep)
                ind = ind + 1

    def printWrite(self, node, printState: PrintState):
        write_string = ""
        # Check whether write to file or output stream
        if str(node["args"][0].get("value")) == "*":
            write_target = "outStream"
        else:
            write_target = "file"
            if node["args"][0].get("value"):
                file_id = str(node["args"][0]["value"])
            elif str(node["args"][0].get("tag")) == "ref":
                file_id = str(self.nameMapper[node["args"][0].get("name")])
            file_handle = "file_" + file_id

        # Check whether format has been specified
        if str(node["args"][1]["value"]) == "*":
            format_type = "runtime"
        else:
            format_type = "specifier"
            if node["args"][1]["type"] == "int":
                format_label = node["args"][1]["value"]

        if write_target == "file":
            self.pyStrings.append(f"write_list_{file_id} = [")
        elif write_target == "outStream":
            self.pyStrings.append(f"write_list_stream = [")

        # Check for variable arguments specified to the write statement
        for item in node["args"]:
            if item["tag"] == "ref":
                write_string += f"{self.nameMapper[item['name']]}"
                # Handles array or a variable that holds following attributes,
                # such as var.x.y
                if "subscripts" in item:
                    # If a variable is derived type
                    if item["isDevType"]:
                        # If hasSubscripts is true, the derived type object is
                        # also an array and has following subscripts.
                        # Therefore, in order to handle the syntax
                        # obj.get_((obj_index)).field.get_((field)), the code
                        # below handles obj.get_((obj_index)) first before the
                        # subscripts for the field variables
                        if "hasSubscripts" in item and item["hasSubscripts"]:
                            devObjSub = [item["subscripts"].pop(0)]
                            write_string += ".get_(("
                            for sub in devObjSub:
                                if sub["tag"] == "ref":
                                    write_string += f"{sub['name']}[0]"
                                elif sub["tag"] == "literal":
                                    write_string += f"{sub['value']}"
                            write_string += "))"
                        # This is a case where the very first variable is not
                        # an array, but has subscripts, which holds information
                        # of following derived type field variables. i.e.
                        # var.x.y HOWEVER, the code below MUST be revisted and
                        # fixed. This is a hack of hard coding in order to
                        # print a format of var.x.y fixed number of 3 times In
                        # order to fix this, the entire printWrite should be
                        # modified that can do a recursion or break passed
                        # lists from the translate.py to have more clear
                        # groups.  It cannot be handled now as it may cause a
                        # butterfly effect on all other I/O handling
                        if (
                            "hasSubscripts" in item
                            and not item["hasSubscripts"]
                            and "subscripts" in item
                            and "arrayStat" not in item
                        ):
                            isubs = item["subscripts"]
                            isubs2 = isubs[1]["subscripts"]
                            write_string += "".join(
                                (
                                    f".{isubs[0]['name']}",
                                    f".{isubs[0]['field-name']}",
                                    ", ",
                                    ".".join(
                                        (
                                            isubs[1]["name"],
                                            isubs2[0]["name"],
                                            isubs2[0]["field-name"],
                                        )
                                    ),
                                    ", ",
                                    ".".join(
                                        (
                                            isubs2[1]["name"],
                                            isubs2[1]["subscripts"][0]["name"],
                                            isubs2[1]["subscripts"][0][
                                                "field-name"
                                            ],
                                        )
                                    ),
                                )
                            )
                        if "field-name" in item:
                            write_string += f".{item['field-name']}"
                    # Handling array
                    if (
                        "hasSubscripts" in item
                        and item["hasSubscripts"]
                        and "isArray" in item
                        and item["isArray"]
                    ) or (
                        "arrayStat" in item and item["arrayStat"] == "isArray"
                    ):
                        i = 0
                        write_string += ".get_(("
                        for ind in item["subscripts"]:
                            # When an array uses another array's value as its
                            # index value
                            if "subscripts" in ind:
                                write_string += f"{ind['name']}.get_(("
                                for sub in ind["subscripts"]:
                                    if sub["tag"] == "ref":
                                        write_string += f"{sub['name']}[0]"
                                    elif sub["tag"] == "literal":
                                        write_string += f"{sub['value']}"
                                write_string += "))"
                            elif "operator" in ind:
                                if "right" not in ind:
                                    write_string += f"{ind['operator']}"

                                if ind["left"][0]["tag"] == "ref":
                                    write_string += (
                                        f"{ind['left'][0]['name']}[0] "
                                    )
                                else:
                                    assert ind["left"][0]["tag"] == "literal"
                                    write_string += (
                                        f"{ind['left'][0]['value']} "
                                    )

                                if "right" in ind:
                                    write_string += f"{ind['operator']} "

                                    if ind["right"][0]["tag"] == "ref":
                                        write_string += (
                                            f"{ind['right'][0]['name']} "
                                        )
                                    else:
                                        assert (
                                            ind["right"][0]["tag"] == "literal"
                                        )
                                        write_string += (
                                            f"{ind['right'][0]['value']} "
                                        )
                            else:
                                if ind["tag"] == "ref":
                                    write_string += f"{ind['name']}[0]"
                                elif ind["tag"] == "op":
                                    write_string += f"{ind['operator']}"
                                    assert ind["left"][0]["tag"] == "literal"
                                    write_string += (
                                        f"{ind['left'][0]['value']}"
                                    )
                                elif ind["tag"] == "literal":
                                    write_string += f"{ind['value']}"
                            if i < len(item["subscripts"]) - 1:
                                write_string += ", "
                                i = i + 1
                        write_string += "))"
                if printState.indexRef and "subscripts" not in item:
                    if "isDevType" not in item or (
                        "isDevType" in item and not item["isDevType"]
                    ):
                        write_string += "[0]"
                    elif "isDevType" in item and item["isDevType"]:
                        write_string += f".{item['field-name']}"
                write_string += ", "
        self.pyStrings.append(f"{write_string[:-2]}]")
        self.pyStrings.append(printState.sep)

        # If format specified and output in a file, execute write_line on file
        # handler
        if write_target == "file":
            if format_type == "specifier":
                self.pyStrings.append(
                    f"write_line = format_{format_label}_obj."
                    f"write_line(write_list_{file_id})"
                )
                self.pyStrings.append(printState.sep)
                self.pyStrings.append(f"{file_handle}.write(write_line)")
            elif format_type == "runtime":
                self.pyStrings.append("output_fmt = list_output_formats([")
                for var in write_string.split(","):
                    varMatch = re.match(
                        r"^(.*?)\[\d+\]|^(.*?)[^\[]", var.strip()
                    )
                    if varMatch:
                        var = varMatch.group(1)
                        self.pyStrings.append(
                            f'"{self.variableMap[var.strip()]}",'
                        )
                self.pyStrings.append("])" + printState.sep)
                self.pyStrings.append(
                    "write_stream_obj = Format(output_fmt)" + printState.sep
                )
                self.pyStrings.append(
                    "write_line = write_stream_obj."
                    f"write_line(write_list_{file_id})"
                )
                self.pyStrings.append(printState.sep)
                self.pyStrings.append(f"{file_handle}.write(write_line)")

        # If printing on stdout, handle accordingly
        elif write_target == "outStream":
            if format_type == "runtime":
                self.pyStrings.append("output_fmt = list_output_formats([")
                for var in write_string.split(","):
                    varMatch = re.match(
                        r"^(.*?)\[\d+\]|^(.*?)[^\[]", var.strip()
                    )
                    if varMatch:
                        var = varMatch.group(1)
                        self.pyStrings.append(
                            f'"{self.variableMap[var.strip()]}",'
                        )
                self.pyStrings.append("])" + printState.sep)
                self.pyStrings.append(
                    "write_stream_obj = Format(output_fmt)" + printState.sep
                )
                self.pyStrings.append(
                    "write_line = write_stream_obj."
                    + "write_line(write_list_stream)"
                    + printState.sep
                )
                self.pyStrings.append("sys.stdout.write(write_line)")
            elif format_type == "specifier":
                self.pyStrings.append(
                    f"write_line = format_{format_label}_obj."
                    "write_line(write_list_stream)"
                )
                self.pyStrings.append(printState.sep)
                self.pyStrings.append(f"sys.stdout.write(write_line)")

    def nameMapping(self, ast):
        for item in ast:
            if item.get("name"):
                self.nameMapper[item["name"]] = item["name"]
            for inner in item:
                if isinstance(item[inner], list):
                    self.nameMapping(item[inner])

    def printFormat(self, node, printState: PrintState):
        type_list = []
        temp_list = []
        _re_int = re.compile(r"^\d+$")
        format_list = [token["value"] for token in node["args"]]

        for token in format_list:
            if not _re_int.match(token):
                temp_list.append(token)
            else:
                type_list.append(f"{token}({','.join(temp_list)})")
                temp_list = []
        if len(type_list) == 0:
            type_list = temp_list

        self.pyStrings.append(printState.sep)
        self.nameMapper[f"format_{node['label']}"] = f"format_{node['label']}"
        self.printVariable(
            {"name": "format_" + node["label"], "type": "STRING"}, printState
        )
        self.format_dict[node["label"]] = type_list
        self.pyStrings.extend(
            [
                printState.sep,
                f"format_{node['label']} = {type_list}",
                printState.sep,
                f"format_{node['label']}_obj = Format(format_{node['label']})",
                printState.sep,
            ]
        )

    def printClose(self, node, printState: PrintState):
        file_id = (
            node["args"][0]["value"]
            if node["args"][0].get("value")
            else self.nameMapper[node["args"][0]["name"]]
        )
        self.pyStrings.append(f"file_{file_id}.close()")

    def printArray(self, node, printState: PrintState):
        """ Prints out the array declaration in a format of Array class
            object declaration. 'arrayName = Array(Type, [bounds])'
        """
        if (
            self.nameMapper[node["name"]] not in printState.definedVars
            and self.nameMapper[node["name"]] not in printState.globalVars
        ):
            printState.definedVars += [self.nameMapper[node["name"]]]
            assert int(node["count"]) > 0
            printState.definedVars += [node["name"]]

            varType = ""
            if node["type"].upper() == "INTEGER":
                varType = "int"
            elif node["type"].upper() in ("DOUBLE", "REAL"):
                varType = "float"
            elif node["type"].upper() == "CHARACTER":
                varType = "str"
            elif node["isDevTypeVar"]:
                varType = node["type"].lower() + "()"

            assert varType != ""

            self.pyStrings.append(f"{node['name']} = Array({varType}, [")
            for i in range(0, int(node["count"])):
                loBound = node["low" + str(i + 1)]
                upBound = node["up" + str(i + 1)]
                dimensions = f"({loBound}, {upBound})"
                if i < int(node["count"]) - 1:
                    self.pyStrings.append(f"{dimensions}, ")
                else:
                    self.pyStrings.append(f"{dimensions}")
            self.pyStrings.append("])")

            if node["isDevTypeVar"]:
                self.pyStrings.append(printState.sep)
                # This may require updating later when we have to deal with the
                # multi-dimensional derived type arrays
                upBound = node["up1"]
                self.pyStrings.append(
                    f"for z in range(1, {upBound}+1):" + printState.sep
                )
                self.pyStrings.append(
                    f"    obj = {node['type']}()" + printState.sep
                )
                self.pyStrings.append(
                    f"    {node['name']}.set_(z, obj)" + printState.sep
                )

    def printDerivedType(self, node, printState: PrintState):
        self.pyStrings.append("@dataclass\n")
        self.pyStrings.append(f"class {node['name']}:")
        self.pyStrings.append(printState.sep)

        curFieldType = ""
        fieldNum = 0
        for item in node:
            if f"field{fieldNum}" == item:
                if node[item][0]["type"].lower() == "integer":
                    curFieldType = "int"
                elif node[item][0]["type"].lower() in ("double", "real"):
                    curFieldType = "float"
                elif node[item][0]["type"].lower() == "character":
                    curFieldType = "str"

                fieldname = node[item][0]["field-id"]
                if "array-size" in node[item][0]:
                    self.pyStrings.append(f"    {fieldname} =")
                    self.pyStrings.append(f" Array({curFieldType}, [")
                    self.pyStrings.append(
                        f"(1, {node[item][0]['array-size']})])"
                    )
                else:
                    self.pyStrings.append(f"    {fieldname}:")
                    self.pyStrings.append(f" {curFieldType}")
                    if "value" in node[item][0]:
                        self.pyStrings.append(f" = {node[item][0]['value']}")
                    else:
                        self.pyStrings.append(" = None")
                self.pyStrings.append(printState.sep)
                fieldNum += 1

    def get_python_source(self):
        imports = "".join(self.imports)
        if len(imports) != 0:
            self.pyStrings.insert(1, imports)
        if self.programName != "":
            self.pyStrings.append(f"\n\n{self.programName}()\n")

        return "".join(self.pyStrings)


def index_modules(root) -> Dict:
    """ Counts the number of modules in the Fortran file including the program
    file. Each module is written out into a separate Python file.  """

    module_index_dict = {
        node["name"]: (node.get("tag"), index)
        for index, node in enumerate(root)
        if node.get("tag") in ("module", "program", "subroutine")
    }

    return module_index_dict


def create_python_source_list(outputDict: Dict):
    module_index_dict = index_modules(outputDict["ast"])
    py_sourcelist = []
    main_ast = []
    derived_type_ast = []
    import_lines = [
        "import sys",
        "from typing import List",
        "import math",
        "from delphi.translators.for2py.format import *",
        "from delphi.translators.for2py.arrays import *",
        "from dataclasses import dataclass\n",
    ]

    for module in module_index_dict:
        if "module" in module_index_dict[module]:
            ast = [outputDict["ast"][module_index_dict[module][1]]]
        else:
            main_ast.append(outputDict["ast"][module_index_dict[module][1]])
            continue
        code_generator = PythonCodeGenerator()
        code_generator.pyStrings.append("\n".join(import_lines))

        # Fill the name mapper dictionary
        code_generator.nameMapping(ast)
        code_generator.printAst(ast, PrintState())
        py_sourcelist.append(
            (
                code_generator.get_python_source(),
                module,
                module_index_dict[module][0],
            )
        )

    # Writing the main program section
    code_generator = PythonCodeGenerator()
    code_generator.pyStrings.append("\n".join(import_lines))

    # Copy the derived type ast from the main_ast into the separate list,
    # so it can be printed outside (above) the main method
    has_derived_type = False
    for index in list(main_ast[0]["body"]):
        if index["tag"] == "derived-type":
            has_derived_type = True
            derived_type_ast.append(index)
            main_ast[0]["body"].remove(index)

    # Print derived type declaration(s)
    if has_derived_type:
        code_generator.nameMapping(derived_type_ast)
        code_generator.printAst(derived_type_ast, PrintState())

    code_generator.nameMapping(main_ast)
    code_generator.printAst(main_ast, PrintState())
    py_sourcelist.append(
        (code_generator.get_python_source(), main_ast, "program")
    )

    return py_sourcelist


if __name__ == "__main__":
    parser = argparse.ArgumentParser()
    parser.add_argument(
        "-g",
        "--gen",
        nargs="*",
        help="Routines for which dependency graphs should be generated",
    )
    parser.add_argument(
        "-f",
        "--files",
        nargs="+",
        required=True,
        help=(
            "Pickled version of the asts together with non-source code"
            "information"
        ),
    )
    parser.add_argument(
        "-o",
        "--out",
        nargs="+",
        help="Text file containing the list of output python files being generated",
    )
    args = parser.parse_args(sys.argv[1:])
    with open(args.files[0], "rb") as f:
        outputDict = pickle.load(f)
<<<<<<< HEAD

    python_source_list = create_python_source_list(outputDict)
    for item in python_source_list:
        if item[2] == "module":
            with open(f"m_{item[1].lower()}.py", "w") as f:
=======
    pySrc = create_python_string(outputDict)
    outputList = []
    for item in pySrc:
        if item[2] == "module":
            with open("m_" + item[1].lower() + ".py", "w") as f:
                outputList.append("m_" + item[1].lower() + ".py")
>>>>>>> a6920b04
                f.write(item[0])
        else:
            with open(args.gen[0], "w") as f:
                outputList.append(args.gen[0])
                f.write(item[0])

    with open(args.out[0], "w") as f:
        for fileName in outputList:
            f.write(fileName + " ")<|MERGE_RESOLUTION|>--- conflicted
+++ resolved
@@ -753,14 +753,6 @@
 
     def printUse(self, node, printState: PrintState):
         if node.get("include"):
-<<<<<<< HEAD
-            self.imports.append(
-                f"from m_{node['arg'].lower()} "
-                f"import {', '.join(node['include'])}\n"
-            )
-        else:
-            self.imports.append(f"from m_{node['arg'].lower()} import *\n")
-=======
             imports.append(
                 f"from delphi.translators.for2py.m_{node['arg'].lower()} "
                 f"import {', '.join(node['include'])}\n"
@@ -769,7 +761,6 @@
             imports.append(
                 f"from delphi.translators.for2py.m_{node['arg'].lower()} import *\n"
             )
->>>>>>> a6920b04
 
     def printFuncReturn(self, node, printState: PrintState):
         if printState.indexRef:
@@ -1351,20 +1342,12 @@
     args = parser.parse_args(sys.argv[1:])
     with open(args.files[0], "rb") as f:
         outputDict = pickle.load(f)
-<<<<<<< HEAD
-
     python_source_list = create_python_source_list(outputDict)
+    outputList = []
     for item in python_source_list:
         if item[2] == "module":
             with open(f"m_{item[1].lower()}.py", "w") as f:
-=======
-    pySrc = create_python_string(outputDict)
-    outputList = []
-    for item in pySrc:
-        if item[2] == "module":
-            with open("m_" + item[1].lower() + ".py", "w") as f:
                 outputList.append("m_" + item[1].lower() + ".py")
->>>>>>> a6920b04
                 f.write(item[0])
         else:
             with open(args.gen[0], "w") as f:
