import xml.etree.ElementTree as ET
from pathlib import Path
from typing import Dict, Iterable, Union, Set, Optional
import subprocess as sp
import importlib
import inspect
import json
import os
import ast
import itertools

import torch
from SALib.analyze import sobol, fast, rbd_fast
from SALib.sample import saltelli, fast_sampler, latin
import networkx as nx
from networkx.algorithms.simple_paths import all_simple_paths

from delphi.translators.for2py.types_ext import Float32
from delphi.GrFN.analysis import get_max_s2_sensitivity
import delphi.GrFN.utils as utils
from delphi.GrFN.utils import ScopeNode
from delphi.utils.misc import choose_font
from delphi.translators.for2py import (
    genPGM,
    f2grfn,
)
import numpy as np
import torch

FONT = choose_font()

dodgerblue3 = "#1874CD"
forestgreen = "#228b22"


class ComputationalGraph(nx.DiGraph):
    def __init__(self, *args, **kwargs):
        super().__init__(*args, **kwargs)
        self.outputs = [
            n
            for n, d in self.out_degree()
            if d == 0 and self.nodes[n]["type"] == "variable"
        ]

    def build_call_graph(self):
        G = nx.DiGraph()
        for (name, attrs) in self.nodes(data=True):
            if attrs["type"] == "function":
                for predecessor_variable in self.predecessors(name):
                    for predecessor_function in self.predecessors(
                        predecessor_variable
                    ):
                        G.add_edge(predecessor_function, name)

        return G

    def build_function_sets(self):
        # TODO - this fails when there is only one function node in the graph -
        # need to fix!
        initial_funcs = [n for n, d in self.call_graph.in_degree() if d == 0]
        distances = dict()

        def find_distances(funcs, dist):
            all_successors = list()
            for func in funcs:
                distances[func] = dist
                all_successors.extend(self.call_graph.successors(func))
            if len(all_successors) > 0:
                find_distances(list(set(all_successors)), dist + 1)

        find_distances(initial_funcs, 0)
        call_sets = dict()
        for func_name, call_dist in distances.items():
            if call_dist in call_sets:
                call_sets[call_dist].add(func_name)
            else:
                call_sets[call_dist] = {func_name}

        function_set_dists = sorted(
            call_sets.items(), key=lambda t: (t[0], len(t[1]))
        )
        function_sets = [func_set for _, func_set in function_set_dists]
        return function_sets

    def run(
        self,
        inputs: Dict[str, Union[float, Iterable]],
        torch_size: Optional[int] = None,
    ) -> Union[float, Iterable]:
        """Executes the GrFN over a particular set of inputs and returns the
        result.

        Args:
            inputs: Input set where keys are the names of input nodes in the
                GrFN and each key points to a set of input values (or just one).

        Returns:
            A set of outputs from executing the GrFN, one for every set of
            inputs.
        """
        # Set input values
        for i in self.inputs:
            value = inputs[i]
            if isinstance(value, float) or isinstance(value, int):
                value = Float32(value)
            elif isinstance(value, list):
                value = np.array(value, dtype=np.float32)

            self.nodes[i]["value"] = value

        for func_set in self.function_sets:
            for func_name in func_set:
                lambda_fn = self.nodes[func_name]["lambda_fn"]
                output_node = list(self.successors(func_name))[0]

                signature = self.nodes[func_name]["func_inputs"]
                input_values = [self.nodes[n]["value"] for n in signature]
                res = lambda_fn(*input_values)
                if len(input_values) == 0:
                    res = Float32(res)

                if torch_size is not None and len(signature) == 0:
                    self.nodes[output_node]["value"] = torch.tensor(
                        [res] * torch_size, dtype=torch.double
                    )
                else:
                    self.nodes[output_node]["value"] = res

        # Return the output
        return self.nodes[self.output_node]["value"]

    def to_CAG(self):
        """ Export to a Causal Analysis Graph (CAG) PyGraphviz AGraph object.
        The CAG shows the influence relationships between the variables and
        elides the function nodes."""

        G = nx.DiGraph()
        for (name, attrs) in self.nodes(data=True):
            if attrs["type"] == "variable":
                for pred_fn in self.predecessors(name):
                    if not any(
                        fn_type in pred_fn
                        for fn_type in ("condition", "decision")
                    ):
                        for pred_var in self.predecessors(pred_fn):
                            G.add_node(
                                self.nodes[pred_var]["basename"],
                                **self.nodes[pred_var],
                            )
                            G.add_node(attrs["basename"], **attrs)
                            G.add_edge(
                                self.nodes[pred_var]["basename"],
                                attrs["basename"],
                            )
                if attrs["is_loop_index"]:
                    G.add_edge(attrs["basename"], attrs["basename"])

        return G

class GroundedFunctionNetwork(ComputationalGraph):
    """
    Representation of a GrFN model as a DiGraph with a set of input nodes and
    currently a single output. The DiGraph is composed of variable nodes and
    function nodes. Function nodes store an actual Python function with the
    expected set of ordered input arguments that correspond to the variable
    inputs of that node. Variable nodes store a value. This value can be any
    data type found in Python. When no value exists for a variable the value
    key will be set to None. Importantly only function nodes can be children or
    parents of variable nodes, and the reverse is also true. Both variable and
    function nodes can be inputs, but the output will always be a variable
    node.
    """

    def __init__(self, G, scope_tree):
        super().__init__(G)
        self.scope_tree = scope_tree
        self.inputs = [
            n
            for n, d in self.in_degree()
            if d == 0 and self.nodes[n]["type"] == "variable"
        ]
        self.output_node = self.outputs[-1]
        self.call_graph = self.build_call_graph()
        self.function_sets = self.build_function_sets()

    def __repr__(self):
        return self.__str__()

    def __str__(self):
        return "\n".join(self.traverse_nodes(self.inputs))

    def traverse_nodes(self, node_set, depth=0):
        """BFS traversal of nodes that returns name traversal as large string.

        Args:
            node_set: Set of input nodes to begin traversal.
            depth: Current traversal depth for child node viewing.

        Returns:
            type: String containing tabbed traversal view.
        """

        tab = "  "
        result = list()
        for n in node_set:
            repr = (
                n
                if self.nodes[n]["type"] == "variable"
                else f"{n}{inspect.signature(self.nodes[n]['lambda_fn'])}"
            )

            result.append(f"{tab * depth}{repr}")
            result.extend(
                self.traverse_nodes(self.successors(n), depth=depth + 1)
            )
        return result

    @classmethod
    def from_json_and_lambdas(cls, file: str, lambdas):
        """Builds a GrFN from a JSON object.

        Args:
            cls: The class variable for object creation.
            file: Filename of a GrFN JSON file.

        Returns:
            type: A GroundedFunctionNetwork object.

        """
        with open(file, "r") as f:
            data = json.load(f)

        return cls.from_dict(data, lambdas)

    @classmethod
    def from_dict(cls, data: Dict, lambdas):
        """Builds a GrFN object from a set of extracted function data objects
        and an associated file of lambda functions.

        Args:
            cls: The class variable for object creation.
            data: A set of function data object that specify the wiring of a
                  GrFN object.
            lambdas: [Module] A python module containing actual python
                     functions to be computed during GrFN execution.

        Returns:
            A GroundedFunctionNetwork object.

        """
        functions = {d["name"]: d for d in data["functions"]}
        G = nx.DiGraph()
        scope_tree = nx.DiGraph()

        def add_variable_node(
            basename: str, parent: str, index: int, is_loop_index: bool = False
        ):
            G.add_node(
                f"{parent}::{basename}_{index}",
                type="variable",
                color="maroon",
                parent=parent,
                label=f"{basename}_{index}",
                basename=basename,
                is_loop_index=is_loop_index,
                padding=15,
                value=None,
            )

        def find_correct_scope(cur_scope, var_name):
            if cur_scope.parent is None:
                return cur_scope.name, -1

            new_scope = cur_scope.parent

            if var_name in new_scope.variables:
                return new_scope.name, new_scope.variables[var_name]
            else:
                return find_correct_scope(new_scope, var_name)

        def process_container(
            scope, loop_index_variable: Optional[str] = None
        ):
            for stmt in scope.body:
                if "name" in stmt:
                    stmt_type = functions[stmt["name"]]["type"]
                    if stmt_type in ("assign", "condition", "decision"):
                        if stmt_type == "assign":
                            if "body" in functions[stmt["name"]]:
                                stmt_type = "literal"

                        output = stmt["output"]
                        scope.variables[output["variable"]] = output["index"]
                        add_variable_node(
                            output["variable"], scope.name, output["index"]
                        )
                        G.add_edge(
                            stmt["name"],
                            f"{scope.name}::{output['variable']}_{output['index']}",
                        )

                        ordered_inputs = list()
                        for input in stmt.get("input", []):
                            parent = scope.name
                            index = input["index"]
                            base_name = input["variable"]
                            if (
                                index == -1
                                and base_name != loop_index_variable
                            ):
                                parent, index = find_correct_scope(
                                    scope, base_name
                                )

                            add_variable_node(
                                base_name,
                                parent,
                                index,
                                base_name == loop_index_variable,
                            )
                            node_name = f"{parent}::{base_name}_{index}"
                            ordered_inputs.append(node_name)
                            G.add_edge(node_name, stmt["name"])

                        G.add_node(
                            stmt["name"],
                            type="function",
                            lambda_fn=getattr(lambdas, stmt["name"]),
                            func_inputs=ordered_inputs,
                            shape="rectangle",
                            parent=scope.name,
                            label=stmt_type[0].upper(),
                            padding=10,
                        )

                    elif stmt_type == "loop_plate":
                        index_variable = functions[stmt["name"]][
                            "index_variable"
                        ]
                        scope_tree.add_node(stmt["name"], color="blue")
                        scope_tree.add_edge(scope.name, stmt["name"])
                        new_scope = ScopeNode(
                            functions[stmt["name"]], parent=scope
                        )
                        process_container(
                            new_scope, loop_index_variable=index_variable
                        )
                    else:
                        pass
                elif "function" in stmt and stmt["function"] != "print":
                    scope_tree.add_node(stmt["function"], color="green")
                    scope_tree.add_edge(scope.name, stmt["function"])
                    new_scope = ScopeNode(
                        functions[stmt["function"]], parent=scope
                    )
                    process_container(new_scope)

        root = data["start"]
        scope_tree.add_node(root, color="green")
        cur_scope = ScopeNode(functions[root])
        process_container(cur_scope)
        return cls(G, scope_tree)

    @classmethod
    def from_python_file(
        cls, python_file, lambdas_path, json_filename: str, stem: str
    ):
        """Builds GrFN object from Python file."""
        with open(python_file, "r") as f:
            pySrc = f.read()
        return cls.from_python_src(pySrc, lambdas_path, json_filename, stem)

    @classmethod
    def from_python_src(
        cls,
        pySrc,
        lambdas_path,
        json_filename: str,
        stem: str,
        fortran_file: str,
        save_file: bool = False,
    ):
        """Builds GrFN object from Python source code."""
        asts = [ast.parse(pySrc)]
        pgm_dict = genPGM.create_grfn_dict(
            lambdas_path,
            asts,
            json_filename,
<<<<<<< HEAD
            {"file_name": f"{stem}.py"},  # HACK
=======
            {"file_name": f"{stem}.py"}, # HACK
            fortran_file,
>>>>>>> 4c28ebcd
        )
        lambdas = importlib.__import__(stem + "_lambdas")
        return cls.from_dict(pgm_dict, lambdas)



    @classmethod
    def from_fortran_file(cls, fortran_file: str, tmpdir: str = "."):
        """Builds GrFN object from a Fortran program."""

        if tmpdir == "." and "/" in fortran_file:
            tmpdir = Path(fortran_file).parent

        (
                pySrc,
                lambdas_path,
                json_filename,
                stem,
                fortran_filename,
        ) = f2grfn.fortran_to_grfn(fortran_file, True, True, str(tmpdir))

        G = cls.from_python_src(pySrc, lambdas_path, json_filename, stem,
                                fortran_file)

        return G

    @classmethod
    def from_fortran_src(cls, fortran_src: str, dir: str = "."):
        """ Create a GroundedFunctionNetwork instance from a string with raw
        Fortran code.

        Args:
            fortran_src: A string with Fortran source code.
            dir: (Optional) - the directory in which the temporary Fortran file
                will be created (make sure you have write permission!) Defaults to
                the current directory.
        Returns:
            A GroundedFunctionNetwork instance
        """
        import tempfile
        fp = tempfile.NamedTemporaryFile('w+t', delete=False, dir=dir)
        fp.writelines(fortran_src)
        fp.close()
        G = cls.from_fortran_file(fp.name, dir)
        os.remove(fp.name)
        return G

    def clear(self):
        """Clear variable nodes for next computation."""
        for n in self.nodes():
            if self.nodes[n]["type"] == "variable":
                self.nodes[n]["value"] = None
            elif self.nodes[n]["type"] == "function":
                self.nodes[n]["func_visited"] = False

    def sobol_analysis(
        self, num_samples, prob_def, use_torch=False, var_types=None
    ):
        def create_input_tensor(name, samples):
            type_info = var_types[name]
            if type_info[0] == str:
                (val1, val2) = type_info[1]
                return np.where(samples >= 0.5, val1, val2)
            else:
                return torch.tensor(samples)

        def get_input(name, sample):
            type_info = var_types[name]
            if type_info[0] == str:
                (val1, val2) = type_info[1]
                return val1 if sample >= 0.5 else val2
            else:
                return sample

        samples = saltelli.sample(
            prob_def, num_samples, calc_second_order=True
        )
        if use_torch:
            samples = np.split(samples, samples.shape[1], axis=1)
            samples = [s.squeeze() for s in samples]
            if var_types is None:
                values = {
                    n: torch.tensor(s)
                    for n, s in zip(prob_def["names"], samples)
                }
            else:
                values = {
                    n: create_input_tensor(n, s)
                    for n, s in zip(prob_def["names"], samples)
                }
            Y = self.run(values, torch_size=len(samples[0])).numpy()
        else:
            Y = np.zeros(samples.shape[0])
            for i, sample in enumerate(samples):
                if var_types is None:
                    values = {n: v for n, v in zip(prob_def["names"], sample)}
                else:
                    values = {n: get_input(n, val)
                              for n, val in zip(prob_def["names"], sample)}

                res = self.run(values)
                Y[i] = res

        return sobol.analyze(prob_def, Y)

    def S2_surface(self, sizes, bounds, presets, use_torch=False,
            num_samples=10):
        """Calculates the sensitivity surface of a GrFN for the two variables with
        the highest S2 index.

        Args:
            num_samples: Number of samples for sensitivity analysis.
            sizes: Tuple of (number of x inputs, number of y inputs).
            bounds: Set of bounds for GrFN inputs.
            presets: Set of standard values for GrFN inputs.

        Returns:
            Tuple:
                Tuple: The names of the two variables that were selected
                Tuple: The X, Y vectors of eval values
                Z: The numpy matrix of output evaluations

        """
        args = self.inputs
        Si = self.sobol_analysis(
            num_samples,
            {
                "num_vars": len(args),
                "names": args,
                "bounds": [bounds[arg] for arg in args],
            },
        )
        S2 = Si["S2"]
        (s2_max, v1, v2) = get_max_s2_sensitivity(S2)

        x_var = args[v1]
        y_var = args[v2]
        search_space = [(x_var, bounds[x_var]), (y_var, bounds[y_var])]
        preset_vals = {
            arg: presets[arg]
            for i, arg in enumerate(args)
            if i != v1 and i != v2
        }

        X = np.linspace(*search_space[0][1], sizes[0])
        Y = np.linspace(*search_space[1][1], sizes[1])

        if use_torch:
            Xm, Ym = torch.meshgrid(torch.tensor(X), torch.tensor(Y))
            inputs = {n: torch.full_like(Xm, v) for n, v in presets.items()}
            inputs.update({search_space[0][0]: Xm, search_space[1][0]: Ym})
            Z = self.run(inputs).numpy()
        else:
            Xm, Ym = np.meshgrid(X, Y)
            Z = np.zeros((len(X), len(Y)))
            for x, y in itertools.product(range(len(X)), range(len(Y))):
                inputs = {n: v for n, v in presets.items()}
                inputs.update({search_space[0][0]: x, search_space[1][0]: y})
                Z[x][y] = self.run(inputs)

        return X, Y, Z, x_var, y_var


    def to_FIB(self, other):
        """ Creates a ForwardInfluenceBlanket object representing the
        intersection of this model with the other input model.

        Args:
            other: The GroundedFunctionNetwork object to compare this model to.

        Returns:
            A ForwardInfluenceBlanket object to use for model comparison.
        """

        if not isinstance(other, GroundedFunctionNetwork):
            raise TypeError(
                f"Expected GroundedFunctionNetwork, but got {type(other)}"
            )

        def shortname(var):
            return var[var.find("::") + 2 : var.rfind("_")]

        def shortname_vars(graph, shortname):
            return [v for v in graph.nodes() if shortname in v]

        this_var_nodes = [
            shortname(n)
            for (n, d) in self.nodes(data=True)
            if d["type"] == "variable"
        ]
        other_var_nodes = [
            shortname(n)
            for (n, d) in other.nodes(data=True)
            if d["type"] == "variable"
        ]

        shared_vars = set(this_var_nodes).intersection(set(other_var_nodes))
        full_shared_vars = {
            full_var
            for shared_var in shared_vars
            for full_var in shortname_vars(self, shared_var)
        }

        return ForwardInfluenceBlanket(self, full_shared_vars)

    def to_agraph(self):
        """ Export to a PyGraphviz AGraph object. """
        A = nx.nx_agraph.to_agraph(self)
        A.graph_attr.update(
            {"dpi": 227, "fontsize": 20, "fontname": "Menlo", "rankdir": "TB"}
        )
        A.node_attr.update({"fontname": "Menlo"})

        def build_tree(cluster_name, root_graph):
            subgraph_nodes = [
                n[0]
                for n in self.nodes(data=True)
                if n[1]["parent"] == cluster_name
            ]
            root_graph.add_nodes_from(subgraph_nodes)
            subgraph = root_graph.add_subgraph(
                subgraph_nodes,
                name=f"cluster_{cluster_name}",
                label=cluster_name,
                style="bold, rounded",
            )
            for n in self.scope_tree.successors(cluster_name):
                build_tree(n, subgraph)

        root = [n for n, d in self.scope_tree.in_degree() if d == 0][0]
        build_tree(root, A)
        return A

    def to_CAG_agraph(self):
        """Returns a variable-only view of the GrFN in the form of an AGraph.

        Returns:
            type: A CAG constructed via variable influence in the GrFN object.

        """
        CAG = self.to_CAG()
        A = nx.nx_agraph.to_agraph(CAG)
        A.graph_attr.update({"dpi": 227, "fontsize": 20, "fontname": "Menlo"})
        A.node_attr.update(
            {
                "shape": "rectangle",
                "color": "#650021",
                "style": "rounded",
                "fontname": "Gill Sans",
            }
        )
        A.edge_attr.update({"color": "#650021", "arrowsize": 0.5})
        return A

    def to_call_agraph(self):
        """ Build a PyGraphviz AGraph object corresponding to a call graph of
        functions. """

        A = nx.nx_agraph.to_agraph(self.call_graph)
        A.graph_attr.update({"dpi": 227, "fontsize": 20, "fontname": "Menlo"})
        A.node_attr.update(
            {"shape": "rectangle", "color": "#650021", "style": "rounded"}
        )
        A.edge_attr.update({"color": "#650021", "arrowsize": 0.5})
        return A


class ForwardInfluenceBlanket(ComputationalGraph):
    """
    This class takes a network and a list of a shared nodes between the input
    network and a secondary network. From this list a shared nodes and blanket
    network is created including all of the nodes between any input/output pair
    in the shared nodes, as well as all nodes required to blanket the network
    for forward influence. This class itself becomes the blanket and inherits
    from the ComputationalGraph class.
    """

    def __init__(self, G: GroundedFunctionNetwork, shared_nodes: Set[str]):
        super().__init__()
        self.output_node=G.output_node
        self.inputs = set(G.inputs).intersection(shared_nodes)

        # Get all paths from shared inputs to shared outputs
        path_inputs = shared_nodes - {self.output_node}
        io_pairs = [(inp, G.output_node) for inp in path_inputs]
        paths = [
            p for (i, o) in io_pairs for p in all_simple_paths(G, i, o)
        ]

        # Get all edges needed to blanket the included nodes
        main_nodes = {node for path in paths for node in path}
        main_edges = {
            (n1, n2) for path in paths for n1, n2 in zip(path, path[1:])
        }
        self.cover_nodes = set()
        add_nodes, add_edges = list(), list()

        def place_var_node(var_node):
            prev_funcs = list(G.predecessors(var_node))
            if (
                len(prev_funcs) > 0
                and G.nodes[prev_funcs[0]]["label"] == "L"
            ):
                prev_func = prev_funcs[0]
                add_nodes.extend([var_node, prev_func])
                add_edges.append((prev_func, var_node))
            else:
                self.cover_nodes.add(var_node)

        for node in main_nodes:
            if G.nodes[node]["type"] == "function":
                for var_node in G.predecessors(node):
                    if var_node not in main_nodes:
                        add_edges.append((var_node, node))
                        if "::IF_" in var_node:
                            if_func = list(G.predecessors(var_node))[0]
                            add_nodes.extend([if_func, var_node])
                            add_edges.append((if_func, var_node))
                            for new_var_node in G.predecessors(if_func):
                                add_edges.append((new_var_node, if_func))
                                place_var_node(new_var_node)
                        else:
                            place_var_node(var_node)

        main_nodes |= set(add_nodes)
        main_edges |= set(add_edges)
        main_nodes = main_nodes - self.inputs - {self.output_node}

        orig_nodes = G.nodes(data=True)

        self.add_nodes_from([(n, d) for n, d in orig_nodes if n in self.inputs])
        for node in self.inputs:
            self.nodes[node]["color"] = dodgerblue3
            self.nodes[node]["fontcolor"] = dodgerblue3
            self.nodes[node]["penwidth"] = 3.0
            self.nodes[node]["fontname"] = FONT

        self.inputs = list(self.inputs)

        self.add_nodes_from([(n, d) for n, d in orig_nodes
                            if n in self.cover_nodes])
        for node in self.cover_nodes:
            self.nodes[node]["fontname"] = FONT
            self.nodes[node]["color"] = forestgreen
            self.nodes[node]["fontcolor"] = forestgreen

        self.add_nodes_from([(n, d) for n, d in orig_nodes if n in main_nodes])
        for node in main_nodes:
            self.nodes[node]["fontname"] = FONT

        self.add_node(self.output_node, **G.nodes[self.output_node])
        self.nodes[self.output_node]["color"] = dodgerblue3
        self.nodes[self.output_node]["fontcolor"] = dodgerblue3

        self.add_edges_from(main_edges)
        self.call_graph = self.build_call_graph()
        self.function_sets = self.build_function_sets()

    def run(
        self,
        inputs: Dict[str, Union[float, Iterable]],
        covers: Dict[str, Union[float, Iterable]],
        torch_size: Optional[int] = None,
    ) -> Union[float, Iterable]:
        """Executes the FIB over a particular set of inputs and returns the
        result.
        Args:
            inputs: Input set where keys are the names of input nodes in the
              GrFN and each key points to a set of input values (or just one).
        Returns:
            A set of outputs from executing the GrFN, one for every set of
            inputs.
        """
        # Abort run if covers does not match our expected cover set
        if len(covers) != len(self.cover_nodes):
            raise ValueError("Incorrect number of cover values.")

        # Set the cover node values
        for node_name, val in covers.items():
            self.nodes[node_name]["value"] = val

        return super().run(inputs, torch_size)

    def sobol_analysis(
        self, num_samples, prob_def, covers, use_torch=False, var_types=None
    ):
        def create_input_tensor(name, samples):
            type_info = var_types[name]
            if type_info[0] == str:
                (val1, val2) = type_info[1]
                return np.where(samples >= 0.5, val1, val2)
            else:
                return torch.tensor(samples)

        samples = saltelli.sample(
            prob_def, num_samples, calc_second_order=True
        )
        if use_torch:
            samples = np.split(samples, samples.shape[1], axis=1)
            samples = [s.squeeze() for s in samples]
            if var_types is None:
                values = {
                    n: torch.tensor(s)
                    for n, s in zip(prob_def["names"], samples)
                }
            else:
                values = {
                    n: create_input_tensor(n, s)
                    for n, s in zip(prob_def["names"], samples)
                }
            Y = self.run(values, covers, torch_size=len(samples[0])).numpy()
        else:
            Y = np.zeros(samples.shape[0])
            for i, sample in enumerate(samples):
                values = {n: val for n, val in zip(prob_def["names"], sample)}
                Y[i] = self.run(values, covers)

        return sobol.analyze(prob_def, Y)

    def S2_surface(self, sizes, bounds, presets, covers, use_torch=False,
            num_samples = 10):
        """Calculates the sensitivity surface of a GrFN for the two variables with
        the highest S2 index.

        Args:
            num_samples: Number of samples for sensitivity analysis.
            sizes: Tuple of (number of x inputs, number of y inputs).
            bounds: Set of bounds for GrFN inputs.
            presets: Set of standard values for GrFN inputs.

        Returns:
            Tuple:
                Tuple: The names of the two variables that were selected
                Tuple: The X, Y vectors of eval values
                Z: The numpy matrix of output evaluations

        """
        args = self.inputs
        Si = self.sobol_analysis(
            num_samples,
            {
                "num_vars": len(args),
                "names": args,
                "bounds": [bounds[arg] for arg in args],
            },
            covers
        )
        S2 = Si["S2"]
        (s2_max, v1, v2) = get_max_s2_sensitivity(S2)

        x_var = args[v1]
        y_var = args[v2]
        search_space = [(x_var, bounds[x_var]), (y_var, bounds[y_var])]
        preset_vals = {
            arg: presets[arg]
            for i, arg in enumerate(args)
            if i != v1 and i != v2
        }

        X = np.linspace(*search_space[0][1], sizes[0])
        Y = np.linspace(*search_space[1][1], sizes[1])

        if use_torch:
            Xm, Ym = torch.meshgrid(torch.tensor(X), torch.tensor(Y))
            inputs = {n: torch.full_like(Xm, v) for n, v in presets.items()}
            inputs.update({search_space[0][0]: Xm, search_space[1][0]: Ym})
            Z = self.run(inputs, covers).numpy()
        else:
            Xm, Ym = np.meshgrid(X, Y)
            Z = np.zeros((len(X), len(Y)))
            for x, y in itertools.product(range(len(X)), range(len(Y))):
                inputs = {n: v for n, v in presets.items()}
                inputs.update({search_space[0][0]: x, search_space[1][0]: y})
                Z[x][y] = self.run(inputs, covers)

        return X, Y, Z, x_var, y_var

    def to_agraph(self):
        A = nx.nx_agraph.to_agraph(self)
        A.graph_attr.update({"dpi": 227, "fontsize": 20})
        A.node_attr.update({"shape": "rectangle", "style": "rounded"})
        A.edge_attr.update({"arrowsize": 0.5})
        return A<|MERGE_RESOLUTION|>--- conflicted
+++ resolved
@@ -386,12 +386,8 @@
             lambdas_path,
             asts,
             json_filename,
-<<<<<<< HEAD
             {"file_name": f"{stem}.py"},  # HACK
-=======
-            {"file_name": f"{stem}.py"}, # HACK
             fortran_file,
->>>>>>> 4c28ebcd
         )
         lambdas = importlib.__import__(stem + "_lambdas")
         return cls.from_dict(pgm_dict, lambdas)
