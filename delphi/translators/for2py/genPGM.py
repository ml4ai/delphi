#!/usr/bin/python3.6

import ast
import sys
import tokenize
import pickle
from datetime import datetime
import re
import argparse
from functools import reduce
import json
from delphi.translators.for2py.genCode import genCode, PrintState
from delphi.translators.for2py.mod_index_generator import get_index
from delphi.translators.for2py.get_comments import get_comments
from delphi.translators.for2py import For2PyError
from typing import List, Dict, Iterable, Optional
from collections import OrderedDict
from itertools import chain, product
import operator
import uuid
import os.path


# noinspection PyDefaultArgument
class GrFNState:
    def __init__(
        self,
        lambda_strings: Optional[List[str]],
        last_definitions: Optional[Dict] = {},
        next_definitions: Optional[Dict] = {},
        last_definition_default=0,
        function_name=None,
        variable_types: Optional[Dict] = {},
        start: Optional[Dict] = {},
        scope_path: Optional[List] = [],
        arrays: Optional[Dict] = {},
        array_types: Optional[Dict] = {},
        array_assign_name: Optional = None,
        string_assign_name: Optional = None,
    ):
        self.lambda_strings = lambda_strings
        self.last_definitions = last_definitions
        self.next_definitions = next_definitions
        self.last_definition_default = last_definition_default
        self.function_name = function_name
        self.variable_types = variable_types
        self.start = start
        self.scope_path = scope_path
        self.arrays = arrays
        self.array_types = array_types
        self.array_assign_name = array_assign_name
        self.string_assign_name = string_assign_name

    def copy(
        self,
        lambda_strings: Optional[List[str]] = None,
        last_definitions: Optional[Dict] = None,
        next_definitions: Optional[Dict] = None,
        last_definition_default=None,
        function_name=None,
        variable_types: Optional[Dict] = None,
        start: Optional[Dict] = None,
        scope_path: Optional[List] = None,
        arrays: Optional[Dict] = None,
        array_types: Optional[Dict] = None,
        array_assign_name: Optional = None,
        string_assign_name: Optional = None,
    ):
        return GrFNState(
            self.lambda_strings if lambda_strings is None else lambda_strings,
            self.last_definitions
            if last_definitions is None
            else last_definitions,
            self.next_definitions
            if next_definitions is None
            else next_definitions,
            self.last_definition_default
            if last_definition_default is None
            else last_definition_default,
            self.function_name if function_name is None else function_name,
            self.variable_types if variable_types is None else variable_types,
            self.start if start is None else start,
            self.scope_path if scope_path is None else scope_path,
            self.arrays if arrays is None else arrays,
            self.array_types if array_types is None else array_types,
            self.array_assign_name
            if array_assign_name is None
            else array_assign_name,
            self.string_assign_name
            if string_assign_name is None
            else string_assign_name,
        )


# noinspection PyDefaultArgument,PyTypeChecker
class GrFNGenerator(object):
    def __init__(self, annotated_assigned=[], function_definitions=[]):
        self.annotated_assigned = annotated_assigned
        self.function_definitions = function_definitions
        self.use_numpy = True
        self.fortran_file = None
        self.exclude_list = []
        self.loop_input = []
        self.update_functions = {}
        self.mode_mapper = {}
        self.name_mapper = {}
        self.variable_map = {}
        self.function_argument_map = {}
        # Holds all declared arrays {symbol:domain}
        self.arrays = {}
        # Holds declared array types {symbol:type}
        self.array_types = {}
        self.array_assign_name = None
        # Holds a list of multi-dimensional array symbols
        self.md_array = []
        # Holds all the string assignments along with their length
        self.strings = {}
        self.outer_count = 0
        self.types = (list, ast.Module, ast.FunctionDef)
        self.elif_condition_number = None
        self.current_scope = None
        self.loop_index = -1
        self.parent_loop_state = None
        self.handling_f_args = True
        self.f_array_arg = []
        # {symbol:index}
        self.updated_arrays = {}
        # {symbol: [_list_of_domains_]}
        # This mapping is required as there may be
        # a multiple array passes to the function
        # argument and we do not want to replace one
        # with another. We need to update all function
        # argument domains for arrays
        self.array_arg_domain = {}
        # Holds list of modules that program references
        self.module_variable_types = {}
        # Holds the list of declared subprograms in modules
        self.module_subprograms = []
        # Holds module names
        self.module_names = []
        # List of generated lambda function def. names
        self.generated_lambda_functions = []
        # List of user-defined (derived) types
        self.derived_types = []
        # List of derived type grfns
        self.derived_types_grfn = []
        # List of attributes declared under user-defined types
        self.derived_types_attributes = {}
        # List of variables (objects) declared with user-defined type
        self.derived_type_objects = {}
        # Currently handling derived type object name
        self.current_d_object_name = None
        # Currently handling derived type object's accessing attributes
        self.current_d_object_attributes = []
        self.is_d_object_array_assign = False
        self.module_summary = None

        self.gensym_tag_map = {
            "container": "c",
            "variable": "v",
            "function": "f",
        }
        self.type_def_map = {
            "real": "float",
            "integer": "integer",
            "string": "string",
            "bool": "boolean",
            "Array": "Array",
            "character": "string",
            "String": "string",
        }

        # The binops dictionary holds operators for all the arithmetic and
        # comparative functions
        self.binops = {
            ast.Add: operator.add,
            ast.Sub: operator.sub,
            ast.Mult: operator.mul,
            ast.Div: operator.truediv,
            ast.Pow: operator.pow,
            ast.Eq: operator.eq,
            ast.LtE: operator.le,
        }

        # The annotate_map dictionary is used to map Python ast data types
        # into data types for the lambdas
        self.annotate_map = {
            "real": "Real",
            "float": "real",
            "Real": "real",
            "integer": "int",
            "int": "integer",
            "string": "str",
            "str": "string",
            "array": "[]",
            "list": "array",
            "bool": "bool",
            "file_handle": "fh",
            "Array": "Array",
            "String": "string",
        }

        # Arithmetic operator dictionary
        # TODO: Complete the list
        self.arithmetic_ops = {
            "Add": "+",
            "Sub": "-",
            "Div": "/",
            "Mult": "*",
            "+": "+",
            "-": "-",
            "/": "/",
            "*": "*",
        }

        # The unnecessary_types tuple holds the ast types to ignore
        self.unnecessary_types = (
            ast.Mult,
            ast.Add,
            ast.Sub,
            ast.Pow,
            ast.Div,
            ast.USub,
            ast.Eq,
            ast.LtE,
        )

        # List of helper library types
        self.library_types = ["Array", "String"]

        # Regular expression to match python statements that need to be
        # bypassed in the GrFN and lambda files. Currently contains I/O
        # statements.
        self.bypass_io = (
            r"^format_\d+$|^format_\d+_obj$|^file_\d+$"
            r"|^write_list_\d+$|^write_line$|^format_\d+_obj"
            r".*|^Format$|^list_output_formats$|"
            r"^write_list_stream$|^file_\d+\.write$|"
            r"^output_fmt$"
        )

        self.re_bypass_io = re.compile(self.bypass_io, re.I)

        self.process_grfn = {
            "ast.FunctionDef": self.process_function_definition,
            "ast.arguments": self.process_arguments,
            "ast.arg": self.process_arg,
            "ast.Load": self.process_load,
            "ast.Store": self.process_store,
            "ast.Index": self.process_index,
            "ast.Num": self.process_num,
            "ast.List": self.process_list_ast,
            "ast.Str": self.process_str,
            "ast.For": self.process_for,
            "ast.If": self.process_if,
            "ast.UnaryOp": self.process_unary_operation,
            "ast.BinOp": self.process_binary_operation,
            "ast.BoolOp": self.process_boolean_operation,
            "ast.Expr": self.process_expression,
            "ast.Compare": self.process_compare,
            "ast.Subscript": self.process_subscript,
            "ast.Name": self.process_name,
            "ast.AnnAssign": self.process_annotated_assign,
            "ast.Assign": self.process_assign,
            "ast.Tuple": self.process_tuple,
            "ast.Call": self.process_call,
            "ast.Module": self.process_module,
            "ast.Attribute": self.process_attribute,
            "ast.AST": self.process_ast,
            "ast.NameConstant": self._process_nameconstant,
            "ast.Return": self.process_return_value,
            "ast.While": self.process_while,
            "ast.Break": self.process_break,
            "ast.ClassDef": self.process_class_def,
        }

    def gen_grfn(self, node, state, call_source):
        """
            This function generates the GrFN structure by parsing through the
            python AST
        """
        # Look for code that is not inside any function.
        if state.function_name is None and not any(
            isinstance(node, t) for t in self.types
        ):
            # If the node is of instance ast.Call, it is the starting point
            # of the system.
            if isinstance(node, ast.Call):
                start_function_name = self.generate_container_id_name(
                    self.fortran_file, ["@global"], node.func.id
                )
                return [{"start": start_function_name}]
            elif isinstance(node, ast.Expr):
                return self.gen_grfn(node.value, state, "start")
            elif isinstance(node, ast.If):
                return self.gen_grfn(node.body, state, "start")
            else:
                node_name = node.__repr__().split()[0][2:]
                if node_name != "ast.Import" and node_name != "ast.ImportFrom":
                    return self.process_grfn[node_name](
                        node, state, call_source
                    )
                else:
                    return []
        elif isinstance(node, list):
            return self.process_list(node, state, call_source)
        elif any(
            isinstance(node, node_type) for node_type in self.unnecessary_types
        ):
            return self.process_unnecessary_types(node, state, call_source)
        else:
            node_name = node.__repr__().split()[0][2:]
            if self.process_grfn.get(node_name):
                return self.process_grfn[node_name](node, state, call_source)
            else:
                return self.process_nomatch(node, state, call_source)

    def process_list(self, node, state, call_source):
        """
         If there are one or more ast nodes inside the `body` of a node,
         they appear as a list. Process each node in the list and chain them
         together into a single list of GrFN dictionaries.
        """
        return list(
            chain.from_iterable(
                [self.gen_grfn(cur, state, call_source) for cur in node]
            )
        )

    def process_function_definition(self, node, state, *_):
        """
            This function processes the function definition i.e. functionDef
            instance. It appends GrFN dictionaries to the `functions` key in
            the main GrFN JSON. These dictionaries consist of the
            function_assign_grfn of the function body and the
            function_container_grfn of the function. Every call to this
            function adds these along with the identifier_spec_grfn to the
            main GrFN JSON.
        """
        self.module_names.append(node.name)

        return_value = []
        return_list = []
        local_last_definitions = state.last_definitions.copy()
        local_next_definitions = state.next_definitions.copy()
        local_variable_types = state.variable_types.copy()
        scope_path = state.scope_path.copy()

        # If the scope_path is empty, add @global to the list to denote that
        # this is the outermost scope
        if len(scope_path) == 0:
            scope_path.append("@global")

        if node.decorator_list:
            # This is still a work-in-progress function since a complete
            # representation of SAVEd variables has not been decided for GrFN.
            # Currently, if the decorator function is static_vars (for
            # SAVEd variables), their types are loaded in the variable_types
            # dictionary.
            function_state = state.copy(
                last_definitions=local_last_definitions,
                next_definitions=local_next_definitions,
                function_name=node.name,
                variable_types=local_variable_types,
            )
            self.process_decorators(node.decorator_list, function_state)

        # Check if the function contains arguments or not. This determines
        # whether the function is the outermost scope (does not contain
        # arguments) or it is not (contains arguments). For non-outermost
        # scopes, indexing starts from -1 (because all arguments will have
        # an index of -1). For outermost scopes, indexing starts from
        # normally from 0.
        # TODO: What do you do when a non-outermost scope function does not
        #  have arguments. Current assumption is that the function without
        #  arguments is the outermost function i.e. call to the `start`
        #  function. But there can be functions without arguments which are not
        #  the `start` functions but instead some inner functions.

        # The following is a test to make sure that there is only one
        # function without arguments and that is the outermost function. All
        # of the models that we currently handle have this structure and
        # we'll have to think about how to handle cases that have more than
        # one non-argument function.
        if len(node.args.args) == 0:
            self.outer_count += 1
            assert self.outer_count == 1, (
                "There is more than one function "
                "without arguments in this system. "
                "This is not currently handled."
            )

            function_state = state.copy(
                last_definitions=local_last_definitions,
                next_definitions=local_next_definitions,
                function_name=node.name,
                variable_types=local_variable_types,
                last_definition_default=0,
            )
        else:
            function_state = state.copy(
                last_definitions={},
                next_definitions={},
                function_name=node.name,
                variable_types=local_variable_types,
                last_definition_default=-1,
            )
        # Get the list of arguments from the function definition
        argument_list = self.gen_grfn(node.args, function_state, "functiondef")
        # Keep a map of the arguments for each function. This will be used in
        # `process_for` to identify arguments which are function arguments
        # from those that are not
        self.function_argument_map[node.name] = {
            "name": "",
            "updated_list": "",
            "updated_indices": [],
            "argument_list": "",
        }
        self.function_argument_map[node.name]["argument_list"] = argument_list
        # Update the current scope so that for every identifier inside the
        # body, the scope information is updated
        self.current_scope = node.name
        # Create the variable definition for the arguments
        argument_variable_grfn = []
        self.handling_f_args = True
        for argument in argument_list:
            argument_variable_grfn.append(
                self.generate_variable_definition(
                    [argument], None, False, function_state
                )
            )
        self.handling_f_args = False
        # Generate the `variable_identifier_name` for each container argument.
        # TODO Currently only variables are handled as container arguments.
        #  Create test cases of other containers as container arguments and
        #  extend this functionality.
        argument_list = [
            f"@variable::{x}::{function_state.last_definitions[x]}"
            for x in argument_list
        ]

        # Enter the body of the function and recursively generate the GrFN of
        # the function body
        body_grfn = self.gen_grfn(node.body, function_state, "functiondef")

        # Get the `return_value` from the body. We want to append it separately.
        # TODO There can be multiple return values. `return_value` should be
        #  a list and you should append to it.
        for body in body_grfn:
            for function in body["functions"]:
                if (
                    function.get("function")
                    and function["function"]["type"] == "return"
                ):
                    return_value = function["value"]
                    # Remove the return_value function body from the main
                    # body as we don't need that anymore
                    body["functions"].remove(function)

        # TODO The return value cannot always be a `variable`. It can be
        #  literals as well. Add that functionality here.
        if return_value:
            for value in return_value:
                if "var" in value:
                    return_list.append(
                        f"@variable::{value['var']['variable']}"
                        f"::{value['var']['index']}"
                    )
                elif "call" in value:
                    for _ in value["call"]["inputs"]:
                        if "var" in value:
                            return_list.append(
                                f"@variable::{value['var']['variable']}::"
                                f"{value['var']['index']}"
                            )
            return_list = list(set(return_list))
        else:
            return_list = []

        # Get the function_reference_spec, function_assign_spec and
        # identifier_spec for the function
        (
            function_variable_grfn,
            function_assign_grfn,
            body_container_grfn,
        ) = self._get_variables_and_functions(body_grfn)
        # Combine the variable grfn of the arguments with that of the
        # container body
        container_variables = argument_variable_grfn + function_variable_grfn
        # Find the list of updated identifiers
        if argument_list:
            updated_identifiers = self._find_updated(
                argument_variable_grfn,
                function_variable_grfn,
                self.f_array_arg,
                function_state,
            )
            for array in self.f_array_arg:
                if array in function_state.last_definitions:
                    self.updated_arrays[
                        array
                    ] = function_state.last_definitions[array]
        else:
            updated_identifiers = []
        self.function_argument_map[node.name][
            "updated_list"
        ] = updated_identifiers

        # Get a list of all argument names
        argument_name_list = []
        for item in argument_list:
            argument_name_list.append(item.split("::")[1])

        # Now, find the indices of updated arguments
        for arg in updated_identifiers:
            updated_argument = arg.split("::")[1]
            argument_index = argument_name_list.index(updated_argument)
            self.function_argument_map[node.name]["updated_indices"].append(
                argument_index
            )

        # Create a gensym for the function container
        container_gensym = self.generate_gensym("container")

        container_id_name = self.generate_container_id_name(
            self.fortran_file, scope_path, node.name
        )
        self.function_argument_map[node.name]["name"] = container_id_name
        # Add the function name to the list that stores all the functions
        # defined in the program
        self.function_definitions.append(container_id_name)

        function_container_grfn = {
            "name": container_id_name,
            "source_refs": [],
            "gensym": container_gensym,
            "repeat": False,
            "arguments": argument_list,
            "updated": updated_identifiers,
            "return_value": return_list,
            "body": function_assign_grfn,
        }

        function_container_grfn = [
            function_container_grfn
        ] + body_container_grfn

        # function_assign_grfn.append(function_container_grfn)
        pgm = {
            "containers": function_container_grfn,
            "variables": container_variables,
        }
        return [pgm]

    def process_arguments(self, node, state, call_source):
        """
            This function returns a list of arguments defined in a function
            definition. `node.args` is a list of `arg` nodes which are
            iteratively processed to get the argument name.
        """
        return [self.gen_grfn(arg, state, call_source) for arg in node.args]

    def process_arg(self, node, state, call_source):
        """
            This function processes a function argument.
        """
        # Variables are declared as List() objects in the intermediate Python
        # representation in order to mimic the pass-by-reference property of
        # Fortran. So, arguments have `annotations` which hold the type() of
        # A the variable i.e. x[Int], y[Float], etc.
        assert (
            node.annotation
        ), "Found argument without annotation. This should not happen."
        state.variable_types[node.arg] = self.get_variable_type(
            node.annotation
        )

        if state.last_definitions.get(node.arg) is None:
            if call_source == "functiondef":
                if node.arg not in self.updated_arrays:
                    state.last_definitions[node.arg] = -1
                else:
                    state.last_definitions[node.arg] = self.updated_arrays[
                        node.arg
                    ]
            else:
                assert False, (
                    "Call source is not ast.FunctionDef. "
                    "Handle this by setting state.last_definitions["
                    "node.arg] = 0 in place of the assert False. "
                    "But this case should not occur in general."
                )
        else:
            assert False, (
                "The argument variable was already defined "
                "resulting in state.last_definitions containing an "
                "entry to this argument. Resolve this by setting "
                "state.last_definitions[node.arg] += 1. But this "
                "case should not occur in general."
            )

        return node.arg

    def process_index(self, node, state, *_):
        """
            This function handles the Index node of the ast. The Index node
            is a `slice` value which appears when a `[]` indexing occurs.
            For example: x[Real], a[0], etc. So, the `value` of the index can
            either be an ast.Name (x[Real]) or an ast.Num (a[0]), or any
            other ast type. So, we forward the `value` to its respective ast
            handler.
        """
        self.gen_grfn(node.value, state, "index")

    def process_num(self, node, *_):
        """
            This function handles the ast.Num of the ast tree. This node only
            contains a numeric value in its body. For example: Num(n=0),
            Num(n=17.27), etc. So, we return the numeric value in a
            <function_assign_body_literal_spec> form.

        """
        data_type = self.annotate_map.get(type(node.n).__name__)
        if data_type:
            # TODO Change this format. Since the spec has changed,
            #  this format is no longer required. Go for a simpler format.
            return [{"type": "literal", "dtype": data_type, "value": node.n}]
        else:
            assert False, f"Unidentified data type of variable: {node.n}"

    def process_list_ast(self, node, state, *_):
        """
            This function handles ast.List which represents Python lists. The
            ast.List has an `elts` element which is a list of all the elements
            of the list. This is most notably encountered in annotated
            assignment of variables to [None] (Example: day: List[int] = [
            None]). This is handled by calling `gen_grfn` on every element of
            the list i.e. every element of `elts`.
        """
        # Currently, this function is encountered only for annotated
        # assignments of the form, a: List[float] = [None], b: List[float] =
        # [100], c: List[float] = [(x[0]*y[0])], etc. If any further cases
        # arise, the following code might need to be rewritten and the
        # following return code will have to be added as well.
        # return elements if len(elements) == 1 else [{"list": elements}]
        element_grfn = []
        for list_element in node.elts:
            element_grfn.append(self.gen_grfn(list_element, state, "List"))

        return element_grfn

    @staticmethod
    def process_str(node, *_):
        """
            This function handles the ast.Str of the ast tree. This node only
            contains a string value in its body. For example: Str(s='lorem'),
            Str(s='Estimate: '), etc. So, we return the string value in a
            <function_assign_body_literal_spec> form where the dtype is a
            string.
        """
        # TODO: According to new specification, the following structure
        #  should be used: {"type": "literal, "value": {"dtype": <type>,
        #  "value": <value>}}. Confirm with Clay.
        return [{"type": "literal", "dtype": "string", "value": node.s}]

    def process_for(self, node, state, *_):
        """
            This function handles the ast.For node of the AST.
        """
        # Update the scope
        scope_path = state.scope_path.copy()
        if len(scope_path) == 0:
            scope_path.append("@global")
        scope_path.append("loop")

        # Check: Currently For-Else on Python is not supported
        if self.gen_grfn(node.orelse, state, "for"):
            raise For2PyError("For/Else in for not supported.")

        # Initialize intermediate variables
        container_argument = []
        container_repeat = True
        container_return_value = []
        container_updated = []
        function_output = []
        function_updated = []
        function_input = []
        loop_condition_inputs = []
        loop_condition_inputs_lambda = []
        loop_variables_grfn = []
        loop_functions_grfn = []

        # Increment the loop index universally across the program
        if self.loop_index > -1:
            self.loop_index += 1
        else:
            self.loop_index = 0

        # First, get the `container_id_name` of the loop container
        container_id_name = self.generate_container_id_name(
            self.fortran_file, self.current_scope, f"loop${self.loop_index}"
        )

        # Update the scope of the loop container so that everything inside
        # the body of the loop will have the below scope
        self.current_scope = f"{self.current_scope}.loop${self.loop_index}"

        index_variable = self.gen_grfn(node.target, state, "for")
        # Check: Currently, only one variable is supported as a loop variable
        if len(index_variable) != 1 or "var" not in index_variable[0]:
            raise For2PyError("Only one index variable is supported.")
        index_name = index_variable[0]["var"]["variable"]

        # Define a new empty state that will be used for mapping the state of
        # the operations within the for-loop container
        loop_last_definition = {}
        loop_state = state.copy(
            last_definitions=loop_last_definition,
            next_definitions={},
            last_definition_default=-1,
        )

        # We want the loop_state to have state information about variables
        # defined one scope above its current parent scope. The below code
        # allows us to do that
        if self.parent_loop_state:
            for var in self.parent_loop_state.last_definitions:
                if var not in state.last_definitions:
                    # state.last_definitions[var] = \
                    #     self.parent_loop_state.last_definitions[var]
                    state.last_definitions[var] = -1

        loop_iterator = self.gen_grfn(node.iter, state, "for")
        # Check: Only the `range` function is supported as a loop iterator at
        # this moment
        if (
            len(loop_iterator) != 1
            or "call" not in loop_iterator[0]
            or loop_iterator[0]["call"]["function"] != "range"
        ):
            raise For2PyError("Can only iterate over a range.")

        range_call = loop_iterator[0]["call"]
        loop_condition_inputs.append(f"@variable::{index_name}::0")
        loop_condition_inputs_lambda.append(index_name)
        for ip in range_call["inputs"]:
            for var in ip:
                if "var" in var:
                    function_input.append(
                        f"@variable::"
                        f"{var['var']['variable']}::"
                        f"{var['var']['index']}"
                    )
                    container_argument.append(
                        f"@variable::" f"{var['var']['variable']}::-1"
                    )
                    loop_condition_inputs.append(
                        f"@variable::" f"{var['var']['variable']}::-1"
                    )
                    loop_condition_inputs_lambda.append(var["var"]["variable"])
                elif "call" in var:
                    # TODO: Very specifically for arrays. Will probably break
                    #  for other calls
                    self._get_call_inputs(
                        var["call"],
                        function_input,
                        container_argument,
                        loop_condition_inputs,
                        loop_condition_inputs_lambda,
                        state,
                    )
        function_input = self._remove_duplicate_from_list(function_input)
        container_argument = self._remove_duplicate_from_list(
            container_argument
        )
        loop_condition_inputs = self._remove_duplicate_from_list(
            loop_condition_inputs
        )
        loop_condition_inputs_lambda = self._remove_duplicate_from_list(
            loop_condition_inputs_lambda
        )

        # Save the current state of the system so that it can used by a
        # nested loop to get information about the variables declared in its
        # outermost scopes.
        self.parent_loop_state = state

        # Define some condition and break variables in the loop state
        loop_state.last_definitions[index_name] = 0
        loop_state.last_definitions["IF_0"] = 0
        loop_state.last_definitions["EXIT"] = 0
        loop_state.variable_types["IF_0"] = "bool"
        loop_state.variable_types["EXIT"] = "bool"

        # Now, create the `variable` spec, `function name` and `container
        # wiring` for the loop index, check condition and break decisions.
        index_variable_grfn = self.generate_variable_definition(
            [index_name], None, False, loop_state
        )
        index_function_name = self.generate_function_name(
            "__assign__", index_variable_grfn["name"], None
        )
        index_function = {
            "function": index_function_name,
            "input": [],
            "output": [f"@variable::{index_name}::0"],
            "updated": [],
        }

        loop_check_variable = self.generate_variable_definition(
            ["IF_0"], None, False, loop_state
        )

        loop_state.next_definitions["#cond"] = 1
        loop_state.last_definitions["#cond"] = 0

        loop_check_function_name = self.generate_function_name(
            "__condition__", loop_check_variable["name"], None
        )
        loop_condition_function = {
            "function": loop_check_function_name,
            "input": loop_condition_inputs,
            "output": [f"@variable::IF_0::0"],
            "updated": [],
        }

        loop_break_variable = self.generate_variable_definition(
            ["EXIT"], None, False, loop_state
        )
        loop_state.next_definitions["EXIT"] = 1

        loop_break_function_name = self.generate_function_name(
            "__decision__", loop_break_variable["name"], None
        )
        loop_break_function = {
            "function": loop_break_function_name,
            "input": [f"@variable::IF_0::0"],
            "output": [f"@variable::EXIT::0"],
            "updated": [],
        }

        # Create the lambda function for the index variable initiations and
        # other loop checks. This has to be done through a custom lambda
        # function operation since the structure of genCode does not conform
        # with the way this lambda function will be created.
        # TODO Add code to support a step other than +1 as well
        assert len(range_call["inputs"]) == 2, (
            f"Only two elements in range " f"function supported as of now."
        )
        loop_start = range_call["inputs"][0]
        loop_end = range_call["inputs"][1]

        # TODO Add a separate function to get the variables/literals of a
        #  more complex form. The one below is for the basic case.
        if "var" in loop_start[0]:
            loop_start_name = loop_start[0]["var"]["variable"]
        elif "type" in loop_start[0] and loop_start[0]["type"] == "literal":
            loop_start_name = loop_start[0]["value"]
        else:
            assert False, "Error in getting loop start name"

        if "var" in loop_end[0]:
            loop_end_name = loop_end[0]["var"]["variable"]
        elif "type" in loop_end[0] and loop_end[0]["type"] == "literal":
            loop_end_name = loop_end[0]["value"]
        else:
            assert False, "Error in getting loop end name"
        # First, lambda function for loop index initiation
        index_initiation_lambda = self.generate_lambda_function(
            loop_start_name,
            index_function_name["name"],
            True,
            False,
            False,
            False,
            [],
            state,
            True,
        )
        loop_state.lambda_strings.append(index_initiation_lambda)

        # Second, lambda function for IF_0_0 test
        loop_test_string = f"0 <= {index_name} < {loop_end_name}"
        loop_continuation_test_lambda = self.generate_lambda_function(
            loop_test_string,
            loop_check_function_name["name"],
            True,
            False,
            False,
            False,
            loop_condition_inputs_lambda,
            state,
            True,
        )
        loop_state.lambda_strings.append(loop_continuation_test_lambda)

        # Third, lambda function for EXIT code
        loop_exit_test_lambda = self.generate_lambda_function(
            "IF_0_0",
            loop_break_function_name["name"],
            True,
            False,
            False,
            False,
            ["IF_0_0"],
            state,
            True,
        )
        loop_state.lambda_strings.append(loop_exit_test_lambda)

        # Parse through the body of the loop container
        loop = self.gen_grfn(node.body, loop_state, "for")
        # Separate the body grfn into `variables` and `functions` sub parts
        (
            body_variables_grfn,
            body_functions_grfn,
            body_container_grfn,
        ) = self._get_variables_and_functions(loop)

        # Get a list of all variables that were used as inputs within the
        # loop body (nested as well).
        loop_body_inputs = []

        # Get only the dictionaries
        body_functions_grfn = [
            item for item in body_functions_grfn if isinstance(item, dict)
        ]
        for function in body_functions_grfn:
            if function["function"]["type"] == "lambda":
                for ip in function["input"]:
                    (_, input_var, input_index) = ip.split("::")
                    if (
                        int(input_index) == -1
                        and input_var not in loop_body_inputs
                    ):
                        loop_body_inputs.append(input_var)
            elif function["function"]["type"] == "container":
                # The same code as above but separating it out just in case
                # some extra checks are added in the future
                for ip in function["input"]:
                    (_, input_var, input_index) = ip.split("::")
                    if int(input_index) == -1:
                        loop_body_inputs.append(input_var)

        # Remove any duplicates since variables can be used multiple times in
        # various assignments within the body
        loop_body_inputs = self._remove_duplicate_from_list(loop_body_inputs)
        # If the index name is a part of the loop body, remove it since it is
        # not an input to the container
        if index_name in loop_body_inputs:
            loop_body_inputs.remove(index_name)

        # TODO: Not doing this right now. Refine this code and do it then.
        """
        # Now, we remove the variables which were defined inside the loop
        # body itself and not taken as an input from outside the loop body
        filtered_loop_body_inputs = []
        for input_var in loop_body_inputs:
            # We filter out those variables which have -1 index in `state` (
            # which means it did not have a defined value above the loop
            # body) and is not a function argument (since they have an index
            # of -1 as well but have a defined value)
            if not (state.last_definitions[input_var] == -1 and input_var
            not in
                    self.function_argument_map[main_function_name][
                        "argument_list"]
                    ):
                filtered_loop_body_inputs.append(input_var)

        """

        # for item in filtered_loop_body_inputs:
        for item in loop_body_inputs:
            # TODO Hack for now, this should be filtered off from the code
            #  block above
            if (
                "IF" not in item
                and state.last_definitions.get(item) is not None
            ):
                function_input.append(
                    f"@variable::{item}::" f"{state.last_definitions[item]}"
                )
                container_argument.append(f"@variable::{item}::-1")

        function_input = self._remove_duplicate_from_list(function_input)
        container_argument = self._remove_duplicate_from_list(
            container_argument
        )

        # Creating variable specs for the inputs to the containers.
        start_definitions = loop_state.last_definitions.copy()
        container_definitions = start_definitions.copy()
        container_input_state = loop_state.copy(
            last_definitions=container_definitions
        )
        for argument in container_argument:
            (_, var, index) = argument.split("::")
            container_input_state.last_definitions[var] = int(index)
            argument_variable = self.generate_variable_definition(
                [var], None, False, container_input_state
            )
            body_variables_grfn.append(argument_variable)

        # TODO: Think about removing (or retaining) variables which even
        #  though defined outside the loop, are defined again inside the loop
        #  and then used by an operation after it.
        #  E.g. x = 5
        #       for ___ :
        #           x = 2
        #           for ___:
        #               y = x + 2
        #  Here, loop$1 will have `x` as an input but will loop$0 have `x` as
        #  an input as well?
        #  Currently, such variables are included in the `input`/`argument`
        #  field.

        # Now, we list out all variables that have been updated/defined
        # inside the body of the loop
        loop_body_outputs = {}
        for function in body_functions_grfn:
            if function["function"]["type"] == "lambda":
                # TODO Currently, we only deal with a single output variable.
                #  Modify the line above to not look at only [0] but loop
                #  through the output to incorporate multiple outputs
                (_, output_var, output_index) = function["output"][0].split(
                    "::"
                )
                loop_body_outputs[output_var] = output_index
            elif function["function"]["type"] == "container":
                for ip in function["updated"]:
                    (_, output_var, output_index) = ip.split("::")
                    loop_body_outputs[output_var] = output_index

        for item in loop_body_outputs:
            # TODO the indexing variables in of function block and container
            #  block will be different. Figure about the differences and
            #  implement them.
            # TODO: Hack, this IF check should not even appear in
            #  loop_body_outputs
            if (
                "IF" not in item
                and "EXIT" not in item
                and state.last_definitions.get(item) is not None
            ):
                if state.last_definitions[item] == -2:
                    updated_index = 0
                else:
                    updated_index = state.last_definitions[item] + 1
                function_updated.append(
                    f"@variable::{item}::" f"{updated_index}"
                )
                state.last_definitions[item] = updated_index
                state.next_definitions[item] = updated_index + 1
                item_id = loop_state.last_definitions.get(
                    item, loop_body_outputs[item]
                )
                container_updated.append(f"@variable::{item}::" f"{item_id}")
                # Create variable spec for updated variables in parent scope.
                # So, temporarily change the current scope to its previous form
                tmp_scope = self.current_scope
                self.current_scope = ".".join(
                    self.current_scope.split(".")[:-1]
                )
                updated_variable = self.generate_variable_definition(
                    [item], None, False, state
                )
                body_variables_grfn.append(updated_variable)
                # Changing it back to its current form
                self.current_scope = tmp_scope

        # TODO: For the `loop_body_outputs`, all variables that were
        #  defined/updated inside the loop body are included. Sometimes,
        #  some variables are defined inside the loop body, used within that
        #  body and then not used or re-assigned to another value outside the
        #  loop body. Do we include such variables in the updated list?
        #  Another heuristic to think about is whether to keep only those
        #  variables in the `updated` list which are in the `input` list.

        loop_variables_grfn.append(index_variable_grfn)
        loop_variables_grfn.append(loop_check_variable)
        loop_variables_grfn.append(loop_break_variable)

        loop_functions_grfn.append(index_function)
        loop_functions_grfn.append(loop_condition_function)
        loop_functions_grfn.append(loop_break_function)

        loop_functions_grfn += body_functions_grfn

        # Finally, add the index increment variable and function grfn to the
        # body grfn
        loop_state.last_definitions[index_name] = 1
        index_increment_grfn = self.generate_variable_definition(
            [index_name], None, False, loop_state
        )
        index_increment_function_name = self.generate_function_name(
            "__assign_", index_increment_grfn["name"], None
        )
        index_increment_function = {
            "function": index_increment_function_name,
            "input": [f"@variable::{index_name}::0"],
            "output": [f"@variable::{index_name}::1"],
            "updated": [],
        }

        # Finally, lambda function for loop index increment
        index_increment_lambda = self.generate_lambda_function(
            f"{index_name} + 1",
            index_increment_function_name["name"],
            True,
            False,
            False,
            False,
            [index_name],
            state,
            True,
        )
        loop_state.lambda_strings.append(index_increment_lambda)

        loop_variables_grfn.append(index_increment_grfn)
        loop_functions_grfn.append(index_increment_function)

        container_gensym = self.generate_gensym("container")

        loop_container = {
            "name": container_id_name,
            "source_refs": [],
            "gensym": container_gensym,
            "repeat": container_repeat,
            "arguments": container_argument,
            "updated": container_updated,
            "return_value": container_return_value,
            "body": loop_functions_grfn,
        }
        loop_function = {
            "function": {"name": container_id_name, "type": "container"},
            "input": function_input,
            "output": function_output,
            "updated": function_updated,
        }

        loop_container = [loop_container] + body_container_grfn
        loop_variables = body_variables_grfn + loop_variables_grfn
        grfn = {
            "containers": loop_container,
            "variables": loop_variables,
            "functions": [loop_function],
        }

        # Change the current scope back to its previous form.
        self.current_scope = ".".join(self.current_scope.split(".")[:-1])

        return [grfn]

    def process_while(self, node, state, *_):
        """
            This function handles the while loop. The functionality will be
            very similar to that of the for loop described in `process_for`
        """
        # Update the scope
        scope_path = state.scope_path.copy()
        if len(scope_path) == 0:
            scope_path.append("@global")
        scope_path.append("loop")

        # Initialize intermediate variables
        container_argument = []
        container_repeat = True
        container_return_value = []
        container_updated = []
        function_output = []
        function_updated = []
        function_input = []
        loop_condition_inputs = []
        loop_condition_inputs_lambda = []
        loop_variables_grfn = []
        loop_functions_grfn = []

        # Increment the loop index universally across the program
        if self.loop_index > -1:
            self.loop_index += 1
        else:
            self.loop_index = 0

        # First, get the `container_id_name` of the loop container
        container_id_name = self.generate_container_id_name(
            self.fortran_file, self.current_scope, f"loop${self.loop_index}"
        )

        # Update the scope of the loop container so that everything inside
        # the body of the loop will have the below scope
        self.current_scope = f"{self.current_scope}.loop${self.loop_index}"

        loop_test = self.gen_grfn(node.test, state, "while")

        # Define a new empty state that will be used for mapping the state of
        # the operations within the loop container
        loop_last_definition = {}
        loop_state = state.copy(
            last_definitions=loop_last_definition,
            next_definitions={},
            last_definition_default=-1,
        )

        # We want the loop_state to have state information about variables
        # defined one scope above its current parent scope. The below code
        # allows us to do that
        if self.parent_loop_state:
            for var in self.parent_loop_state.last_definitions:
                if var not in state.last_definitions:
                    # state.last_definitions[var] = \
                    #     self.parent_loop_state.last_definitions[var]
                    state.last_definitions[var] = -1

        # Now populate the IF and EXIT functions for the loop by identifying
        # the loop conditionals
        # TODO Add a test to check for loop validity in this area. Need to
        #  test with more types of while loops to finalize on a test condition

        for item in loop_test:
            if not isinstance(item, list):
                item = [item]
            for var in item:
                if "var" in var:
                    function_input.append(
                        f"@variable::"
                        f"{var['var']['variable']}::"
                        f"{var['var']['index']}"
                    )
                    container_argument.append(
                        f"@variable::" f"{var['var']['variable']}::-1"
                    )
                    loop_condition_inputs.append(
                        f"@variable::" f"{var['var']['variable']}::-1"
                    )
                    loop_condition_inputs_lambda.append(var["var"]["variable"])
                elif "call" in var:
                    # TODO: Very specifically for arrays. Will probably break
                    #  for other calls
                    self._get_call_inputs(
                        var["call"],
                        function_input,
                        container_argument,
                        loop_condition_inputs,
                        loop_condition_inputs_lambda,
                        state,
                    )

        function_input = self._remove_duplicate_from_list(function_input)
        container_argument = self._remove_duplicate_from_list(
            container_argument
        )
        loop_condition_inputs = self._remove_duplicate_from_list(
            loop_condition_inputs
        )
        loop_condition_inputs_lambda = self._remove_duplicate_from_list(
            loop_condition_inputs_lambda
        )

        # Save the current state of the system so that it can used by a
        # nested loop to get information about the variables declared in its
        # outermost scopes.
        self.parent_loop_state = state

        # Define some condition and break variables in the loop state
        loop_state.last_definitions["IF_0"] = 0
        loop_state.last_definitions["EXIT"] = 0
        loop_state.variable_types["IF_0"] = "bool"
        loop_state.variable_types["EXIT"] = "bool"

        # Now, create the `variable` spec, `function name` and `container
        # wiring` for the check condition and break decisions.

        loop_check_variable = self.generate_variable_definition(
            ["IF_0"], None, False, loop_state
        )

        loop_state.next_definitions["#cond"] = 1
        loop_state.last_definitions["#cond"] = 0

        loop_check_function_name = self.generate_function_name(
            "__condition__", loop_check_variable["name"], None
        )
        loop_condition_function = {
            "function": loop_check_function_name,
            "input": loop_condition_inputs,
            "output": [f"@variable::IF_0::0"],
            "updated": [],
        }

        loop_break_variable = self.generate_variable_definition(
            ["EXIT"], None, False, loop_state
        )
        # Increment the next definition of EXIT
        loop_state.next_definitions["EXIT"] = 1

        loop_break_function_name = self.generate_function_name(
            "__decision__", loop_break_variable["name"], None
        )
        loop_break_function = {
            "function": loop_break_function_name,
            "input": [f"@variable::IF_0::0"],
            "output": [f"@variable::EXIT::0"],
            "updated": [],
        }

        # Create the lambda function for the index variable initiations and
        # other loop checks. This has to be done through a custom lambda
        # function operation since the structure of genCode does not conform
        # with the way this lambda function will be created.
        # TODO Add a separate function to get the variables/literals of a
        #  more complex form. The one below is for the basic case.

        # Second, lambda function for IF_0_0 test
        loop_continuation_test_lambda = self.generate_lambda_function(
            node.test,
            loop_check_function_name["name"],
            True,
            False,
            False,
            False,
            loop_condition_inputs_lambda,
            state,
            True,
        )
        loop_state.lambda_strings.append(loop_continuation_test_lambda)

        # Third, lambda function for EXIT code
        loop_exit_test_lambda = self.generate_lambda_function(
            "IF_0_0",
            loop_break_function_name["name"],
            True,
            False,
            False,
            False,
            ["IF_0_0"],
            state,
            True,
        )
        loop_state.lambda_strings.append(loop_exit_test_lambda)
        # Parse through the body of the loop container
        loop = self.gen_grfn(node.body, loop_state, "for")
        # Separate the body grfn into `variables` and `functions` sub parts
        (
            body_variables_grfn,
            body_functions_grfn,
            body_container_grfn,
        ) = self._get_variables_and_functions(loop)

        # Get a list of all variables that were used as inputs within the
        # loop body (nested as well).
        loop_body_inputs = []

        # Get only the dictionaries
        body_functions_grfn = [
            item for item in body_functions_grfn if isinstance(item, dict)
        ]
        for function in body_functions_grfn:
            if function["function"]["type"] == "lambda":
                for ip in function["input"]:
                    (_, input_var, input_index) = ip.split("::")
                    if (
                        int(input_index) == -1
                        and input_var not in loop_body_inputs
                    ):
                        loop_body_inputs.append(input_var)
            elif function["function"]["type"] == "container":
                # The same code as above but separating it out just in case
                # some extra checks are added in the future
                for ip in function["input"]:
                    (_, input_var, input_index) = ip.split("::")
                    # TODO Hack for bypassing `boolean` types. Will be
                    #  removed once the `literal` as an input question is
                    #  answered.
                    if int(input_index) == -1 and input_var != "boolean":
                        loop_body_inputs.append(input_var)

        # Remove any duplicates since variables can be used multiple times in
        # various assignments within the body
        loop_body_inputs = self._remove_duplicate_from_list(loop_body_inputs)

        # TODO: Not doing this right now. Refine this code and do it then.
        """
        # Now, we remove the variables which were defined inside the loop
        # body itself and not taken as an input from outside the loop body
        filtered_loop_body_inputs = []
        for input_var in loop_body_inputs:
            # We filter out those variables which have -1 index in `state` (
            # which means it did not have a defined value above the loop
            # body) and is not a function argument (since they have an index
            # of -1 as well but have a defined value)
            if not (state.last_definitions[input_var] == -1 and input_var not in
                    self.function_argument_map[main_function_name][
                        "argument_list"]
                    ):
                filtered_loop_body_inputs.append(input_var)

        """

        # for item in filtered_loop_body_inputs:
        for item in loop_body_inputs:
            # TODO Hack for now, this should be filtered off from the code
            #  block above
            if (
                "IF" not in item
                and state.last_definitions.get(item) is not None
            ):
                function_input.append(
                    f"@variable::{item}::" f"{state.last_definitions[item]}"
                )
                container_argument.append(f"@variable::{item}::-1")

        function_input = self._remove_duplicate_from_list(function_input)
        container_argument = self._remove_duplicate_from_list(
            container_argument
        )

        # Creating variable specs for the inputs to the containers.
        start_definitions = loop_state.last_definitions.copy()
        container_definitions = start_definitions.copy()
        container_input_state = loop_state.copy(
            last_definitions=container_definitions
        )
        for argument in container_argument:
            (_, var, index) = argument.split("::")
            container_input_state.last_definitions[var] = int(index)
            argument_variable = self.generate_variable_definition(
                [var], None, False, container_input_state
            )
            body_variables_grfn.append(argument_variable)

        # TODO: Think about removing (or retaining) variables which even
        #  though defined outside the loop, are defined again inside the loop
        #  and then used by an operation after it.
        #  E.g. x = 5
        #       for ___ :
        #           x = 2
        #           for ___:
        #               y = x + 2
        #  Here, loop$1 will have `x` as an input but will loop$0 have `x` as
        #  an input as well?
        #  Currently, such variables are included in the `input`/`argument`
        #  field.

        # Now, we list out all variables that have been updated/defined
        # inside the body of the loop
        loop_body_outputs = {}
        for function in body_functions_grfn:
            if function["function"]["type"] == "lambda":
                # TODO Currently, we only deal with a single output variable.
                #  Modify the line above to not look at only [0] but loop
                #  through the output to incorporate multiple outputs
                (_, output_var, output_index) = function["output"][0].split(
                    "::"
                )
                loop_body_outputs[output_var] = output_index
            elif function["function"]["type"] == "container":
                for ip in function["updated"]:
                    (_, output_var, output_index) = ip.split("::")
                    loop_body_outputs[output_var] = output_index

        for item in loop_body_outputs:
            # TODO the indexing variables in of function block and container
            #  block will be different. Figure about the differences and
            #  implement them.
            # TODO: Hack, this IF check should not even appear in
            #  loop_body_outputs
            if (
                "IF" not in item
                and "EXIT" not in item
                and state.last_definitions.get(item) is not None
            ):
                if (state.last_definitions[item] == -2) or (item == "EXIT"):
                    updated_index = 0
                else:
                    updated_index = state.last_definitions[item] + 1
                function_updated.append(
                    f"@variable::{item}::" f"{updated_index}"
                )
                state.last_definitions[item] = updated_index
                state.next_definitions[item] = updated_index + 1
                item_id = loop_state.last_definitions.get(
                    item, loop_body_outputs[item]
                )
                container_updated.append(f"@variable::{item}::" f"{item_id}")
                # Create variable spec for updated variables in parent scope.
                # So, temporarily change the current scope to its previous form
                tmp_scope = self.current_scope
                self.current_scope = ".".join(
                    self.current_scope.split(".")[:-1]
                )
                updated_variable = self.generate_variable_definition(
                    [item], None, False, state
                )
                body_variables_grfn.append(updated_variable)
                # Changing it back to its current form
                self.current_scope = tmp_scope

        # TODO: For the `loop_body_outputs`, all variables that were
        #  defined/updated inside the loop body are included. Sometimes,
        #  some variables are defined inside the loop body, used within that
        #  body and then not used or re-assigned to another value outside the
        #  loop body. Do we include such variables in the updated list?
        #  Another heuristic to think about is whether to keep only those
        #  variables in the `updated` list which are in the `input` list.

        loop_variables_grfn.append(loop_check_variable)
        loop_variables_grfn.append(loop_break_variable)

        loop_functions_grfn.append(loop_condition_function)
        loop_functions_grfn.append(loop_break_function)

        loop_functions_grfn += body_functions_grfn

        container_gensym = self.generate_gensym("container")

        loop_container = {
            "name": container_id_name,
            "source_refs": [],
            "gensym": container_gensym,
            "repeat": container_repeat,
            "arguments": container_argument,
            "updated": container_updated,
            "return_value": container_return_value,
            "body": loop_functions_grfn,
        }
        loop_function = {
            "function": {"name": container_id_name, "type": "container"},
            "input": function_input,
            "output": function_output,
            "updated": function_updated,
        }
        loop_container = [loop_container] + body_container_grfn
        loop_variables = body_variables_grfn + loop_variables_grfn
        grfn = {
            "containers": loop_container,
            "variables": loop_variables,
            "functions": [loop_function],
        }
        self.current_scope = ".".join(self.current_scope.split(".")[:-1])

        return [grfn]

    def process_if(self, node, state, call_source):
        """
            This function handles the ast.IF node of the AST. It goes through
            the IF body and generates the `decision` and `condition` type of
            the `<function_assign_def>`.
        """
        scope_path = state.scope_path.copy()
        if len(scope_path) == 0:
            scope_path.append("@global")
        state.scope_path = scope_path

        grfn = {"functions": [], "variables": [], "containers": []}
        # Get the GrFN schema of the test condition of the `IF` command
        condition_sources = self.gen_grfn(node.test, state, "if")
        condition_variables = self.get_variables(condition_sources, state)

        # The index of the IF_x_x variable will start from 0
        if state.last_definition_default in (-1, 0, -2):
            # default_if_index = state.last_definition_default + 1
            default_if_index = 0
        else:
            assert False, (
                f"Invalid value of last_definition_default:"
                f"{state.last_definition_default}"
            )

        if call_source != "if":
            condition_number = state.next_definitions.get(
                "#cond", default_if_index
            )
            state.next_definitions["#cond"] = condition_number + 1
            condition_name = f"IF_{condition_number}"
            condition_index = self.get_last_definition(
                condition_name, state.last_definitions, 0
            )
        else:
            condition_number = self.elif_condition_number
            condition_name = f"IF_{condition_number}"
            condition_index = self._get_next_definition(
                condition_name,
                state.last_definitions,
                state.next_definitions,
                0,
            )

        state.variable_types[condition_name] = "bool"
        state.last_definitions[condition_name] = condition_index
        variable_spec = self.generate_variable_definition(
            [condition_name], None, False, state
        )
        function_name = self.generate_function_name(
            "__condition__", variable_spec["name"], None
        )
        # Getting the output variable
        output_regex = re.compile(r".*::(?P<output>.*?)::(?P<index>.*$)")
        output_match = output_regex.match(variable_spec["name"])
        if output_match:
            output = output_match.group("output")
            index = output_match.group("index")
            output_variable = f"@variable::{output}::{index}"
            condition_output = {"variable": output, "index": int(index)}
        else:
            assert False, (
                f"Could not match output variable for "
                f"{variable_spec['name']}"
            )

        fn = {
            "function": function_name,
            "input": [
                f"@variable::{src['var']['variable']}::{src['var']['index']}"
                for src in condition_variables
                if "var" in src
            ],
            "output": [output_variable],
            "updated": [],
        }
        grfn["variables"].append(variable_spec)
        grfn["functions"].append(fn)

        lambda_string = self.generate_lambda_function(
            node.test,
            function_name["name"],
            False,
            False,
            False,
            False,
            [
                src["var"]["variable"]
                for src in condition_variables
                if "var" in src
            ],
            state,
            False,
        )
        state.lambda_strings.append(lambda_string)

        # Tricky thing going on here. The last definitions of `state` are
        # copied into new variables viz. if_definitions and else_definitions
        # and then assigned to their respective states i.e. if_state and
        # else_state. This means that the two dictionaries will populate
        # independently respective to the contents of their bodies (if-body
        # and else-body) and also independently from the `state`. However,
        # the `next_definitions` has not been copied like that which means
        # the `next_definitions` of `state`, `if_state` and `else_state` are
        # tied together and get passed around as the same dictionary. This
        # helps in updating the index of variable across the if and else blocks.
        start_definitions = state.last_definitions.copy()
        if_definitions = start_definitions.copy()
        else_definitions = start_definitions.copy()
        if_state = state.copy(last_definitions=if_definitions)
        else_state = state.copy(last_definitions=else_definitions)
        if_grfn = self.gen_grfn(node.body, if_state, "if")
        # Note that `else_grfn` will be empty if the else block contains
        # another `if-else` block
        else_node_name = node.orelse.__repr__().split()[0][3:]

        if else_node_name != "ast.If":
            else_grfn = self.gen_grfn(node.orelse, else_state, "if")
        else:
            else_grfn = []
            self.elif_condition_number = condition_number

        # Sometimes, some if-else body blocks only contain I/O operations,
        # the GrFN for which will be empty. Check for these and handle
        # accordingly
        if (
            len(else_grfn) > 0
            and len(else_grfn[0]["functions"]) == 0
            and len(else_grfn[0]["variables"]) == 0
            and len(else_grfn[0]["containers"]) == 0
        ):
            else_grfn = []
            self.elif_condition_number = condition_number

        if (
            len(else_grfn) > 0
            and isinstance(else_grfn[0]["functions"][0], str)
            and else_grfn[0]["functions"][0] == "insert_break"
        ):
            # Get next def of EXIT
            _ = self._get_next_definition(
                "EXIT", else_state.last_definitions, state.next_definitions, 0
            )
            loop_break_variable = self.generate_variable_definition(
                ["EXIT"], None, False, else_state
            )
            else_grfn[0]["variables"].append(loop_break_variable)

        if (
            len(if_grfn) > 0
            and len(if_grfn[0]["functions"]) > 0
            and isinstance(if_grfn[0]["functions"][0], str)
            and if_grfn[0]["functions"][0] == "insert_break"
        ):
            # Get next def of EXIT
            _ = self._get_next_definition(
                "EXIT", if_state.last_definitions, state.next_definitions, 0
            )
            loop_break_variable = self.generate_variable_definition(
                ["EXIT"], None, False, if_state
            )
            if_grfn[0]["variables"].append(loop_break_variable)

        for spec in if_grfn:
            grfn["functions"] += spec["functions"]
            grfn["variables"] += spec["variables"]
            grfn["containers"] += spec["containers"]

        for spec in else_grfn:
            grfn["functions"] += spec["functions"]
            grfn["variables"] += spec["variables"]
            grfn["containers"] += spec["containers"]

        updated_definitions = [
            var
            for var in set(start_definitions.keys())
            .union(if_definitions.keys())
            .union(else_definitions.keys())
            if var not in start_definitions
            or if_definitions[var] != start_definitions[var]
            or else_definitions[var] != start_definitions[var]
        ]

        # For every updated variable in the `if-else` block, get a list of
        # all defined indices of that variable
        defined_versions = {}
        for key in updated_definitions:
            defined_versions[key] = [
                version
                for version in [
                    start_definitions.get(key),
                    if_definitions.get(key),
                    else_definitions.get(key),
                ]
                if version is not None
            ]

        # There might be cases where a variable is only defined within an `if`
        # or an `else` block and nowhere within the container. Example below:
        # while (x < 5):
        #    a = 2
        #    if (a > 4):
        #       a = 2
        #    else:
        #       x = 3
        # Here, `x` will only have one index in `defined_versions`. We add a
        # `-1' to this defined version
        for updated_definitions in defined_versions:
            if len(defined_versions[updated_definitions]) == 1:
                defined_versions[updated_definitions] = [
                    -1
                ] + defined_versions[updated_definitions]

        # For every updated identifier, we need one __decision__ block. So
        # iterate over all updated identifiers.
        for updated_definition in defined_versions:
            versions = defined_versions[updated_definition]
            # For `__decision__` nodes, change the index of the inputs into 1
            # (for True) and 0 (for False) instead of the old indices.
            # So, a `decision` lambda function will have the false value
            # first, the true value second, and then the conditional
            # variable. The fixed version of the lambda will look like
            # this:
            # def SIR_Gillespie_SD__gillespie__loop_2__decision__n_S__1(
            # n_S_0, n_S_1, IF_1):
            #       return n_S_1 if IF_1 else n_S_0
            # In the code below, change "index": 0 to "index": versions[-1]
            # and "index": 1 to "index": versions[-2] to revert to the old form.
            # Edit: Now, we are changing this only for the lambda functions.
            # See the change a few lines below.
            inputs = (
                [
                    # {"variable": updated_definition, "index": 0},
                    # {"variable": updated_definition, "index": 1},
                    {"variable": updated_definition, "index": versions[-1]},
                    {"variable": updated_definition, "index": versions[-2]},
                    condition_output,
                ]
                if len(versions) > 1
                else [
                    {"variable": updated_definition, "index": versions[0]},
                    condition_output,
                ]
            )
            output = {
                "variable": updated_definition,
                "index": self._get_next_definition(
                    updated_definition,
                    state.last_definitions,
                    state.next_definitions,
                    state.last_definition_default,
                ),
            }
            variable_spec = self.generate_variable_definition(
                [updated_definition], None, False, state
            )
            function_name = self.generate_function_name(
                "__decision__", variable_spec["name"], None
            )
            fn = {
                "function": function_name,
                "input": [
                    f"@variable::{var['variable']}::{var['index']}"
                    for var in inputs
                ],
                "output": [
                    f"@variable::{output['variable']}:" f":{output['index']}"
                ],
                "updated": [],
            }
            if len(versions) > 1:
                inputs = [
                    {"variable": updated_definition, "index": 0},
                    {"variable": updated_definition, "index": 1},
                    condition_output,
                ]
            lambda_string = self.generate_lambda_function(
                node,
                function_name["name"],
                False,
                True,
                False,
                False,
                [f"{src['variable']}_{src['index']}" for src in inputs],
                state,
                False,
            )

            state.lambda_strings.append(lambda_string)

            grfn["functions"].append(fn)
            grfn["variables"].append(variable_spec)

        if else_node_name == "ast.If":
            # else_definitions = state.last_definitions.copy()
            else_state = state.copy(last_definitions=state.last_definitions)
            elseif_grfn = self.gen_grfn(node.orelse, else_state, "if")
            for spec in elseif_grfn:
                grfn["functions"] += spec["functions"]
                grfn["variables"] += spec["variables"]
                grfn["containers"] += spec["containers"]

        return [grfn]

    def process_unary_operation(self, node, state, *_):
        """
            This function processes unary operations in Python represented by
            ast.UnaryOp. This node has an `op` key which contains the
            operation (e.g. USub for -, UAdd for +, Not, Invert) and an
            `operand` key which contains the operand of the operation. This
            operand can in itself be any Python object (Number, Function
            call, Binary Operation, Unary Operation, etc. So, iteratively
            call the respective ast handler for the operand.
        """
        return self.gen_grfn(node.operand, state, "unaryop")

    def process_binary_operation(self, node, state, *_):
        """
            This function handles binary operations i.e. ast.BinOp
        """
        # If both the left and right operands are numbers (ast.Num), we can
        # simply perform the respective operation on these two numbers and
        # represent this computation in a GrFN spec.
        if isinstance(node.left, ast.Num) and isinstance(node.right, ast.Num):
            for op in self.binops:
                if isinstance(node.op, op):
                    val = self.binops[type(node.op)](node.left.n, node.right.n)
                    data_type = self.annotate_map.get(type(val).__name__)
                    if data_type:
                        return [
                            {
                                "type": "literal",
                                "dtype": data_type,
                                "value": val,
                            }
                        ]
                    else:
                        assert False, f"Unidentified data type of: {val}"
            assert False, (
                "Both operands are numbers but no operator "
                "available to handle their computation. Either add "
                "a handler if possible or remove this assert and "
                "allow the code below to handle such cases."
            )

        # If the operands are anything other than numbers (ast.Str,
        # ast.BinOp, etc), call `gen_grfn` on each side so their respective
        # ast handlers will process them and return a [{grfn_spec}, ..] form
        # for each side. Add these two sides together to give a single [{
        # grfn_spec}, ...] form.
        operation_grfn = self.gen_grfn(
            node.left, state, "binop"
        ) + self.gen_grfn(node.right, state, "binop")

        return operation_grfn

    def process_boolean_operation(self, node, state, *_):
        """
            This function will process the ast.BoolOp node that handles
            boolean operations i.e. AND, OR, etc.
        """
        # TODO: No example of this to test on. This looks like deprecated
        #  format. Will need to be rechecked.
        grfn_list = []
        operation = {ast.And: "and", ast.Or: "or"}

        for key in operation:
            if isinstance(node.op, key):
                grfn_list.append([{"boolean_operation": operation[key]}])

        for item in node.values:
            grfn_list.append(self.gen_grfn(item, state, "boolop"))

        return grfn_list

    @staticmethod
    def process_unnecessary_types(node, *_):
        """
            This function handles various ast tags which are unnecessary and
            need not be handled since we do not require to parse them
        """
        node_name = node.__repr__().split()[0][2:]
        assert False, f"Found {node_name}, which should be unnecessary"

    def process_expression(self, node, state, *_):
        """
            This function handles the ast.Expr node i.e. the expression node.
            This node appears on function calls such as when calling a
            function, calling print(), etc.
        """
        expressions = self.gen_grfn(node.value, state, "expr")
        grfn = {"functions": [], "variables": [], "containers": []}

        for expr in expressions:
            if "call" not in expr:
                assert False, f"Unsupported expr: {expr}."
        for expr in expressions:
            array_set = False
            string_set = False
            container_id_name = None
            input_index = None
            output_index = None
            arr_index = None
            call = expr["call"]
            function_name = call["function"]
            io_match = self.check_io_variables(function_name)
            if io_match:
                return []
            # Bypassing calls to `print` for now. Need further discussion and
            # decisions to move forward with what we'll do with `print`
            # statements.
            if function_name == "print":
                return []

            # A handler for array and string <.set_>/<.set_substr> function
            if ".set_" in function_name:
                split_function = function_name.split(".")
                is_derived_type_array_ref = False
                if (
                    len(split_function) > 2
                    and split_function[0] == self.current_d_object_name
                ):
                    d_object = split_function[0]
                    call_var = split_function[1]
                    method = split_function[2]
                    is_derived_type_array_ref = True
                else:
                    call_var = split_function[0]
                    method = split_function[1]
                # This is an array
                if len(call["inputs"]) > 1 and method != "set_substr":
                    array_set = True
                    function_name = function_name.replace(".set_", "")
                    for idx in range(0, len(split_function) - 1):
                        input_index = self.get_last_definition(
                            split_function[idx],
                            state.last_definitions,
                            state.last_definition_default,
                        )
                        output_index = self._get_next_definition(
                            split_function[idx],
                            state.last_definitions,
                            state.next_definitions,
                            state.last_definition_default,
                        )
                    if is_derived_type_array_ref:
                        function_name = function_name.replace(".", "_")
                        input_index = self.get_last_definition(
                            function_name,
                            state.last_definitions,
                            state.last_definition_default,
                        )
                        output_index = self._get_next_definition(
                            function_name,
                            state.last_definitions,
                            state.next_definitions,
                            state.last_definition_default,
                        )
                        state.variable_types[
                            function_name
                        ] = state.variable_types[call_var]
                        self.arrays[function_name] = self.arrays[call_var]

                    arr_index = self._generate_array_index(node)
                    str_arr_index = ""
                    str_arr_for_varname = ""
                    for idx in arr_index:
                        if function_name not in self.md_array:
                            str_arr_index += str(idx)
                            str_arr_for_varname += str(idx)
                        else:
                            str_arr_index += f"[{idx}]"
                            str_arr_for_varname += f"{idx}"
                    # arr_index = call["inputs"][0][0]["var"]["variable"]
                    # Create a new variable spec for indexed array. Ex.
                    # arr(i) will be arr_i. This will be added as a new
                    # variable in GrFN.
                    variable_spec = self.generate_variable_definition(
                        [function_name], str_arr_for_varname, False, state
                    )
                    grfn["variables"].append(variable_spec)
                    if function_name not in self.md_array:
                        state.array_assign_name = (
                            f"{function_name}[{str_arr_index}]"
                        )
                    else:
                        state.array_assign_name = (
                            f"{function_name}{str_arr_index}"
                        )
                    # We want to have a new variable spec for the original
                    # array (arr(i), for example) and generate the function
                    # name with it.
                    variable_spec = self.generate_variable_definition(
                        [function_name], None, False, state
                    )
                    assign_function = self.generate_function_name(
                        "__assign__", variable_spec["name"], arr_index
                    )
                    container_id_name = assign_function["name"]
                    function_type = assign_function["type"]
                # This is a string
                else:
                    string_set = True
                    function_name = call_var
                    state.string_assign_name = function_name
                    input_index = self._get_next_definition(
                        function_name,
                        state.last_definitions,
                        state.next_definitions,
                        -1,
                    )
                    variable_spec = self.generate_variable_definition(
                        [function_name], None, False, state
                    )
                    grfn["variables"].append(variable_spec)
                    assign_function = self.generate_function_name(
                        "__assign__", variable_spec["name"], None
                    )
                    container_id_name = assign_function["name"]
                    function_type = assign_function["type"]
            else:
                if function_name in self.function_argument_map:
                    container_id_name = self.function_argument_map[
                        function_name
                    ]["name"]
                elif function_name in self.module_subprograms:
                    container_id_name = function_name
                function_type = "container"

            function = {
                "function": {"name": container_id_name, "type": function_type},
                "input": [],
                "output": [],
                "updated": [],
            }

            # Array itself needs to be added as an input, so check that it's
            # and array. If yes, then add it manually.
            if array_set:
                function["input"].append(
                    f"@variable::" f"{function_name}::{input_index}"
                )
                function["output"] = [
                    f"@variable::" f"{function_name}::{output_index}"
                ]

            argument_list = []
            list_index = 0
            for arg in call["inputs"]:
                # We handle inputs to strings differently, so break out of
                # this loop
                if string_set:
                    break
                generate_lambda_for_arr = False
                if len(arg) == 1:
                    # TODO: Only variables are represented in function
                    #  arguments. But a function can have strings as
                    #  arguments as well. Do we add that?
                    if "var" in arg[0]:
                        if arg[0]["var"]["variable"] not in argument_list:
                            function["input"].append(
                                f"@variable::"
                                f"{arg[0]['var']['variable']}::"
                                f"{arg[0]['var']['index']}"
                            )
                        # This is a case where a variable gets assigned to
                        # an array. For example, arr(i) = var.
                        if array_set:
                            argument_list.append(arg[0]["var"]["variable"])
                            # If list_index is 0, it means that the current
                            # loop is dealing with the array index (i in arr(
                            # i)), which we do not wish to generate a lambda
                            # function for. list_index > 0 are the RHS values
                            # for array assignment.
                            if list_index > 0:
                                generate_lambda_for_arr = True
                            list_index += 1
                    # This is a case where either an expression or an array
                    # gets assigned to an array. For example, arr(i) =
                    # __expression__ or arr(i) = arr2(i).
                    elif "call" in arg[0]:
                        # Check if a function argument is a string value
                        # E.g: GET("test", "this", x)
                        if arg[0]["call"].get("function"):
                            if arg[0]["call"]["function"] == "String":
                                value = arg[0]["call"]["inputs"][1][0]["value"]
                                function["input"].append(
<<<<<<< HEAD
                                    f"@literal::"
                                    f"string::"
                                    f"'{value}'")
                        else:
                            function = self._generate_array_setter(
                                node, function, arg,
                                function_name, container_id_name,
                                arr_index, state)
=======
                                    f"@literal::" f"string::" f"'{value}'"
                                )
                        else:
                            function = self._generate_array_setter(
                                node,
                                function,
                                arg,
                                function_name,
                                container_id_name,
                                arr_index,
                                state,
                            )
>>>>>>> eaec27f5
                    # This is a case where a literal gets assigned to an array.
                    # For example, arr(i) = 100.
                    elif "type" in arg[0] and array_set:
                        generate_lambda_for_arr = True

                    if generate_lambda_for_arr and state.array_assign_name:
                        argument_list.append(function_name)
                        lambda_string = self.generate_lambda_function(
                            node,
                            container_id_name,
                            True,
                            True,
                            False,
                            False,
                            argument_list,
                            state,
                            False,
                        )
                        state.lambda_strings.append(lambda_string)
                else:
                    if function_name in self.arrays:
                        # If array type is <float> the argument holder
                        # has a different structure that it does not hold
                        # function info. like when an array is 'int' type
                        # [{'call': {'function': '_type_', 'inputs': [...]]
                        # which causes an error. Thus, the code below fixes
                        # by correctly structuring it.
                        array_type = self.arrays[function_name]["elem_type"]
                        fixed_arg = [
                            {"call": {"function": array_type, "inputs": [arg]}}
                        ]
                        function = self._generate_array_setter(
                            node,
                            function,
                            fixed_arg,
                            function_name,
                            container_id_name,
                            arr_index,
                            state,
                        )
                    else:
                        assert (
                            "call" in arg[0]
                        ), "Only 1 input per argument supported right now."

            # Below is a separate loop just for filling in inputs for arrays
            if array_set:
                argument_list = []
                need_lambdas = False
                for arg in call["inputs"]:
                    for ip in arg:
                        if "var" in ip:
                            function["input"].append(
                                f"@variable::"
                                f"{ip['var']['variable']}::"
                                f"{ip['var']['index']}"
                            )
                            if ip["var"]["variable"] not in argument_list:
                                argument_list.append(ip["var"]["variable"])
                        elif "call" in ip:
                            function_call = ip["call"]
                            function_name = function_call["function"]
                            need_lambdas = True
                            if ".get_" in function_name:
                                function_name = function_name.replace(
                                    ".get_", ""
                                )
                                # In some cases, the target array itself will
                                # be an input as well. Don't add such arrays
                                # again.
                                if True not in [
                                    function_name in i
                                    for i in function["input"]
                                ]:
                                    function["input"].append(
                                        f"@variable::"
                                        f"{function_name}::"
                                        f"{state.last_definitions[function_name]}"
                                    )
                                if function_name not in argument_list:
                                    argument_list.append(function_name)
                            for call_input in function_call["inputs"]:
                                # TODO: This is of a recursive nature. Make
                                #  this a loop. Works for SIR for now.
                                for var in call_input:
                                    if "var" in var:
                                        function["input"].append(
                                            f"@variable::"
                                            f"{var['var']['variable']}::"
                                            f"{var['var']['index']}"
                                        )
                                        if (
                                            var["var"]["variable"]
                                            not in argument_list
                                        ):
                                            argument_list.append(
                                                var["var"]["variable"]
                                            )

                function["input"] = self._remove_duplicate_from_list(
                    function["input"]
                )
                argument_list = self._remove_duplicate_from_list(argument_list)

                if (
                    need_lambdas
                    and container_id_name
                    not in self.generated_lambda_functions
                ):
                    lambda_string = self.generate_lambda_function(
                        node,
                        container_id_name,
                        True,
                        True,
                        False,
                        False,
                        argument_list,
                        state,
                        False,
                    )
                    state.lambda_strings.append(lambda_string)
                    need_lambdas = False

            # Make an assign function for a string .set_ operation
            if string_set:
                target = {
                    "var": {
                        "variable": function_name,
                        "index": variable_spec["name"].split("::")[-1],
                    }
                }

                source_list = list(chain.from_iterable(call["inputs"]))

                # If the function is `set_substr`, the target string will
                # also be an input.
                if method == "set_substr":
                    source_list.append(
                        {
                            "var": {
                                "variable": function_name,
                                "index": int(
                                    variable_spec["name"].split("::")[-1]
                                )
                                - 1,
                            }
                        }
                    )
                function = self.make_fn_dict(
                    assign_function, target, source_list, state
                )

                argument_list = self.make_source_list_dict(source_list)

                lambda_string = self.generate_lambda_function(
                    node,
                    container_id_name,
                    True,
                    False,
                    True,
                    False,
                    argument_list,
                    state,
                    False,
                )
                state.lambda_strings.append(lambda_string)

            # This is sort of a hack for SIR to get the updated fields filled
            # in beforehand. For a generalized approach, look at
            # `process_module`.
            if function["function"]["type"] == "container":
                for functions in self.function_argument_map:
                    if (
                        self.function_argument_map[functions]["name"]
                        == function["function"]["name"]
                    ):

                        for var in function["input"]:
                            input_var = var.rsplit("::")
                            index = input_var[2]
                            if (
                                input_var[1] in self.f_array_arg
                                or var
                                in self.function_argument_map[functions][
                                    "updated_list"
                                ]
                            ):
                                variable_name = input_var[1]
                                function["updated"].append(
                                    f"@variable::{variable_name}::{int(index)+1}"
                                )

                                state.last_definitions[variable_name] += 1
                                state.next_definitions[variable_name] = (
                                    state.last_definitions[variable_name] + 1
                                )

                                variable_spec = self.generate_variable_definition(
                                    [variable_name], None, False, state
                                )
                                grfn["variables"].append(variable_spec)
            # Keep a track of all functions whose `update` might need to be
            # later updated, along with their scope.
            if len(function["input"]) > 0:
                # self.update_functions.append(function_name)
                self.update_functions[function_name] = {
                    "scope": self.current_scope,
                    "state": state,
                }
            grfn["functions"].append(function)
        return [grfn]

    def process_compare(self, node, state, *_):
        """
            This function handles ast.Compare i.e. the comparator tag which
            appears on logical comparison i.e. ==, <, >, <=, etc. This
            generally occurs within an `if` statement but can occur elsewhere
            as well.
        """
        return self.gen_grfn(node.left, state, "compare") + self.gen_grfn(
            node.comparators, state, "compare"
        )

    def process_subscript(self, node, state, *_):
        """
            This function handles the ast.Subscript i.e. subscript tag of the
            ast. This tag appears on variable names that are indexed i.e.
            x[0], y[5], var[float], etc. Subscript nodes will have a `slice`
            tag which gives a information inside the [] of the call.
        """
        # The value inside the [] should be a number for now.
        # TODO: Remove this and handle further for implementations of arrays,
        #  reference of dictionary item, etc
        if not isinstance(node.slice.value, ast.Num):
            raise For2PyError("can't handle arrays right now.")

        val = self.gen_grfn(node.value, state, "subscript")
        if val:
            if val[0]["var"]["variable"] in self.annotated_assigned:
                if isinstance(node.ctx, ast.Store):
                    val[0]["var"]["index"] = self._get_next_definition(
                        val[0]["var"]["variable"],
                        state.last_definitions,
                        state.next_definitions,
                        state.last_definition_default,
                    )
            elif val[0]["var"]["index"] == -1:
                if isinstance(node.ctx, ast.Store):
                    val[0]["var"]["index"] = self._get_next_definition(
                        val[0]["var"]["variable"],
                        state.last_definitions,
                        state.next_definitions,
                        state.last_definition_default,
                    )
                    self.annotated_assigned.append(val[0]["var"]["variable"])
            else:
                self.annotated_assigned.append(val[0]["var"]["variable"])
        else:
            assert False, "No variable name found for subscript node."

        return val

    def process_name(self, node, state, call_source):
        """
            This function handles the ast.Name node of the AST. This node
            represents any variable in the code.
        """
        # Currently, bypassing any `i_g_n_o_r_e___m_e__` variables which are
        # used for comment extraction.
        if not re.match(r"i_g_n_o_r_e___m_e__.*", node.id):
            last_definition = self.get_last_definition(
                node.id, state.last_definitions, state.last_definition_default
            )
            if (
                isinstance(node.ctx, ast.Store)
                and state.next_definitions.get(node.id)
                and call_source == "annassign"
            ):
                last_definition = self._get_next_definition(
                    node.id,
                    state.last_definitions,
                    state.next_definitions,
                    state.last_definition_default,
                )

            # TODO Change this structure. This is not required for the new
            #  spec. It made sense for the old spec but now it is not required.
            return [{"var": {"variable": node.id, "index": last_definition}}]

    def process_annotated_assign(self, node, state, *_):
        """
            This function handles annotated assignment operations i.e.
            ast.AnnAssign. This tag appears when a variable has been assigned
            with an annotation e.g. x: int = 5, y: List[float] = [None], etc.
        """
        # Get the sources and targets of the annotated assignment
        sources = self.gen_grfn(node.value, state, "annassign")
        targets = self.gen_grfn(node.target, state, "annassign")
        # If the source i.e. assigned value is `None` (e.g. day: List[int] =
        # [None]), only update the data type of the targets and populate the
        # `annotated_assigned` map. No further processing will be done.
        if (
            len(sources) == 1
            and ("value" in sources[0][0].keys())
            and sources[0][0]["value"] is None
        ):
            for target in targets:
                state.variable_types[
                    target["var"]["variable"]
                ] = self.get_variable_type(node.annotation)
                if target["var"]["variable"] not in self.annotated_assigned:
                    self.annotated_assigned.append(target["var"]["variable"])

                # Check if these variables are io variables. We don't maintain
                # states for io variables. So, don't add them on the
                # last_definitions and next_definitions dict.
                io_match = self.check_io_variables(target["var"]["variable"])
                if io_match:
                    self.exclude_list.append(target["var"]["variable"])
                # When a variable is AnnAssigned with [None] it is being
                # declared but not defined. So, it should not be assigned an
                # index. Having the index as -2 indicates that this variable
                # has only been declared but never defined. The next
                # definition of this variable should start with an index of 0
                # though.
                if not io_match:
                    target["var"]["index"] = -2
                    state.last_definitions[target["var"]["variable"]] = -2
                    state.next_definitions[target["var"]["variable"]] = 0
            return []

        grfn = {"functions": [], "variables": [], "containers": []}

        # Only a single target appears in the current version. The `for` loop
        # seems unnecessary but will be required when multiple targets start
        # appearing (e.g. a = b = 5).
        for target in targets:
            target_name = target["var"]["variable"]
            # Because we use the `last_definition_default` to be -1 for
            # functions with arguments, in these functions the annotated
            # assigns at the top of the function will get the -1 index which
            # is incorrect.
            if target["var"]["index"] == -1:
                target["var"]["index"] = 0
                state.last_definitions[target_name] = 0
            # Preprocessing and removing certain Assigns which only pertain
            # to the Python code and do not relate to the FORTRAN code in any
            # way.
            io_match = self.check_io_variables(target_name)
            if io_match:
                self.exclude_list.append(target_name)
                return []
            state.variable_types[target_name] = self.get_variable_type(
                node.annotation
            )
            if target_name not in self.annotated_assigned:
                self.annotated_assigned.append(target_name)
            # Update the `next_definition` index of the target since it is
            # not being explicitly done by `process_name`.
            # TODO Change this functionality ground up by modifying
            #  `process_name` and `process_subscript` to make it simpler.
            if not state.next_definitions.get(target_name):
                state.next_definitions[target_name] = (
                    target["var"]["index"] + 1
                )
            variable_spec = self.generate_variable_definition(
                [target_name], None, False, state
            )
            function_name = self.generate_function_name(
                "__assign__", variable_spec["name"], None
            )

            # If the source is a list inside of a list, remove the outer list
            if len(sources) == 1 and isinstance(sources[0], list):
                sources = sources[0]

            # TODO Somewhere around here, the Float32 class problem will have
            #  to be handled.
            fn = self.make_fn_dict(function_name, target, sources, state)

            if len(sources) > 0:
                lambda_string = self.generate_lambda_function(
                    node,
                    function_name["name"],
                    False,
                    True,
                    False,
                    False,
                    [
                        src["var"]["variable"]
                        for src in sources
                        if "var" in src
                    ],
                    state,
                    False,
                )
                state.lambda_strings.append(lambda_string)
            # In the case of assignments of the form: "ud: List[float]"
            # an assignment function will be created with an empty input
            # list. Also, the function dictionary will be empty. We do
            # not want such assignments in the GrFN so check for an empty
            # <fn> dictionary and return [] if found
            if len(fn) == 0:
                return []

            grfn["functions"].append(fn)
            grfn["variables"].append(variable_spec)

        return [grfn]

    def process_assign(self, node, state, *_):
        """
            This function handles an assignment operation (ast.Assign).
        """
        io_source = False
        is_function_call = False
        maybe_d_type_object_assign = False
        d_type_object_name = None
        # Get the GrFN element of the RHS side of the assignment which are
        # the variables involved in the assignment operations.
        sources = self.gen_grfn(node.value, state, "assign")

        node_name = node.targets[0].__repr__().split()[0][2:]
        if node_name == "ast.Attribute":
            node_value = node.targets[0].value
            attrib_ast = node_value.__repr__().split()[0][2:]
            if (
                attrib_ast == "ast.Name"
                and node_value.id in self.derived_type_objects
            ):
                maybe_d_type_object_assign = True
                d_type_object_name = node_value.id
                object_type = self.derived_type_objects[d_type_object_name]
            elif (
                attrib_ast == "ast.Attribute"
                and node_value.value.id in self.derived_type_objects
            ):
                maybe_d_type_object_assign = True
                d_type_object_name = node_value.value.id
                object_type = self.derived_type_objects[d_type_object_name]

        array_assignment = False
        is_d_type_obj_declaration = False
        # Detect assigns which are string initializations of the
        # following form: String(10). String initialization of the form
        # String(10, "abcdef") are valid assignments where the index of the
        # variables will be incremented but for the former case the index
        # will not be incremented and neither will its variable spec be
        # generated
        is_string_assign = False
        is_string_annotation = False
        if len(sources) > 0 and "call" in sources[0]:
            type_name = sources[0]["call"]["function"]
            if type_name == "String":
                is_string_assign = True
                # Check if it just an object initialization or initialization
                # with value assignment
                if len(sources[0]["call"]["inputs"]) == 1:
                    # This is just an object initialization e.g. String(10)
                    is_string_annotation = True
            elif type_name == "Array":
                array_assignment = True
                array_dimensions = []
                inputs = sources[0]["call"]["inputs"]

                # If the array type is string, the structure of inputs will
                # be a bit different than when it is int of float
<<<<<<< HEAD
                if 'call' in inputs[0][0]:
                    if inputs[0][0]['call']['function'] == "String":
=======
                if "call" in inputs[0][0]:
                    if inputs[0][0]["call"]["function"] == "String":
>>>>>>> eaec27f5
                        array_type = "string"
                else:
                    array_type = inputs[0][0]["var"]["variable"]
                self._get_array_dimension(sources, array_dimensions, inputs)
            elif type_name in self.derived_types:
                is_d_type_obj_declaration = True
                if isinstance(node.targets[0], ast.Name):
                    variable_name = node.targets[0].id
                    if variable_name not in self.module_variable_types:
                        for program in self.mode_mapper["public_objects"]:
                            if (
                                variable_name
                                in self.mode_mapper["public_objects"][program]
                            ):
                                self.module_variable_types[variable_name] = [
                                    program,
                                    type_name,
                                ]
            else:
                pass
        else:
            pass

        # This reduce function is useful when a single assignment operation
        # has multiple targets (E.g: a = b = 5). Currently, the translated
        # python code does not appear in this way and only a single target
        # will be present.
        targets = reduce(
            (lambda x, y: x.append(y)),
            [
                self.gen_grfn(target, state, "assign")
                for target in node.targets
            ],
        )
        grfn = {"functions": [], "variables": [], "containers": []}
        # Again as above, only a single target appears in current version.
        # The `for` loop seems unnecessary but will be required when multiple
        # targets start appearing.
        target_names = []
        object_attr_num = 1
        for target in targets:
            # Bypass any assigns that have multiple targets.
            # E.g. (i[0], x[0], j[0], y[0],) = ...
            if "list" in target:
                return []
            target_names.append(target["var"]["variable"])
            # Fill some data structures if this is a string
            # assignment/initialization
            if is_string_assign:
                state.variable_types[target_names[0]] = "string"
                state.string_assign_name = target_names[0]
                self.strings[target_names[0]] = {
                    "length": sources[0]["call"]["inputs"][0][0]["value"]
                }
                if is_string_annotation:
                    # If this is just a string initialization,
                    # last_definition should not contain this string's index.
                    # This happens only during assignments.
                    del state.last_definitions[target_names[0]]
                    self.strings[target_names[0]]["annotation"] = True
                    self.strings[target_names[0]]["annotation_assign"] = False
                    return []
                else:
                    self.strings[target_names[0]]["annotation"] = False
                    self.strings[target_names[0]]["annotation_assign"] = True

            # Pre-processing and removing certain Assigns which only pertain
            # to the Python code and do not relate to the FORTRAN code in any
            # way.
            io_match = self.check_io_variables(target_names[0])
            if io_match:
                self.exclude_list.append(target_names[0])
                return []

            # If the target is a list of variables, the grfn notation for the
            # target will be a list of variable names i.e. "[a, b, c]"
            # TODO: This does not seem right. Discuss with Clay and Paul
            #  about what a proper notation for this would be
            if target.get("list"):
                targets = ",".join(
                    [x["var"]["variable"] for x in target["list"]]
                )
                target = {"var": {"variable": targets, "index": 1}}

            if array_assignment:
                var_name = target["var"]["variable"]
                state.array_assign_name = var_name
                # Just like the same reason as the variables
                # declared with annotation within function (not
                # function arguments) need to have index of zero.
                # Thus, these 3 lines of code fixes the index to
                # correct value from -1 to 0.
                if target["var"]["index"] == -1:
                    target["var"]["index"] = 0
                    state.last_definitions[target_names[0]] = 0
                is_mutable = False
                array_info = {
                    "index": target["var"]["index"],
                    "dimensions": array_dimensions,
                    "elem_type": array_type,
                    "mutable": is_mutable,
                }
                self.arrays[var_name] = array_info
                state.array_types[var_name] = array_type
                if array_type == "string":
<<<<<<< HEAD
                    length = inputs[0][0]['call']["inputs"][0][0]['value']
                    self.strings[var_name] = {
                        "length": length,
                        "annotation": False,
                        "annotated_assign": True
=======
                    length = inputs[0][0]["call"]["inputs"][0][0]["value"]
                    self.strings[var_name] = {
                        "length": length,
                        "annotation": False,
                        "annotated_assign": True,
>>>>>>> eaec27f5
                    }

            if (
                maybe_d_type_object_assign
                and object_type
                and object_type in self.derived_types_attributes
                and target_names[0]
                in self.derived_types_attributes[object_type]
            ):
                self.current_d_object_name = d_type_object_name
                is_d_type_object_assignment = True

                # If targets holds more than 1 variable information and
                # it's greater than the object attribute number, then
                # the derived type object is referencing more than
                # 1 attribute (i.e. x.k.v).
                if len(targets) > 1 and len(targets) > object_attr_num:
                    object_attr_num += 1
                    # Therefore, we do not want to go any further before
                    # collecting all the information of the attribute
                    # information, so we need to simply return back to the
                    # beginning of loop and restart the process
                    continue
            else:
                is_d_type_object_assignment = False

            variable_spec = self.generate_variable_definition(
                target_names,
                d_type_object_name,
                is_d_type_object_assignment,
                state,
            )

            # Do not add the variable spec if this is a string annotation
            # since this can collide with the variable spec of the first
            # string assignment.
            if not is_string_annotation:
                grfn["variables"].append(variable_spec)

            # Since a Python class (derived type) object declaration has syntax
            # is __object_name__ = __class_name__, it's considered as an
            # assignment that will create __assign__ function GrFN,
            # which should not. Thus, simply return the [grfn] here to avoid
            # generating __assign__ function.
            if is_d_type_obj_declaration:
                return [grfn]

            # TODO Hack to not print lambda function for IO assigns. Need a
            #  proper method to handle IO moving on
            for src in sources:
                if "call" in src:
                    if self.check_io_variables(src["call"]["function"]):
                        io_source = True
                    function = src["call"]["function"]
                    # Check if the source is a function call by comparing its
                    # value with the list of functions in our program (
                    # obtained from the mode mapper)
                    for program_functions in self.mode_mapper["subprograms"]:
                        if (
                            function
                            in self.mode_mapper["subprograms"][
                                program_functions
                            ]
                        ):
                            is_function_call = True

            if is_function_call:
                container_name = self.generate_container_id_name(
                    self.fortran_file, ["@global"], function
                )
                function_name = {"name": container_name, "type": "container"}
            else:
                function_name = self.generate_function_name(
                    "__assign__", variable_spec["name"], None
                )
            # If current assignment process is for a derived type object (i.e
            # x.k), then
            if is_d_type_object_assignment:
                # (1) we need to add derived type object as function input.
                src = [
                    {
                        "var": {
                            "variable": d_type_object_name,
                            "index": state.last_definitions[
                                d_type_object_name
                            ],
                        }
                    }
                ]
                sources.extend(src)

                # (2) Generate the object name + attributes variable name
                new_var_name = d_type_object_name
                for target_name in target_names:
                    new_var_name += f"_{target_name}"
                    self.current_d_object_attributes.append(target_name)

                # (3) we need to modify thee target to be "objectName_attribute"
                # For example, variable: x_k and index: __index_of_x_y__.
                target["var"] = {
                    "variable": new_var_name,
                    "index": state.last_definitions[new_var_name],
                }

            fn = self.make_fn_dict(function_name, target, sources, state)
            if len(fn) == 0:
                return []

            source_list = self.make_source_list_dict(sources)

            if not io_source and not is_function_call:
                lambda_string = self.generate_lambda_function(
                    node,
                    function_name["name"],
                    True,
                    array_assignment,
                    is_string_assign,
                    is_d_type_object_assignment,
                    source_list,
                    state,
                    False,
                )
                state.lambda_strings.append(lambda_string)

            grfn["functions"].append(fn)
            # We need to cleanup the object attribute tracking list.
            self.current_d_object_attributes = []
        return [grfn]

    def process_tuple(self, node, state, *_):
        """
            This function handles the ast.Tuple node of the AST. This handled
            in the same way `process_list_ast` is handled.
        """
        elements = [
            element[0]
            for element in [
                self.gen_grfn(list_element, state, "ctx")
                for list_element in node.elts
            ]
        ]

        return elements if len(elements) == 1 else [{"list": elements}]

    def process_call(self, node, state, *_):
        """
            This function handles the ast.Call node of the AST. This node
            denotes the call to a function. The body contains of the function
            name and its arguments.
        """
        # Check if the call is in the form of <module>.<function> (E.g.
        # math.exp, math.cos, etc). The `module` part here is captured by the
        # attribute tag.
        if isinstance(node.func, ast.Attribute):
            # Check if there is a <sys> call. Bypass it if exists.
            if (
                isinstance(node.func.value, ast.Attribute)
                and isinstance(node.func.value.value, ast.Name)
                and node.func.value.value.id == "sys"
            ):
                return []
            function_node = node.func
            # The `function_node` can be a ast.Name (e.g. Format(format_10)
            # where `format_10` will be an ast.Name or it can have another
            # ast.Attribute (e.g. Format(main.file_10.readline())).
            # Currently, only these two nodes have been detected, so test for
            # these will be made.
            if isinstance(function_node.value, ast.Name):
                module = function_node.value.id
                function_name = function_node.attr
                function_name = module + "." + function_name
            elif isinstance(function_node.value, ast.Attribute):
                module = self.gen_grfn(function_node.value, state, "call")
                function_name = ""
                func_name = function_node.attr
                if self.is_d_object_array_assign:
                    function_name = self.current_d_object_name + "."
                    self.is_d_object_array_assign = False
                function_name += module + "." + func_name
            elif isinstance(function_node.value, ast.Call):
                return self.gen_grfn(function_node.value, state, "call")
            else:
                assert False, f"Invalid expression call {function_node}"
        else:
            function_name = node.func.id

        inputs = []
        for arg in node.args:
            argument = self.gen_grfn(arg, state, "call")
            inputs.append(argument)

        call = {"call": {"function": function_name, "inputs": inputs}}
        return [call]

    def process_module(self, node, state, *_):
        """
            This function handles the ast.Module node in the AST. The module
            node is the starting point of the AST and its body consists of
            the entire ast of the python code.
        """
        grfn_list = []
        for cur in node.body:
            grfn = self.gen_grfn(cur, state, "module")
            if grfn and "name" in grfn[0] and "@type" in grfn[0]["name"]:
                self.derived_types_grfn.append(grfn)
            else:
                grfn_list += grfn
        merged_grfn = [self._merge_dictionary(grfn_list)]
        return merged_grfn
        # TODO Implement this. This needs to be done for generality
        # We fill in the `updated` field of function calls by looking at the
        # `updated` field of their container grfn
        final_grfn = self.load_updated(merged_grfn)
        return final_grfn

    @staticmethod
    def _process_nameconstant(node, *_):
        # TODO Change this format according to the new spec
        if isinstance(node.value, bool):
            dtype = "boolean"
        else:
            dtype = "string"
        return [{"type": "literal", "dtype": dtype, "value": node.value}]

    def process_attribute(self, node, state, call_source):
        """
            Handle Attributes: This is a fix on `feature_save` branch to
            bypass the SAVE statement feature where a SAVEd variable is
            referenced as <function_name>.<variable_name>. So the code below
            only returns the <variable_name> which is stored under
            `node.attr`. The `node.id` stores the <function_name> which is
            being ignored.
        """
        # If this node appears inside an ast.Call processing, then this is
        # the case where a function call has been saved in the case of IO
        # handling. E.g. format_10_obj.read_line(main.file_10.readline())).
        # Here, main.file_10.readline is
        if call_source == "call":
            if (
                isinstance(node.value, ast.Name)
                and node.value.id == self.current_d_object_name
            ):
                self.is_d_object_array_assign = True
            module = node.attr
            return module
        # When a computations float value is extracted using the Float32
        # class's _val method, an ast.Attribute will be present
        if node.attr == "_val":
            return self.gen_grfn(node.value, state, call_source)
        else:
            node_value = node.__repr__().split()[0][2:]
            if node_value != "ast.Attribute":
                # TODO: This section of the code should be the same as
                #  `process_name`. Verify this.
                last_definition = self.get_last_definition(
                    node.attr,
                    state.last_definitions,
                    state.last_definition_default,
                )
                # TODO Change the format according to the new spec
                return [
                    {"var": {"variable": node.attr, "index": last_definition}}
                ]
            else:
                (
                    attributes,
                    last_definitions,
                ) = self.get_derived_type_attributes(node, state)
                attribs = []
                for attr in attributes:
                    variable_info = {
                        "var": {
                            "variable": attr,
                            "index": last_definitions[attr],
                        }
                    }
                    attribs.append(variable_info)

                return attribs

    def process_return_value(self, node, state, *_):
        """
        This function handles the return value from a function.
        """
        grfn = {"functions": [], "variables": [], "containers": []}
        if node.value:
            val = self.gen_grfn(node.value, state, "return_value")
        else:
            val = None

        namespace = self._get_namespace(self.fortran_file)
        function_name = f"{namespace}__{self.current_scope}__return"
        function_name = self.replace_multiple(
            function_name, ["$", "-", ":"], "_"
        )
        function_name = function_name.replace(".", "__")
        return_dict = {
            "function": {"name": function_name, "type": "return"},
            "value": val,
        }
        grfn["functions"].append(return_dict)
        return [grfn]

    def process_class_def(self, node, state, *_):
        """This function handles user defined type (class) by populating
        types grfn attribute.
        """
        grfn = {"name": "", "type": "type", "attributes": []}
        namespace = self._get_namespace(self.fortran_file)
        type_name = f"@type::{namespace}::@global::{node.name}"
        grfn["name"] = type_name

        # Keep a track of declared user-defined types
        self.derived_types.append(node.name.lower())
        self.derived_types_attributes[node.name] = []

        attributes = node.body[0].body
        # Populate class member variables into attributes array.
        for attrib in attributes:
            attrib_is_array = False
            attrib_ast = attrib.__repr__().split()[0][2:]
            if attrib_ast == "ast.AnnAssign":
                attrib_name = attrib.target.attr
                if attrib.annotation.id in self.annotate_map:
                    attrib_type = self.annotate_map[attrib.annotation.id]
                elif attrib.annotation.id in self.derived_types:
                    attrib_type = attrib.annotation.id
            elif attrib_ast == "ast.Assign":
                attrib_name = attrib.targets[0].attr
                attrib_type = attrib.value.func.id
                assert (
                    attrib_type in self.derived_types
                    or attrib_type in self.library_types
                ), f"User-defined type [{attrib_type}] does not exist."

                if attrib_type == "Array":
                    attrib_is_array = True

            if attrib_is_array:
                elem_type = attrib.value.args[0].id
                # TODO: Currently, derived type array attributes are assumed
                # to be a single dimensional array with integer type. It maybe
                # appropriate to handle a multi-dimensional with variable used
                # as a dimension size.
                dimension_info = attrib.value.args[1]
                is_literal = False
                is_name = False

                single_dimension = False
                dimension_list = []
                if isinstance(dimension_info.elts[0], ast.Tuple):
                    lower_bound = int(dimension_info.elts[0].elts[0].n)
                    single_dimension = True

                    # Retrieve upper bound of an array.
                    if isinstance(dimension_info.elts[0].elts[1], ast.Num):
                        upper_bound = int(dimension_info.elts[0].elts[1].n)
                        is_literal = True
                    elif isinstance(dimension_info.elts[0].elts[1], ast.Name):
                        upper_bound = dimension_info.elts[0].elts[1].id
                        is_name = True
                    else:
                        assert False, (
                            f"Currently, ast type "
                            f"[{type(dimension_info.elts[0].elts[1])}] is not "
                            f"supported."
                        )

                    if is_literal:
                        dimension = (upper_bound - lower_bound) + 1
                    elif is_name:
                        dimension = upper_bound
                    else:
                        pass

                    dimension_list.append(dimension)

                elif isinstance(dimension_info.elts[0], ast.Call):
                    lower_bound = int(dimension_info.elts[0].func.elts[0].n)
                    if isinstance(
                        dimension_info.elts[0].func.elts[1], ast.Num
                    ):
                        upper_bound = int(
                            dimension_info.elts[0].func.elts[1].n
                        )
                        is_literal = True
                    elif isinstance(
                        dimension_info.elts[0].func.elts[1], ast.Name
                    ):
                        upper_bound = dimension_info.elts[0].func.elts[1].id
                        is_name = True

                    if is_literal:
                        first_dimension = (upper_bound - lower_bound) + 1
                    elif is_name:
                        first_dimension = upper_bound

                    dimension_list.append(first_dimension)

                    lower_bound = int(dimension_info.elts[0].args[0].n)

                    if isinstance(dimension_info.elts[0].args[1], ast.Num):
                        upper_bound = int(dimension_info.elts[0].args[1].n)
                        is_literal = True
                    elif isinstance(dimension_info.elts[0].args[1], ast.Name):
                        upper_bound = dimension_info.elts[0].args[1].id
                        is_name = True

                    if is_literal:
                        second_dimension = (upper_bound - lower_bound) + 1
                    elif is_name:
                        second_dimension = upper_bound

                    dimension_list.append(second_dimension)

                dimensions = dimension_list

                grfn["attributes"].append(
                    {
                        "name": attrib_name,
                        "type": attrib_type,
                        "elem_type": elem_type,
                        "dimensions": dimensions,
                    }
                )
                # Here index is not needed for derived type attributes,
                # but simply adding it as a placeholder to make a constant
                # structure with other arrays.
                self.arrays[attrib_name] = {
                    "index": 0,
                    "dimensions": dimensions,
                    "elem_type": elem_type,
                    "mutable": True,
                }
            else:
                grfn["attributes"].append(
                    {"name": attrib_name, "type": attrib_type}
                )
                pass
            self.derived_types_attributes[node.name].append(attrib_name)

            state.variable_types[attrib_name] = attrib_type

        return [grfn]

    @staticmethod
    def process_break(*_):
        """
            Process the breaks in the file, adding an EXIT node
        """
        grfn = {
            "functions": ["insert_break"],
            "variables": [],
            "containers": [],
        }
        return [grfn]

    @staticmethod
    def process_ast(node, *_):
        sys.stderr.write(
            f"No handler for AST.{node.__class__.__name__} in gen_grfn, "
            f"fields: {node._fields}\n"
        )

    def process_load(self, node, state, call_source):
        raise For2PyError(
            f"Found ast.Load, which should not happen. "
            f"From source: {call_source}"
        )

    def process_store(self, node, state, call_source):
        raise For2PyError(
            f"Found ast.Store, which should not happen. "
            f"From source: {call_source}"
        )

    @staticmethod
    def process_nomatch(node, *_):
        sys.stderr.write(
            f"No handler for {node.__class__.__name__} in gen_grfn, "
            f"value: {str(node)}\n"
        )

    @staticmethod
    def _get_namespace(original_fortran_file) -> str:
        """
            This function returns the namespace for every identifier in the
            system being analyzed.
            Currently, this function is very barebone and just returns the
            name of the system being evaluated. After more testing with
            modules and imports, the namespace will expand into more than
            just the system file name.
        """
        namespace_path_list = get_path(original_fortran_file, "namespace")
        namespace_path = ".".join(namespace_path_list)

        # TODO Hack: Currently only the last element of the
        #  `namespace_path_list` is being returned as the `namespace_path` in
        #  order to make it consistent with the handwritten SIR-Demo GrFN
        #  JSON. Will need a more generic path for later instances.
        namespace_path = namespace_path_list[-1]

        return namespace_path

    def make_source_list_dict(self, source_dictionary):
        source_list = []

        # If the source is a list inside of a list, remove the outer list
        if len(source_dictionary) == 1 and isinstance(
            source_dictionary[0], list
        ):
            source_dictionary = source_dictionary[0]

        for src in source_dictionary:
            if "var" in src:
                if src["var"]["variable"] not in self.annotate_map:
                    source_list.append(src["var"]["variable"])
            elif "call" in src:
                for ip in src["call"]["inputs"]:
                    source_list.extend(self.make_source_list_dict(ip))
                if (
                    "f_index" in src["call"]["function"]
                    or "get_substr" in src["call"]["function"]
                ):
                    string_var = src["call"]["function"].split(".")[0]
                    source_list.append(string_var)
            elif "list" in src:
                for ip in src["list"]:
                    if "var" in ip:
                        source_list.append(ip["var"]["variable"])

        # Removing duplicates
        unique_source = []
        [
            unique_source.append(obj)
            for obj in source_list
            if obj not in unique_source
        ]
        source_list = unique_source

        return source_list

    def make_fn_dict(self, name, target, sources, state):
        source = []
        fn = {}
        io_source = False
        target_name = target["var"]["variable"]
        target_string = f"@variable::{target_name}::{target['var']['index']}"

        # If the source is a list inside of a list, remove the outer list
        if len(sources) == 1 and isinstance(sources[0], list):
            sources = sources[0]

        for src in sources:
            # Check for a write to a file
            if re.match(r"\d+", target_name) and "list" in src:
                return fn
            if "call" in src:
                function_name = src["call"]["function"]
                method_var = function_name.split(".")
                if len(method_var) > 1:
                    method_name = method_var[1]
                else:
                    method_name = function_name
                # Remove first index of an array function as it's
                # really a type name not the variable for input.
                if function_name is "Array":
                    del src["call"]["inputs"][0]
                # If a RHS of an assignment is an array getter,
                # for example, meani.get_((runs[0])), we only need
                # the array name (meani in this case) and append
                # to source.
                # if ".get_" in src["call"]["function"]:
                if method_name == "get_":
                    get_array_name = src["call"]["function"].replace(
                        ".get_", ""
                    )
                    var_arr_name = f"@variable::{get_array_name}::-1"
                    source.append(var_arr_name)

                # Bypassing identifiers who have I/O constructs on their source
                # fields too.
                # Example: (i[0],) = format_10_obj.read_line(file_10.readline())
                # 'i' is bypassed here
                # TODO this is only for PETASCE02.for. Will need to include 'i'
                #  in the long run
                bypass_match_source = self.check_io_variables(function_name)
                if bypass_match_source:
                    if "var" in src:
                        self.exclude_list.append(src["var"]["variable"])
                    # TODO This is a hack for SIR's retval to be included as
                    #  an assign function (will not have an input). But,
                    #  moving on a proper method for handling IO is required.
                    #  Uncomment the line below to revert to old form.
                    # return fn
                    io_source = True
                # TODO Finalize the spec for calls here of this form:
                #  "@container::<namespace_path_string>::<scope_path_string>::
                #   <container_base_name>" and add here.
                if not io_source:
                    for source_ins in self.make_call_body_dict(src):
                        source.append(source_ins)
                # Check for cases of string index operations
                if method_name in ["f_index", "get_substr"]:
                    string_var = src["call"]["function"].split(".")[0]
                    index = state.last_definitions[string_var]
                    source.append(f"@variable::{string_var}::{index}")

            elif "var" in src:
                source_string = (
                    f"@variable::{src['var']['variable']}::"
                    f"{src['var']['index']}"
                )
                source.append(source_string)
            # The code below is commented out to not include any `literal`
            # values in the input of `function` bodies. The spec does mention
            # including `literals` so if needed, uncomment the code block below

            # elif "type" in src and src["type"] == "literal":
            #     variable_type = self.type_def_map[src["dtype"]]
            #     source_string = f"@literal::{variable_type}::{src['value']}"
            #     source.append(source_string)
            # else:
            #     assert False, f"Unidentified source: {src}"

        # Removing duplicates
        unique_source = []
        [
            unique_source.append(obj)
            for obj in source
            if obj not in unique_source
        ]
        source = unique_source

        fn = {
            "function": name,
            "input": source,
            "output": [target_string],
            "updated": [],
        }

        return fn

    @staticmethod
    def _remove_io_variables(variable_list):
        """
            This function scans each variable from a list of currently defined
            variables and removes those which are related to I/O such as format
            variables, file handles, write lists and write_lines.
        """
        io_regex = re.compile(
            r"(format_\d+_obj)|(file_\d+)|(write_list_\d+)|" r"(write_line)"
        )
        io_match_list = [io_regex.match(var) for var in variable_list]

        return [
            var
            for var in variable_list
            if io_match_list[variable_list.index(var)] is None
        ]

    def make_call_body_dict(self, source):
        """
            We are going to remove addition of functions such as "max", "exp",
            "sin", etc to the source list. The following two lines when
            commented helps us do that. If user-defined functions come up as
            sources, some other approach might be required.
        """
        # TODO Try with user defined functions and see if the below two lines
        #  need to be reworked
        # name = source["call"]["function"]
        # source_list.append({"name": name, "type": "function"})

        source_list = []
        for ip in source["call"]["inputs"]:
            if isinstance(ip, list):
                for item in ip:
                    if "var" in item:
                        source_string = (
                            f"@variable::"
                            f"{item['var']['variable']}::"
                            f"{item['var']['index']}"
                        )
                        source_list.append(source_string)
                    # TODO Adding boolean literals as an input to an assign
                    #  function but not integer literals?
                    elif (
                        "type" in item
                        and item["type"] == "literal"
                        and item["dtype"] == "boolean"
                    ):
                        source_string = (
                            f"@literal::"
                            f"{item['dtype']}::"
                            f"{item['value']}"
                        )
                        source_list.append(source_string)
                    elif "call" in item:
                        source_list.extend(self.make_call_body_dict(item))
                    elif "list" in item:
                        # Handles a case where array declaration size
                        # was given with a variable value.
                        for value in item["list"]:
                            if "var" in value:
                                variable = (
                                    f"@variable:"
                                    f":{value['var']['variable']}::0"
                                )
                                source_list.append(variable)

        return source_list

    def process_decorators(self, node, state):
        """
            Go through each decorator and extract relevant information.
            Currently this function only checks for the static_vars decorator
            for the SAVEd variables and updates variable_types with the data
            type of each variable.
        """
        for decorator in node:
            decorator_function_name = decorator.func.id
            if decorator_function_name == "static_vars":
                for arg in decorator.args[0].elts:
                    variable = arg.values[0].s
                    variable_type = arg.values[2].s
                    state.variable_types[variable] = self.annotate_map[
                        variable_type
                    ]

    @staticmethod
    def _merge_dictionary(dicts: Iterable[Dict]) -> Dict:
        """
            This function merges the entire dictionary created by `gen_grfn`
            into another dictionary in a managed manner. The `dicts` argument is
            a list of form [{}, {}, {}] where each {} dictionary is the grfn
            specification of a function. It contains `functions` and
            `identifiers` as its keys. Additionally, if the python code has a
            starting point, that is also present in the last {} of `dicts`. The
            function merges the values from the `functions` key of each {} in
            `dicts` into a single key of the same name. Similarly, it does this
            for every unique key in the `dicts` dictionaries.
        """
        fields = set(chain.from_iterable(d.keys() for d in dicts))
        merged_dict = {field: [] for field in fields}

        # Create a cross-product between each unique key and each grfn
        # dictionary
        for field, d in product(fields, dicts):
            if field in d:
                if isinstance(d[field], list):
                    merged_dict[field] += d[field]
                else:
                    merged_dict[field].append(d[field])

        return merged_dict

    def get_last_definition(
        self, var, last_definitions, last_definition_default
    ):
        """
            This function returns the last (current) definition (index) of a
            variable.
        """
        index = last_definition_default

        # Pre-processing and removing certain Assigns which only pertain to the
        # Python code and do not relate to the FORTRAN code in any way.
        bypass_match = self.re_bypass_io.match(var)

        if not bypass_match:
            if var in last_definitions:
                index = last_definitions[var]
            else:
                last_definitions[var] = index
            return index
        else:
            return 0

    @staticmethod
    def _get_next_definition(
        var, last_definitions, next_definitions, last_definition_default
    ):
        """
            This function returns the next definition i.e. index of a variable.
        """
        # The dictionary `next_definitions` holds the next index of all current
        # variables in scope. If the variable is not found (happens when it is
        # assigned for the first time in a scope), its index will be one greater
        # than the last definition default.

        index = next_definitions.get(var, last_definition_default + 1)
        # Update the next definition index of this variable by incrementing
        # it by 1. This will be used the next time when this variable is
        # referenced on the LHS side of an assignment.
        next_definitions[var] = index + 1
        # Also update the `last_definitions` dictionary which holds the current
        # index of all variables in scope.
        last_definitions[var] = index
        return index

    def get_variable_type(self, annotation_node):
        """
            This function returns the data type of a variable using the
            annotation information used to define that variable
        """
        # If the variable has been wrapped in a list like x: List[int],
        # `annotation_node` will be a Subscript node
        if isinstance(annotation_node, ast.Subscript):
            data_type = annotation_node.slice.value.id
        else:
            data_type = annotation_node.id
        if self.annotate_map.get(data_type):
            return self.annotate_map[data_type]
        else:
            sys.stderr.write(
                "Unsupported type (only float, int, list, real, bool and str "
                "supported as of now).\n"
            )

    @staticmethod
    def _get_variables_and_functions(grfn):
        variables = list(
            chain.from_iterable(stmt["variables"] for stmt in grfn)
        )
        fns = list(chain.from_iterable(stmt["functions"] for stmt in grfn))
        containers = list(
            chain.from_iterable(stmt["containers"] for stmt in grfn)
        )
        return variables, fns, containers

    def generate_gensym(self, tag):
        """
            The gensym is used to uniquely identify any identifier in the
            program. Python's uuid library is used to generate a unique 12 digit
            HEX string. The uuid4() function of 'uuid' focuses on randomness.
            Each and every bit of a UUID v4 is generated randomly and with no
            inherent logic. To every gensym, we add a tag signifying the data
            type it represents.
            'v': variables
            'c': containers
            'f': functions
        """
        return f"{self.gensym_tag_map[tag]}_{uuid.uuid4().hex[:12]}"

    def generate_lambda_function(
        self,
        node,
        function_name: str,
        return_value: bool,
        array_assign: bool,
        string_assign: bool,
        d_type_assign: bool,
        inputs,
        state,
        is_custom: bool,
    ):
        self.generated_lambda_functions.append(function_name)
        lambda_for_var = True
        lambda_strings = []
        argument_strings = []

        # We need to remove the attribute (class member var) from
        # the source_list as we do not need it in the lambda function
        # argument. Also, form an __object.attribute__ string.
        if d_type_assign:
            d_type = state.variable_types[self.current_d_object_name]
            target_name = self.current_d_object_name
            for attr in self.current_d_object_attributes:
                if attr in self.derived_types_attributes[d_type]:
                    target_name += f".{attr}"
                    # Since the next attribute that will be seen must be
                    # dependent on the current attribute type, here it's
                    # updating the d_type.
                    d_type = state.variable_types[attr]

        # If a custom lambda function is encountered, create its function
        # instead
        if is_custom:
            lambda_strings.append(
                f"def {function_name}({', '.join(inputs)}):\n    "
            )
            if return_value:
                if isinstance(node, str):
                    lambda_strings.append(f"return {node}")
                elif isinstance(node, int):
                    lambda_strings.append(f"return {node}")
                else:
                    lambda_code_generator = genCode(self.use_numpy)
                    code = lambda_code_generator.generate_code(
                        node, PrintState("\n    ")
                    )
                    lambda_strings.append(f"return {code}")
            else:
                assert False, f"Should always return"
            lambda_strings.append("\n\n")
            return "".join(lambda_strings)
        # Sort the arguments in the function call as it is used in the operation
        input_list = sorted(set(inputs), key=inputs.index)
        # Add type annotations to the function arguments
        for ip in input_list:
            annotation = state.variable_types.get(ip)
            if ip in state.array_types:
                lambda_for_var = False
            if lambda_for_var and not annotation:
                # `variable_types` does not contain annotations for variables
                # for indexing such as 'abc_1', etc. Check if the such variables
                # exist and assign appropriate annotations
                key_match = lambda var, dicn: ([i for i in dicn if i in var])
                annotation = state.variable_types[
                    key_match(ip, state.variable_types)[0]
                ]
            # function argument requires annotation only when
            # it's dealing with simple variable (at least for now).
            # TODO String assignments of all kinds are class/method related
            #  operations and will not involve annotations. Discuss this.
            if lambda_for_var and annotation != "string":
                if annotation in self.annotate_map:
                    annotation = self.annotate_map[annotation]
                else:
                    assert annotation in self.derived_types, (
                        f"Annotation must be a regular type or user defined "
                        f"type. Annotation: {annotation}"
                    )
                argument_strings.append(f"{ip}: {annotation}")
            # Currently, this is for array specific else case.
            else:
                argument_strings.append(ip)
                lambda_for_var = True

        lambda_strings.append(
            f"def {function_name}({', '.join(argument_strings)}):\n    "
        )
        # If a `decision` tag comes up, override the call to genCode to manually
        # enter the python script for the lambda file.
        if "__decision__" in function_name:
            if self.use_numpy:
                code = f"np.where({inputs[2]}, {inputs[1]}, {inputs[0]})"
            else:
                code = f"{inputs[1]} if {inputs[2]} else {inputs[0]}"
        elif not string_assign:
            array_name = None
            if state.array_assign_name:
<<<<<<< HEAD
                array_name = state.array_assign_name.split('[')[0]
            if array_name in self.strings:
                lambda_code_generator = genCode(self.use_numpy, self.strings[
                    array_name]["length"])
=======
                array_name = state.array_assign_name.split("[")[0]
            if array_name in self.strings:
                lambda_code_generator = genCode(
                    self.use_numpy, self.strings[array_name]["length"]
                )
>>>>>>> eaec27f5
            else:
                lambda_code_generator = genCode(self.use_numpy)
            code = lambda_code_generator.generate_code(
                node, PrintState("\n    ")
            )
        if return_value:
            if array_assign:
                if "_" in state.array_assign_name:
                    names = state.array_assign_name.split("_")
                    if names[0] == self.current_d_object_name:
                        state.array_assign_name = state.array_assign_name.replace(
                            "_", "."
                        )
                lambda_strings.append(f"{state.array_assign_name} = {code}\n")
                lambda_strings.append(f"    return {state.array_assign_name}")
                state.array_assign_name = None
            elif string_assign:
                lambda_code_generator = genCode(
                    self.use_numpy,
                    self.strings[state.string_assign_name]["length"],
                )
                code = lambda_code_generator.generate_code(
                    node, PrintState("\n    "),
                )

                if self.strings[state.string_assign_name]["annotation"]:
                    self.strings[state.string_assign_name][
                        "annotation"
                    ] = False
                if self.strings[state.string_assign_name]["annotation_assign"]:
                    self.strings[state.string_assign_name][
                        "annotation_assign"
                    ] = False
                lambda_strings.append(f"return {code}")
                state.string_assign_name = None
            elif d_type_assign:
                lambda_strings.append(f"{target_name} = {code}\n")
                lambda_strings.append(f"    return {target_name}")
            else:
                lambda_strings.append(f"return {code}")
        else:
            lines = code.split("\n")
            indent = re.search("[^ ]", lines[-1]).start()
            lines[-1] = lines[-1][:indent] + "return " + lines[-1][indent:]
            lambda_strings.append("\n".join(lines))
        lambda_strings.append("\n\n")
        return "".join(lambda_strings)

    def generate_container_id_name(
        self, namespace_file: str, scope_path, container_basename: str
    ) -> str:
        namespace = self._get_namespace(namespace_file)
        if isinstance(scope_path, list):
            scope_path_string = ".".join(scope_path)
        elif isinstance(scope_path, str):
            scope_path_string = scope_path
        else:
            assert False, f"Invalid scope_path type {scope_path}"
        container_id = (
            f"@container::{namespace}::{scope_path_string}::"
            f"{container_basename}"
        )

        return container_id

    def generate_variable_definition(
        self, variables, reference, d_type_object_assign, state
    ):
        """
            This function generates the GrFN structure for a variable
            definition, of the form:
            variable: {
                        name:
                        source_refs:
                        gensym:
                        domain:
                        domain_constraints:
                        }
            Args:
                variables (list): List of variables.
                reference (str): Either array's indexing variable (i.e. i
                for array[i]) or derived type object's referencing class
                member variable (i.e. k for x.k)

            Returns:
                list : Generated GrFN.
        """
        namespace = self._get_namespace(self.fortran_file)
        index = []
        domains = []
        for variable in variables:
            if variable in state.last_definitions:
                index.append(state.last_definitions[variable])
            elif (
                variable in self.strings
                and self.strings[variable]["annotation"]
            ):
                # If this is a string initialization without assignment,
                # the index will be 0 by default
                index.append(0)
            elif variable in self.arrays:
                index.append(0)
            domains.append(self.get_domain_dictionary(variable, state))

        for domain in domains:
            # Since we need to update the domain of arrays that
            # were passed to a function once the program actually
            # finds about it, we need to temporarily hold the domain
            # information in the dictionary of domain list.
            if "name" in domain:
                if domain["name"] == "array":
                    if variable in self.array_arg_domain:
                        self.array_arg_domain[variable].append(domain)
                    else:
                        self.array_arg_domain[variable] = [domain]
                elif domain["name"] in self.derived_types:
                    self.derived_type_objects[variable] = domain["name"]

            # Only array variables hold dimensions in their domain
            # when they get declared, we identify the array variable
            # declaration by simply checking the existence of the dimensions
            # key in the domain. Also, the array was previously passed
            # to functions.
            if "dimensions" in domain and variable in self.array_arg_domain:
                # Since we can't simply do "dom = domain"
                # as this will do a replacement of the dict element
                # not the actual domain object of the original function
                # argument, we need to clean off the existing contents
                # first and then add the array domain spec one-by-one.
                for dom in self.array_arg_domain[variable]:
                    if "name" in dom:
                        del dom["name"]
                    if "type" in dom:
                        del dom["type"]
                    dom["index"] = domain["index"]
                    dom["dimensions"] = domain["dimensions"]
                    dom["elem_type"] = domain["elem_type"]
                    dom["mutable"] = domain["mutable"]

        variable_gensym = self.generate_gensym("variable")

        if reference is not None:
            # var_type = state.variable_types[variable]
            if d_type_object_assign:
                variable = reference
                for var in variables:
                    variable += f"_{var}"
            else:
                variable = f"{variable}_{reference}"
            state.last_definitions[variable] = index[0]

        variable_name = (
            f"@variable::{namespace}::{self.current_scope}::"
            f"{variable}::{index[0]}"
        )
        # TODO Change the domain constraint. How do you figure out the domain
        #  constraint?
        domain_constraint = "(and (> v -infty) (< v infty)))"

        variable_definition = {
            "name": variable_name,
            "gensym": variable_gensym,
            "source_refs": [],
            "domain": domain,
            "domain_constraint": domain_constraint,
        }

        return variable_definition

    def get_domain_dictionary(self, variable, state):
        if variable in self.arrays:
            domain_dictionary = self.arrays[variable]
        else:
            if (
                variable in state.variable_types
                and state.variable_types[variable]
            ):
                variable_type = state.variable_types[variable]
            elif variable in self.module_variable_types:
                variable_type = self.module_variable_types[variable][1]

            # Mark if a variable is mutable or not.
            if (
                variable in self.variable_map
                and self.variable_map[variable]["parameter"]
            ):
                is_mutable = True
            else:
                is_mutable = False

            # Array as a function argument handler.
            if self.handling_f_args and variable_type == "array":
                self.f_array_arg.append(variable)
            # Retrieve variable type name (i.e. integer, float,
            # __derived_type__)
            if variable_type in self.type_def_map:
                type_name = self.type_def_map[variable_type]
            elif variable_type in self.derived_types:
                type_name = variable_type
                # Since derived type variables are not a regular type variable,
                # we need to needs to them manually here into variable_types
                # dictionary to be referenced later in the stream.
                state.variable_types[variable] = type_name
            else:
                type_found = False
                if len(self.module_names) > 1:
                    for mod in self.module_names:
                        if (
                            mod != "main"
                            and mod in self.module_summary
                            and variable_type
                            in self.module_summary[mod]["derived_type_list"]
                        ):
                            type_found = True
                            type_name = variable_type
                            state.variable_types[variable] = type_name

                assert type_found, f"Type {variable_type} is not a valid type."

            domain_dictionary = {
                "name": type_name,
                "type": "type",
                "mutable": is_mutable,
            }
        return domain_dictionary

    def generate_function_name(self, function_type, variable, arr_index):
        """
            This function generates the name of the function inside the
            container wiring within the body of a container.
        """
        variable_spec_regex = (
            r"@.*?::(?P<namescope>.*?::.*?)::("
            r"?P<variable>.*?)::(?P<index>.*)"
        )
        variable_match = re.match(variable_spec_regex, variable)
        if variable_match:
            namespace_scope = variable_match.group("namescope")
            variable_name = variable_match.group("variable")
            if arr_index:
                variable_name += "_"
                for index in arr_index:
                    variable_name = variable_name + f"{index}"
            variable_index = variable_match.group("index")

            name = (
                namespace_scope
                + function_type
                + variable_name
                + "::"
                + variable_index
            )
            name = self.replace_multiple(name, ["$", "-", ":"], "_")
            name = name.replace(".", "__")
            if any(
                [
                    x in function_type
                    for x in ["assign", "condition", "decision"]
                ]
            ):
                spec_type = "lambda"
            else:
                spec_type = "None"
        else:
            assert False, f"Cannot match regex for variable spec: {variable}"

        return {"name": name, "type": spec_type}

    def load_updated(self, grfn_dict):
        """
            This function parses through the GrFN once and finds the
            container spec of functions whose `updated` fields needs to be
            filled in that functions' function call spec.
        """
        for container in self.function_argument_map:
            if container in self.update_functions:
                for container_grfn in grfn_dict[0]["containers"]:
                    for body_function in container_grfn["body"]:
                        function_name = body_function["function"]["name"]
                        if (
                            function_name.startswith("@container")
                            and function_name.split("::")[-1] == container
                        ):
                            updated_variable = [
                                body_function["input"][i]
                                for i in self.function_argument_map[container][
                                    "updated_indices"
                                ]
                            ]
                            for i in range(len(updated_variable)):
                                old_index = int(
                                    updated_variable[i].split("::")[-1]
                                )
                                new_index = old_index + 1
                                updated_var_list = updated_variable[i].split(
                                    "::"
                                )[:-1]
                                updated_var_list.append(str(new_index))
                                updated_variable[i] = "::".join(
                                    updated_var_list
                                )
                                self.current_scope = self.update_functions[
                                    container
                                ]["scope"]
                                variable_name = updated_var_list[1]
                                variable_spec = self.generate_variable_definition(
                                    variable_name,
                                    None,
                                    False,
                                    self.update_functions[container]["state"],
                                )
                                variable_name_list = variable_spec[
                                    "name"
                                ].split("::")[:-1]
                                variable_name_list.append(str(new_index))
                                variable_spec["name"] = "::".join(
                                    variable_name_list
                                )
                                grfn_dict[0]["variables"].append(variable_spec)
                            body_function["updated"] = updated_variable
        return grfn_dict

    @staticmethod
    def _get_array_dimension(sources, array_dimensions, inputs):
        """This function is for extracting bounds of an array.

            Args:
                sources (list): A list holding GrFN element of
                array function. For example, Array (int, [[(0, 10)]).
                array_dimensions (list): An empty list that will be
                populated by current function with the dimension info.
                inputs (list): A list that holds inputs dictionary
                extracted from sources.

            Returns:
                None.
        """
        # A multi-dimensional array handler
        if len(inputs[1]) > 1:
            for lst in inputs[1]:
                low_bound = int(lst[0]["list"][0]["value"])
                upper_bound = int(lst[0]["list"][1]["value"])
                array_dimensions.append(upper_bound - low_bound + 1)
        # 1-D array handler
        else:
            bounds = inputs[1][0][0]["list"]
            # Get lower bound of an array
            if "type" in bounds[0]:
                # When an index is a scalar value
                low_bound = bounds[0]["value"]
            else:
                # When an index is a variable
                low_bound = bounds[0]["var"]["variable"]
            # Get upper bound of an array
            if "type" in bounds[1]:
                upper_bound = bounds[1]["value"]
            else:
                upper_bound = bounds[1]["var"]["variable"]

            if isinstance(low_bound, int) and isinstance(upper_bound, int):
                array_dimensions.append(upper_bound - low_bound + 1)
            elif isinstance(upper_bound, str):
                assert (
                    isinstance(low_bound, int) and low_bound == 0
                ), "low_bound must be <integer> type and 0 (zero) for now."
                array_dimensions.append(upper_bound)
            else:
                assert False, (
                    f"low_bound type: {type(low_bound)} is "
                    f"currently not handled."
                )

    def _generate_array_setter(
        self, node, function, arg, name, container_id_name, arr_index, state
    ):
        """
            This function is for handling array setter (ex. means.set_(...)).

            Args:
                node: The node referring to the array
                function (list): A list holding the information of the function
                for JSON and lambda function generation.
                arg (list): A list holding the arguments of call['inputs'].
                name (str): A name of the array.
                container_id_name (str): A name of function container. It's an
                array name with other appended info. in this function.
                arr_index (str): Index of a target array.
                state: The current state of the system

            Returns:
                (list) function: A completed list of function.
        """
        if "_" in name:
            names = name.split("_")
            if names[0] == self.current_d_object_name:
                argument_list = [names[0]]
            else:
                argument_list = [name]
        else:
            argument_list = [name]
        # Array index is always one of
        # the lambda function argument
        for idx in arr_index:
            if idx not in self.arithmetic_ops and isinstance(idx, str):
                argument_list.append(idx)
        # For array setter value handler
        for var in arg[0]["call"]["inputs"][0]:
            # If an input is a simple variable.
            if "var" in var:
                var_name = var["var"]["variable"]
                if var_name not in argument_list:
                    input_index = self.get_last_definition(
                        var_name,
                        state.last_definitions,
                        state.last_definition_default,
                    )
                    function["input"].append(
                        f"@variable::" f"{var_name}::" f"{input_index}"
                    )
                    argument_list.append(var_name)
                else:
                    # It's not an error, so just pass it.
                    pass
            # If an input is an array.
            elif "call" in var:
                ref_call = var["call"]
                if ".get_" in ref_call["function"]:
                    get_array_name = ref_call["function"].replace(".get_", "")
                    if get_array_name not in argument_list:
                        argument_list.append(get_array_name)
                        if get_array_name != name:
                            ip_index = self.get_last_definition(
                                get_array_name,
                                state.last_definitions,
                                state.last_definition_default,
                            )
                            function["input"].append(
                                f"@variable::"
                                f"{get_array_name}::"
                                f"{ip_index}"
                            )
                    else:
                        # It's not an error, so just pass it.
                        pass

        # Generate lambda function for array[index]
        lambda_string = self.generate_lambda_function(
            node,
            container_id_name,
            True,
            True,
            False,
            False,
            argument_list,
            state,
            False,
        )
        state.lambda_strings.append(lambda_string)

        return function

    def _generate_array_index(self, node):
        """This function is for generating array index grfn
        handling both single and multi-dimensional arrays.

        Args:
            node: The node referring to the array.

        Returns:
            (list) index: Formed array index.
        """
        args = node.value.args[0]
        args_name = args.__repr__().split()[0][2:]
        # Case 1: Single dimensional array
        if args_name == "ast.Subscript":
            return [args.value.id]
        elif args_name == "ast.Num":
            return [int(args.n) - 1]
        # Case 1.1: Single dimensional array with arithmetic
        # operation as setter index
        elif args_name == "ast.BinOp":
            left_ast = args.left.__repr__().split()[0][2:]
            right_ast = args.right.__repr__().split()[0][2:]
            # Get the operator's left side value
            if left_ast == "ast.Subscript":
                left = args.left.value.id
            elif left_ast == "ast.Num":
                left = args.left.n
            # Get the arithmetic operator
            op = self.arithmetic_ops[args.op.__repr__().split()[0][6:]]
            # Get the operator's right side value
            if right_ast == "ast.Subscript":
                right = args.right.value.id
            elif right_ast == "ast.Num":
                right = args.right.n
            return [left, op, right]
        # Case 2: Multi-dimensional array
        elif args_name == "ast.Tuple":
            md_array_name = node.value.func.value.id
            if md_array_name not in self.md_array:
                self.md_array.append(md_array_name)
            dimensions = args.elts
            dimension_list = []
            for dimension in dimensions:
                ast_name = dimension.__repr__().split()[0][2:]
                if ast_name == "ast.Subscript":
                    dimension_list.append(dimension.value.id)
                else:
                    assert ast_name == "ast.Num", (
                        f"Unable to handle {ast_name} for multi-dimensional "
                        f"array"
                    )
            return dimension_list
        else:
            assert False, f"Unable to handle {args_name}"

    def get_derived_type_attributes(self, node, state):
        """ This function retrieves the derived type attributes
        from the ast and return the updated last definition dict
        and populated attribute list"""

        attributes = []

        node_value = node.value.__repr__().split()[0][2:]
        if node_value == "ast.Attribute" and node.value.attr:
            attributes.append(node.value.attr)

        if node.attr:
            attributes.append(node.attr)

        last_definitions = {}
        for attrib in attributes:
            last_definitions[attrib] = self.get_last_definition(
                attrib, state.last_definitions, state.last_definition_default
            )
        return attributes, last_definitions

    @staticmethod
    def replace_multiple(main_string, to_be_replaced, new_string):
        """
            Replace a set of multiple sub strings with a new string in main
            string.
        """
        # Iterate over the strings to be replaced
        for elem in to_be_replaced:
            # Check if string is in the main string
            if elem in main_string:
                # Replace the string
                main_string = main_string.replace(elem, new_string)

        return main_string

    @staticmethod
    def _find_updated(argument_list, body_variable_list, f_array_arg, state):
        """
            This function finds and generates a list of updated identifiers
            in a container.
        """
        # TODO After implementing everything, check if `argument_dict` and
        #  `body_dict` will be the same as `function_state.last_definitions`
        #  before and after getting `body_grfn`. If so, remove the creation
        #  of `argument_dict` and `body_dict` and use the `last_definitions`
        #  instead
        argument_dict = {}
        body_dict = {}
        updated_list = []
        variable_regex = re.compile(r".*::(?P<variable>.*?)::(?P<index>.*$)")
        # First, get mapping of argument variables and their indexes
        for var in argument_list:
            var_match = variable_regex.match(var["name"])
            if var_match:
                argument_dict[var_match.group("variable")] = var_match.group(
                    "index"
                )
            else:
                assert False, (
                    f"Error when parsing argument variable " f"{var['name']}"
                )
        # Now, get mapping of body variables and their latest indexes
        for var in body_variable_list:
            var_match = variable_regex.match(var["name"])
            if var_match:
                body_dict[var_match.group("variable")] = var_match.group(
                    "index"
                )
            else:
                assert False, (
                    f"Error when parsing body variable " f"{var['name']}"
                )
        # Now loop through every argument variable over the body variable to
        # check if the indices mismatch which would indicate an updated variable
        for argument in argument_dict:
            if argument in body_dict and int(body_dict[argument]) > int(
                argument_dict[argument]
            ):
                updated_list.append(
                    f"@variable::{argument}::" f"{body_dict[argument]}"
                )
            # If argument is an array type, get the current index and
            # update it. Then, append to the function's updated list
            elif argument in f_array_arg:
                updated_idx = state.last_definitions[argument]
                updated_list.append(
                    f"@variable::{argument}::" f"{updated_idx}"
                )

        return updated_list

    def check_io_variables(self, variable_name):
        """
            This function scans the variable and checks if it is an io
            variable. It returns the status of this check i.e. True or False.
        """
        io_match = self.re_bypass_io.match(variable_name)
        return io_match

    @staticmethod
    def _get_call_inputs(
        call_function,
        function_input,
        container_argument,
        loop_condition_inputs,
        loop_condition_inputs_lambda,
        state,
    ):
        """
            This function parses a call function (such as when reading an
            array) and loads all respective input variables from it.
        """
        # First check if the call is from an array call. We only update the
        # lists if it is an array operation (such as samples.get_((x[0]))
        if ".get_" in call_function["function"]:
            array_name = call_function["function"].replace(".get_", "")
            array_index = state.last_definitions.get(
                array_name, state.last_definition_default
            )
            function_input.append(
                f"@variable::" f"{array_name}::" f"{array_index}"
            )
            container_argument.append(f"@variable::" f"{array_name}::-1")
            loop_condition_inputs.append(f"@variable::" f"{array_name}::-1")
            loop_condition_inputs_lambda.append(array_name)
            for inputs in call_function["inputs"]:
                if not isinstance(inputs, list):
                    inputs = [inputs]
                for var in inputs:
                    if "var" in var:
                        function_input.append(
                            f"@variable::"
                            f"{var['var']['variable']}::"
                            f"{var['var']['index']}"
                        )
                        container_argument.append(
                            f"@variable::{var['var']['variable']}::-1"
                        )
                        loop_condition_inputs.append(
                            f"@variable::" f"{var['var']['variable']}::-1"
                        )
                        loop_condition_inputs_lambda.append(
                            var["var"]["variable"]
                        )
        else:
            pass

    @staticmethod
    def _remove_duplicate_from_list(input_list):
        """
            This helper function removes any duplicates from a list
        """
        # return list(set(input_list))
        return list(OrderedDict.fromkeys(input_list))

    def get_variables(self, condition_sources, state):
        variable_list = list()
        for item in condition_sources:
            if isinstance(item, dict) and "var" in item:
                variable_list.append(item)
            elif isinstance(item, list):
                variable_list += self.get_variables(item, state)
            elif "call" in item:
                function_dict = item["call"]
                if "__str__" in function_dict["function"]:
                    var_name = function_dict["function"].split(".")[0]
                    var_node = [
                        {
                            "var": {
                                "variable": var_name,
                                "index": state.last_definitions[var_name],
                            }
                        }
                    ]
                    variable_list += var_node
                # TODO: Will have to add other if cases for other string
                #  types here

        # Remove any duplicate dictionaries from the list. This is done to
        # preserve ordering.
        # Reference: https://www.geeksforgeeks.org/
        # python-removing-duplicate-dicts-in-list/
        variable_list = [
            i
            for n, i in enumerate(variable_list)
            if i not in variable_list[n + 1 :]
        ]

        return variable_list


def get_path(file_name: str, instance: str):
    """
        This function returns the path of a file starting from the root of
        the delphi repository. The returned path varies depending on whether
        it is for a namespace or a source variable, which is denoted by the
        `instance` argument variable. It is important to note that the path
        refers to that of the original system being analyzed i.e. the Fortran
        code and not the intermediate Python file which is used to generate
        the AST.
    """
    if instance == "source":
        source_match = re.match(r"[./]*(.*)", file_name)
        assert source_match, (
            f"Original Fortran source file for {file_name} " f"not found."
        )
        return source_match.group(1)
    elif instance == "namespace":
        source_match = re.match(r"[./]*(.*)\.", file_name)
        assert source_match, f"Namespace path for {file_name} not found."
        return source_match.group(1).split("/")
    else:
        assert False, f"Error when trying to get the path of file {file_name}."


def dump_ast(
    node, annotate_fields=True, include_attributes=False, indent="  "
):
    """
        Return a formatted dump of the tree in *node*. This is mainly useful for
        debugging purposes. The returned string will show the names and the
        values for fields. This makes the code impossible to evaluate,
        so if evaluation is wanted *annotate_fields* must be set to False.
        Attributes such as line numbers and column offsets are not dumped by
        default. If this is wanted, *include_attributes* can be set to True.
    """

    def _format(ast_node, level=0):
        if isinstance(ast_node, ast.AST):
            fields = [
                (a, _format(b, level)) for a, b in ast.iter_fields(ast_node)
            ]
            if include_attributes and ast_node._attributes:
                fields.extend(
                    [
                        (a, _format(getattr(ast_node, a), level))
                        for a in ast_node._attributes
                    ]
                )
            return "".join(
                [
                    ast_node.__class__.__name__,
                    "(",
                    ", ".join(
                        ("%s=%s" % field for field in fields)
                        if annotate_fields
                        else (b for a, b in fields)
                    ),
                    ")",
                ]
            )
        elif isinstance(ast_node, list):
            lines = ["["]
            lines.extend(
                (
                    indent * (level + 2) + _format(x, level + 2) + ","
                    for x in ast_node
                )
            )
            if len(lines) > 1:
                lines.append(indent * (level + 1) + "]")
            else:
                lines[-1] += "]"
            return "\n".join(lines)
        return repr(ast_node)

    if not isinstance(node, ast.AST):
        raise TypeError("expected AST, got %r" % node.__class__.__name__)
    return _format(node)


def process_comments(source_comment_dict, generator_object):
    """
        This function replaces the keys in the source comments that are
        function names in the source files into their container id name.
    """
    grfn_argument_map = generator_object.function_argument_map
    for key in source_comment_dict:
        if key in grfn_argument_map:
            source_comment_dict[
                grfn_argument_map[key]["name"]
            ] = source_comment_dict.pop(key)

    return source_comment_dict


# noinspection PyDefaultArgument
def create_grfn_dict(
    lambda_file: str,
    asts: List,
    file_name: str,
    mode_mapper_dict: list,
    original_file: str,
    mod_log_file_path: str,
    module_file_exist=False,
    module_import_paths={},
) -> Dict:
    """ Create a Python dict representing the GrFN, with additional metadata
    for JSON output. """

    lambda_string_list = [
        "from numbers import Real\n",
        "from random import random\n",
        "from delphi.translators.for2py.strings import *\n"
        "import numpy as np\n"
        "import delphi.translators.for2py.math_ext as math\n\n",
    ]

    state = GrFNState(lambda_string_list)
    generator = GrFNGenerator()
    generator.mode_mapper = mode_mapper_dict[0]
    # Populate list of modules that the program imports
    for mod in generator.mode_mapper["modules"]:
        if mod != "main":
            generator.module_names.append(mod)
    generator.fortran_file = original_file

    # Currently, we are specifying the module file with
    # a prefix "m_", this may be changed in the future.
    # If it requires a change, simply modify this below prefix.
    module_file_prefix = "m_"

    with open(mod_log_file_path) as json_f:
        module_logs = json.load(json_f)
        # Load module summary on memory for later use
        generator.module_summary = module_logs["mod_info"]

    try:
        filename_regex = re.compile(r"(?P<path>.*/)(?P<filename>.*).py")
        file_match = re.match(filename_regex, file_name)
        assert file_match, f"Can't match filename to any format: {file_name}"

        path = file_match.group("path")
        filename = file_match.group("filename")

        # Since we do not have separate variable pickle file
        # for m_*.py, we need to use the original program pickle
        # file that module resides.
        module_name = None
        if module_file_exist:
            module_file_path = file_name
            # Ignoring the module file prefix
            module_name = filename[len(module_file_prefix) :]
            org_file = get_original_file_name(original_file)
            file_name = path + org_file
        else:
            file_name = path + filename

        with open(f"{file_name}_variable_map.pkl", "rb") as f:
            variable_map = pickle.load(f)
        generator.variable_map = variable_map
    except IOError:
        raise For2PyError(f"Unable to read file {file_name}.")
    # Extract variables with type that are declared in module
    generator.module_variable_types = mode_mapper_dict[0]["symbol_types"]
    # Extract functions (and subroutines) declared in module
    for module in mode_mapper_dict[0]["subprograms"]:
        for subp in mode_mapper_dict[0]["subprograms"][module]:
            generator.module_subprograms.append(subp)
            if module in module_logs["mod_info"]:
                module_logs["mod_info"][module]["symbol_types"][subp] = "func"

    for module in mode_mapper_dict[0]["imports"]:
        for subm in mode_mapper_dict[0]["imports"][module]:
            import_module_name = list(subm.keys())[0]
            import_function_list = subm[import_module_name]
            if (
                not import_function_list
                and import_module_name in module_logs["mod_info"]
            ):
                symbols = module_logs["mod_info"][import_module_name][
                    "symbol_types"
                ]
                for key, value in symbols.items():
                    if value == "func":
                        generator.module_subprograms.append(key)

            generator.module_subprograms.extend(import_function_list)

    # Generate GrFN with an AST generated from Python IR.
    grfn = generator.gen_grfn(asts, state, "")[0]

    if len(generator.mode_mapper["use_mapping"]) > 0:
        for user, module in generator.mode_mapper["use_mapping"].items():
            if (user in generator.module_names) or (
                module_name and module_name == user
            ):
                module_paths = []
                for import_mods in module:
                    for mod_name, target in import_mods.items():
                        module_path = (
                            path + module_file_prefix + mod_name + "_GrFN.json"
                        )
                        module_paths.append(module_path)
                module_import_paths[user] = module_paths

    # If the GrFN has a `start` node, it will refer to the name of the
    # PROGRAM module which will be the entry point of the GrFN.
    if grfn.get("start"):
        grfn["start"] = [grfn["start"][0]]
    elif generator.function_definitions:
        # TODO: The `grfn_spec` mentions this to be null (None) but it looks
        #  like `networks.py` requires a certain function. Finalize after
        #  `networks.py` is completed.
        # grfn["start"] = None
        grfn["start"] = [generator.function_definitions[-1]]
    else:
        grfn["start"] = None

    # Add the placeholder to enter the grounding and link hypothesis information
    grfn["grounding"] = []
    # TODO Add a placeholder for `types`. This will have to be populated when
    #  user defined types start appearing.
    grfn["types"] = generator.derived_types_grfn
    # Get the file path of the original Fortran code being analyzed
    source_file = get_path(original_file, "source")

    # TODO Hack: Currently only the file name is being displayed as the
    #  source in order to match the handwritten SIR model GrFN JSON. Since
    #  the directory of the `SIR-Gillespie-SD_inline.f` file is the root,
    #  it works for this case but will need to be generalized for other cases.
    file_path_list = source_file.split("/")
    grfn["source"] = [file_path_list[-1]]

    # Get the source comments from the original Fortran source file.
    source_file_comments = get_comments(original_file)
    comment_dict = process_comments(dict(source_file_comments), generator)
    source_comments = comment_dict
    grfn["source_comments"] = source_comments

    # dateCreated stores the date and time on which the lambda and GrFN files
    # were created. It is stored in the YYYMMDD format
    grfn["date_created"] = f"{datetime.utcnow().isoformat('T')}Z"

    with open(lambda_file, "w") as lambda_fh:
        lambda_fh.write("".join(lambda_string_list))

    with open(mod_log_file_path, "w+") as json_f:
        json_f.write(json.dumps(module_logs, indent=2))

    return grfn


def generate_ast(filename: str):
    """
        This function generates the AST of a python file using Python's ast
        module.
    """
    return ast.parse(tokenize.open(filename).read())


def get_asts_from_files(file_list: List[str], printast=False) -> List:
    """
        This function returns the AST of each python file in the
        python_file_list.
    """
    ast_list = []
    for file in file_list:
        ast_list.append(generate_ast(file))
        if printast:
            # If the printAst flag is set, print the AST to console
            print(dump_ast(ast_list[-1]))
    return ast_list


def get_system_name(pyfile_list: List[str]):
    """
    This function returns the name of the system under analysis. Generally,
    the system is the one which is not prefixed by `m_` (which represents
    modules).
    """
    system_name = None
    path = None
    for file in pyfile_list:
        if not file.startswith("m_"):
            system_name_match = re.match(r".*/(.*)\.py", file)
            assert system_name_match, f"System name for file {file} not found."
            system_name = system_name_match.group(1)

            path_match = re.match(r"(.*)/.*", file)
            assert path_match, "Target path not found"
            path = path_match.group(1)

    if not (system_name or path):
        assert False, (
            f"Error when trying to find the system name of the "
            f"analyzed program."
        )

    return system_name, path


def generate_system_def(
    python_list: List[str],
    module_grfn_list: List[str],
    import_grfn_paths: List[str],
    module_logs: Dict,
    original_file_path: str,
):
    """ This function generates the system definition for the system under
    analysis and writes this to the main system file.  """
    (system_name, path) = get_system_name(python_list)
    system_filepath = f"{path}/system.json"
    module_name_regex = re.compile(
        r"(?P<path>.*/)m_(" r"?P<module_name>.*)_GrFN.json"
    )

    grfn_components = []
    for module_grfn in module_grfn_list:
        code_sources = []
        module_match = re.match(module_name_regex, module_grfn)
        if module_match:
            module_name = module_match.group("module_name")
            if module_name in module_logs["mod_to_file"]:
                for path in module_logs["mod_to_file"][module_name]:
                    code_sources.append(path)

        if not code_sources:
            code_sources.append(original_file_path)
        grfn_components.append(
            {
                "grfn_source": module_grfn,
                "code_source": code_sources,
                "imports": [],
            }
        )
    for grfn in import_grfn_paths:
        for path in import_grfn_paths[grfn]:
            grfn_components[0]["imports"].append(path)
    system_def = {"name": system_name, "components": grfn_components}
    if os.path.isfile(system_filepath):
        with open(system_filepath, "r") as f:
            systems_def = json.load(f)
            systems_def["systems"].append(system_def)
    else:
        systems_def = {"systems": [system_def]}

    return system_def


def process_files(
    python_list: List[str],
    grfn_tail: str,
    lambda_tail: str,
    original_file_path: str,
    print_ast_flag=False,
):
    """ This function takes in the list of python files to convert into GrFN
    and generates each file's AST along with starting the GrFN generation
    process. """

    module_file_exist = False

    module_mapper = {}
    grfn_filepath_list = []
    ast_list = get_asts_from_files(python_list, print_ast_flag)

    # Regular expression to identify the path and name of all python files
    filename_regex = re.compile(r"(?P<path>.*/)(?P<filename>.*).py")

    # First, find the main python file in order to populate the module
    # mapper
    for item in python_list:
        file_match = re.match(filename_regex, item)
        assert file_match, "Invalid filename."

        path = file_match.group("path")
        filename = file_match.group("filename")

        # Ignore all Python files of modules created by `pyTranslate.py`
        # since these module files do not contain a corresponding XML file.
        if not filename.startswith("m_"):
            xml_file = f"{path}rectified_{filename}.xml"
            # Calling the `get_index` function in `mod_index_generator.py` to
            # map all variables and objects in the various files
        else:
            module_file_exist = True
            file_name = get_original_file_name(original_file_path)
            xml_file = f"{path}rectified_{file_name}.xml"
        # Calling the `get_index` function in `mod_index_generator.py` to
        # map all variables and objects in the various files
        module_mapper = get_index(xml_file)

    module_import_paths = {}
    for index, ast_string in enumerate(ast_list):
        lambda_file = python_list[index][:-3] + "_" + lambda_tail
        grfn_file = python_list[index][:-3] + "_" + grfn_tail
        grfn_dict = create_grfn_dict(
            lambda_file,
            [ast_string],
            python_list[index],
            module_mapper,
            original_file_path,
            module_file_exist,
            module_import_paths,
        )
        if module_file_exist:
            main_python_file = path + file_name + ".py"
            python_list[index] = main_python_file
        grfn_filepath_list.append(grfn_file)
        # Write each GrFN JSON into a file
        with open(grfn_file, "w") as file_handle:
            file_handle.write(json.dumps(grfn_dict, sort_keys=True, indent=2))


def get_original_file_name(original_file_path):
    original_file = original_file_path.split("/")
    return original_file[-1].split(".")[0]


if __name__ == "__main__":
    parser = argparse.ArgumentParser()
    parser.add_argument(
        "-f",
        "--files",
        nargs="+",
        required=True,
        help="A list of python files to generate a PGM for",
    )
    parser.add_argument(
        "-p",
        "--grfn_suffix",
        nargs=1,
        required=True,
        help="Filename for the output PGM",
    )
    parser.add_argument(
        "-l",
        "--lambda_suffix",
        nargs=1,
        required=True,
        help="Filename for output lambda functions",
    )
    parser.add_argument(
        "-o",
        "--out",
        nargs=1,
        required=True,
        help="Text file containing the list of output python files being "
        "generated",
    )
    parser.add_argument(
        "-a",
        "--print_ast",
        action="store_true",
        required=False,
        help="Print ASTs",
    )
    parser.add_argument(
        "-g",
        "--original_file",
        nargs=1,
        required=True,
        help="Filename of the original Fortran file",
    )
    arguments = parser.parse_args(sys.argv[1:])

    # Read the outputFile which contains the name of all the python files
    # generated by `pyTranslate.py`. Multiple files occur in the case of
    # modules since each module is written out into a separate python file.
    with open(arguments.out[0], "r") as f:
        python_files = f.read()

    # The Python file names are space separated. Append each one to a list.
    python_file_list = python_files.rstrip().split(" ")

    grfn_suffix = arguments.grfn_suffix[0]
    lambda_suffix = arguments.lambda_suffix[0]
    fortran_file = arguments.original_file[0]
    print_ast = arguments.print_ast

    process_files(
        python_file_list, grfn_suffix, lambda_suffix, fortran_file, print_ast
    )<|MERGE_RESOLUTION|>--- conflicted
+++ resolved
@@ -2128,29 +2128,13 @@
                             if arg[0]["call"]["function"] == "String":
                                 value = arg[0]["call"]["inputs"][1][0]["value"]
                                 function["input"].append(
-<<<<<<< HEAD
-                                    f"@literal::"
-                                    f"string::"
-                                    f"'{value}'")
+                                    f"@literal::" f"string::" f"'{value}'"
+                                )
                         else:
                             function = self._generate_array_setter(
                                 node, function, arg,
                                 function_name, container_id_name,
                                 arr_index, state)
-=======
-                                    f"@literal::" f"string::" f"'{value}'"
-                                )
-                        else:
-                            function = self._generate_array_setter(
-                                node,
-                                function,
-                                arg,
-                                function_name,
-                                container_id_name,
-                                arr_index,
-                                state,
-                            )
->>>>>>> eaec27f5
                     # This is a case where a literal gets assigned to an array.
                     # For example, arr(i) = 100.
                     elif "type" in arg[0] and array_set:
@@ -2618,13 +2602,8 @@
 
                 # If the array type is string, the structure of inputs will
                 # be a bit different than when it is int of float
-<<<<<<< HEAD
-                if 'call' in inputs[0][0]:
-                    if inputs[0][0]['call']['function'] == "String":
-=======
                 if "call" in inputs[0][0]:
                     if inputs[0][0]["call"]["function"] == "String":
->>>>>>> eaec27f5
                         array_type = "string"
                 else:
                     array_type = inputs[0][0]["var"]["variable"]
@@ -2730,19 +2709,11 @@
                 self.arrays[var_name] = array_info
                 state.array_types[var_name] = array_type
                 if array_type == "string":
-<<<<<<< HEAD
-                    length = inputs[0][0]['call']["inputs"][0][0]['value']
-                    self.strings[var_name] = {
-                        "length": length,
-                        "annotation": False,
-                        "annotated_assign": True
-=======
                     length = inputs[0][0]["call"]["inputs"][0][0]["value"]
                     self.strings[var_name] = {
                         "length": length,
                         "annotation": False,
                         "annotated_assign": True,
->>>>>>> eaec27f5
                     }
 
             if (
@@ -3685,18 +3656,11 @@
         elif not string_assign:
             array_name = None
             if state.array_assign_name:
-<<<<<<< HEAD
-                array_name = state.array_assign_name.split('[')[0]
-            if array_name in self.strings:
-                lambda_code_generator = genCode(self.use_numpy, self.strings[
-                    array_name]["length"])
-=======
                 array_name = state.array_assign_name.split("[")[0]
             if array_name in self.strings:
                 lambda_code_generator = genCode(
                     self.use_numpy, self.strings[array_name]["length"]
                 )
->>>>>>> eaec27f5
             else:
                 lambda_code_generator = genCode(self.use_numpy)
             code = lambda_code_generator.generate_code(
