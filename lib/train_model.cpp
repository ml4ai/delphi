--- conflicted
+++ resolved
@@ -218,11 +218,8 @@
 
     cout << "\nBurning " << burn << " samples out..." << endl;
     for (int i : trange(burn)) {
-<<<<<<< HEAD
-=======
       this->training_progress += training_step;
 
->>>>>>> ad75bacf
        {
           #ifdef TIME
             durations.first.clear();
@@ -240,10 +237,7 @@
         durations.second.push_back(this->coin_flip < this->coin_flip_thresh? 1 : 0);
         writer.write_row(durations.second.begin(), durations.second.end());
       #endif
-<<<<<<< HEAD
-=======
-
->>>>>>> ad75bacf
+
       this->log_likelihoods[i] = this->log_likelihood;
 
       if (this->log_likelihood > this->log_likelihood_MAP) {
@@ -260,11 +254,8 @@
     cout << "\nSampling " << this->res << " samples from posterior..." << endl;
     for (int i : trange(this->res - 1)) {
       {
-<<<<<<< HEAD
-=======
         this->training_progress += training_step;
 
->>>>>>> ad75bacf
         #ifdef TIME
                 durations.first.clear();
                 durations.second.clear();
@@ -281,10 +272,7 @@
             durations.second.push_back(this->coin_flip < this->coin_flip_thresh? 1 : 0);
             writer.write_row(durations.second.begin(), durations.second.end());
       #endif
-<<<<<<< HEAD
-=======
-
->>>>>>> ad75bacf
+
       this->transition_matrix_collection[i] = this->A_original;
       this->initial_latent_state_collection[i] = this->s0;
 
@@ -347,7 +335,6 @@
                                     bool use_continuous
                                     ) {
 
-
     this->initialize_parameters(res, initial_beta, initial_derivative,
                               use_heuristic, use_continuous);
 
@@ -370,6 +357,7 @@
     this->trained = true;
     RNG::release_instance();
 }
+
 
 
 /*
