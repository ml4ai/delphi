--- conflicted
+++ resolved
@@ -95,27 +95,19 @@
     )
     
     WHO1_df = pd.read_csv('data/WHO-data1.csv', index_col=False)
-    
     WHO2_df = pd.read_csv('data/WHO-data2.csv', index_col=False)
-    
     WHO3_df = pd.read_csv('data/WHO-data3.csv', index_col=False)
-    
+
     IMF_df = pd.read_csv('data/IMF-data1.csv', index_col=False)
 
     WFP_df = pd.read_csv('data/WFP-data.csv', index_col=False)
-    
-<<<<<<< HEAD
-    World-Bank_df = pd.read_csv('data/World-Bank-data.csv', index_col=False)
-   
+
     acled1_df = pd.read_csv('data/acled-data1.csv', index_col=False)
-    
     acled2_df = pd.read_csv('data/acled-data2.csv', index_col=False)
-    
     acled3_df = pd.read_csv('data/acled-data3.csv', index_col=False)
-=======
+
     World_Bank_df = pd.read_csv('World-Bank-data.csv', index_col=False)
->>>>>>> 7714d755
-    
+
     combined_df = pd.concat(
         [
             fao_wdi_df,
@@ -135,14 +127,10 @@
             WHO3_df,
             IMF_df,
             WFP_df,
-<<<<<<< HEAD
-            World-Bank_df,
             acled1_df,
             acled2_df,
             acled3_df
-=======
             World_Bank_df
->>>>>>> 7714d755
         ],
         sort=True,
     ).dropna(subset=["Value"])
