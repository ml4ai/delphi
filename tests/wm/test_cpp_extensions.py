--- conflicted
+++ resolved
@@ -4,27 +4,26 @@
     G = AnalysisGraph.from_json_file("tests/data/indra_statements_format.json")
     G.construct_beta_pdfs()
     G.sample_from_prior()
-<<<<<<< HEAD
 
 def test_simple_path_construction():
     G = AnalysisGraph.from_json_file("tests/data/indra_statements_format.json")
     G.add_node()
     G.add_node()
-=======
->>>>>>> 0fa7ab1b
     G.add_node()
     G.add_node()
+
+    print( 'Nodes of the graph:' )
+    G.print_nodes()
+
     G.add_edge(0,1)
     G.add_edge(1,2)
+    G.add_edge(1,3)
     G.add_edge(2,3)
-<<<<<<< HEAD
     G.add_edge(0,2)
     G.add_edge(3,1) # Creates a loop 1 -> 2 -> 3 -> 1
+
+    print( 'Edges of the graph:' )
+    G.print_edges()
+
     G.all_paths()
-    G.print_all_paths()
-=======
-    G.add_edge(1,3)
-    G.print_nodes()
-    G.print_edges()
-    print(G.simple_paths(0,3))
->>>>>>> 0fa7ab1b
+    G.print_all_paths()