--- conflicted
+++ resolved
@@ -140,15 +140,9 @@
             "use": self.process_use,
             "variables": self.process_variables,
             "variable": self.process_variable,
-<<<<<<< HEAD
-            "write" : self.process_direct_map,
-            "derived-types" : self.process_derived_types,
-            "length" : self.process_length
-=======
             "write": self.process_direct_map,
             "derived-types": self.process_derived_types,
             "length": self.process_length,
->>>>>>> b98218cf
         }
 
         self.unhandled_tags = set()  # unhandled xml tags in the current input
@@ -158,9 +152,6 @@
         self.subroutineList = []
         self.entryPoint = []
 
-    """
-        This function should be the very first function to be called
-    """
     def process_subroutine_or_program_module(self, root, state):
         """ This function should be the very first function to be called """
         subroutine = {"tag": root.tag, "name": root.attrib["name"].lower()}
@@ -180,18 +171,11 @@
         self.asts[root.attrib["name"]] = [subroutine]
         return [subroutine]
 
-    """
-        This function handles <call> tag and its subelement <name>.
-    """
     def process_call(self, root, state) -> List[Dict]:
-<<<<<<< HEAD
-        assert (root.tag == "call"), "The root must be <call>. Current tag is {root.tag} with {root.attrib} attributes."
-=======
         """ This function handles <call> tag and its subelement <name>. """
         assert (
             root.tag == "call"
         ), f"The root must be <call>. Current tag is {root.tag} with {root.attrib} attributes."
->>>>>>> b98218cf
         call = {"tag": "call"}
         for node in root:
             if node.tag == "name":
@@ -201,40 +185,7 @@
                     call["args"] += self.parseTree(arg, state)
         return [call]
 
-    """
-        This function handles <argument> tag. It simply create a new AST list
-        and copy the values (tag and attributes) to it.
-    """
     def process_argument(self, root, state) -> List[Dict]:
-<<<<<<< HEAD
-        assert (root.tag == "argument"), "The root must be <argument>"
-        return [{"tag": "arg", "name": root.attrib["name"].lower()}]
-
-    """
-        This function handles <declaration> tag and its sub-elements by recursively
-        calling the appropriate functions for the target tag.
-    """
-    def process_declaration(self, root, state) -> List[Dict]:
-        declared_type = []
-        declared_variable = []
-        assert (root.tag == "declaration"), "The root must be <declaration>. Current tag is {root.tag} with {root.attrib} attributes."
-        for node in root:
-            if node.tag not in self.handled_tags:
-                self.unhandled_tags.add(node.tag)
-            elif node.tag == "type": # Get the variable type
-                if root.attrib["type"] == "variable":
-                    declared_type += self.parseTree(node, state)
-                else:
-                    # If the current node is for declaring a derived type, every step from type declaration to variable (including array) declration
-                    # will be done in the "process_derived_types" function and return the completed AST list object back.
-                    # Thus, simply insert the received AST list object into the declared_variable object. No other work is done in the current function.
-                    declared_variable += self.parseTree(node, state)
-            elif node.tag == "dimensions":
-                num_of_dimensions = int(node.attrib["count"])
-                dimensions = {"count": num_of_dimensions, "dimensions": self.parseTree(node, state)}
-                # Since we always want to access the last element of the list that was added most recently
-                # (that is a currently handling variable), add [-1] index to access it.
-=======
         """ This function handles <argument> tag. It simply create a new AST
         list and copy the values (tag and attributes) to it.  """
 
@@ -274,43 +225,19 @@
                 # Since we always want to access the last element of the list
                 # that was added most recently (that is a currently handling
                 # variable), add [-1] index to access it.
->>>>>>> b98218cf
                 if len(declared_type) > 0:
                     declared_type[-1].update(dimensions)
                 else:
                     declared_type.append(dimensions)
             elif node.tag == "variables":
                 variables = self.parseTree(node, state)
-<<<<<<< HEAD
-                # declare variables based on the counts to handle the case where a multiple variables declared under a single type
-=======
                 # Declare variables based on the counts to handle the case
                 # where a multiple variables declared under a single type
->>>>>>> b98218cf
                 for index in range(int(node.attrib["count"])):
                     if len(declared_type) > 0:
                         combined = declared_type[-1]
                         combined.update(variables[index])
                         declared_variable.append(combined.copy())
-<<<<<<< HEAD
-                        if state.subroutine["name"] in self.functionList and declared_variable[-1]["name"] in state.args:  
-                            state.subroutine["args"][state.args.index(declared_variable[index]["name"])]["type"] = declared_variable[index]["type"]
-                        if declared_variable[-1]["name"] in state.args:
-                            state.subroutine["args"][state.args.index(declared_variable[index]["name"])]["type"] = declared_variable[index]["type"]
-        return declared_variable
-
-    """
-        This function handles <type> declaration.
-        There may be two different cases of <type>.
-            (1) Simple variable type declaration
-            (2) Derived type declaration
-    """
-    def process_type(self, root, state) -> List[Dict]:
-        assert (root.tag == "type"), "The root must be <type>. Current tag is {root.tag} with {root.attrib} attributes."
-        declared_type = {}
-        derived_type = []
-        if root.text: # Check if the <type> has sub-elements, which is the case of (2)
-=======
                         if (
                             state.subroutine["name"] in self.functionList
                             and declared_variable[-1]["name"] in state.args
@@ -343,21 +270,12 @@
         if (
             root.text
         ):  # Check if the <type> has sub-elements, which is the case of (2)
->>>>>>> b98218cf
             for node in root:
                 if node.tag == "type":
                     derived_type += self.parseTree(node, state)
                 elif node.tag == "length":
                     is_derived_type = False
                     if "is_derived_type" in root.attrib:
-<<<<<<< HEAD
-                        is_derived_type = root.attrib['is_derived_type'].lower()
-                    keyword2 = "none"
-                    if "keyword2" in root.attrib:
-                        keyword2 = root.attrib['keyword2']
-                    declared_type = {'type': root.attrib['name'], 'is_derived_type': is_derived_type, 'keyword2': keyword2}
-                    declared_type['value'] = self.parseTree(node, state)
-=======
                         is_derived_type = root.attrib[
                             "is_derived_type"
                         ].lower()
@@ -370,22 +288,10 @@
                         "keyword2": keyword2,
                     }
                     declared_type["value"] = self.parseTree(node, state)
->>>>>>> b98218cf
                     return [declared_type]
                 elif node.tag == "derived-types":
                     derived_type[-1].update(self.parseTree(node, state))
             return derived_type
-<<<<<<< HEAD
-        else: # Else, this represents an empty element, which is the case of (1).
-            declared_type = {'type': root.attrib['name'], 'is_derived_type': root.attrib['is_derived_type'].lower(), 'keyword2': root.attrib['keyword2']}
-            return [declared_type]
-
-    """
-        This function handles <length> tag.
-    """
-    def process_length(self, root, state) -> List[Dict]:
-        assert (root.tag == "length"), "The root must be <length>. Current tag is {root.tag} with {root.attrib} attributes."
-=======
         else:  # Else, this represents an empty element, which is the case of (1).
             declared_type = {
                 "type": root.attrib["name"],
@@ -399,7 +305,6 @@
         assert (
             root.tag == "length"
         ), f"The root must be <length>. Current tag is {root.tag} with {root.attrib} attributes."
->>>>>>> b98218cf
         length = {}
         for node in root:
             if node.tag == "literal":
@@ -408,15 +313,6 @@
                 self.unhandled_tags.add(node.tag)
         return [length]
 
-<<<<<<< HEAD
-    """
-        This function handles <variables> element, which its duty is to call <variable> tag processor.
-    """
-    def process_variables(self, root, state) -> List[Dict]:
-        try:
-            variables = []
-            assert (root.tag == "variables"), "The root must be <variables>. Current tag is {root.tag} with {root.attrib} attributes."
-=======
     def process_variables(self, root, state) -> List[Dict]:
         """ This function handles <variables> element, which its duty is to
         call <variable> tag processor. """
@@ -425,24 +321,13 @@
             assert (
                 root.tag == "variables"
             ), f"The root must be <variables>. Current tag is {root.tag} with {root.attrib} attributes."
->>>>>>> b98218cf
             for node in root:
                 variables += self.parseTree(node, state)
             return variables
         except:
             return []
 
-    """
-        This function will get called from the process_variables function, and it will construct the variable AST list,
-        then return it back to the called function.
-    """
     def process_variable(self, root, state) -> List[Dict]:
-<<<<<<< HEAD
-        assert (root.tag == "variable"), "The root must be <variable>. Current tag is {root.tag} with {root.attrib} attributes."
-        try:
-            var_name = root.attrib["name"].lower()
-            is_array = root.attrib['is_array'].lower()
-=======
         """
         This function will get called from the process_variables function, and
         it will construct the variable AST list, then return it back to the
@@ -455,7 +340,6 @@
         try:
             var_name = root.attrib["name"].lower()
             is_array = root.attrib["is_array"].lower()
->>>>>>> b98218cf
 
             variable = {"name": var_name, "is_array": is_array}
             if is_array == "true":
@@ -472,18 +356,6 @@
         except:
             return []
 
-<<<<<<< HEAD
-    """
-        This function handles <derived-types> tag nested in the <type> tag.
-        Depends on the nested sub-elements of the tag, it will recursively call other tag processors.
-        (1) Main type declaration
-        (2) Single variable declaration (with initial values)
-        (3) Array declaration
-    """
-    def process_derived_types(self, root, state) -> List[Dict]:
-        assert (root.tag == "derived-types"), f"The root must be <derived-type>. Current tag is {root.tag} with {root.attrib} attributes."
-        derived_types = {'derived-types': []}
-=======
     def process_derived_types(self, root, state) -> List[Dict]:
         """ This function handles <derived-types> tag nested in the <type> tag.
         Depends on the nested sub-elements of the tag, it will recursively call
@@ -498,19 +370,11 @@
             root.tag == "derived-types"
         ), f"The root must be <derived-type>. Current tag is {root.tag} with {root.attrib} attributes."
         derived_types = {"derived-types": []}
->>>>>>> b98218cf
         declared_type = []
         declared_variable = []
         for node in root:
             if node.tag not in self.handled_tags:
                 self.unhandled_tags.add(node.tag)
-<<<<<<< HEAD
-            elif node.tag == "type": # Get the variable type
-                declared_type += self.parseTree(node, state)
-            elif node.tag == "dimensions":
-                dimensions = {"count": node.attrib["count"], "dimensions": [{"tag": "dimension"}] }
-                dimensions["dimensions"][0].update(self.parseTree(node, state)[-1])
-=======
             elif node.tag == "type":  # Get the variable type
                 declared_type += self.parseTree(node, state)
             elif node.tag == "dimensions":
@@ -521,7 +385,6 @@
                 dimensions["dimensions"][0].update(
                     self.parseTree(node, state)[-1]
                 )
->>>>>>> b98218cf
                 declared_type[-1].update(dimensions)
             elif node.tag == "variables":
                 variables = self.parseTree(node, state)
@@ -532,21 +395,12 @@
                     derived_types["derived-types"].append(combined.copy())
         return derived_types
 
-<<<<<<< HEAD
-    """
-        This function handles <loop type=""> tag.
-        The type attribute indicates the current loop is either "do" or "do-while" loop.
-    """
-    def process_loop(self, root, state) -> List[Dict]:
-        assert (root.tag == "loop"), "The root must be <loop>. Current tag is {root.tag} with {root.attrib} attributes."
-=======
     def process_loop(self, root, state) -> List[Dict]:
         """ This function handles <loop type=""> tag.  The type attribute
         indicates the current loop is either "do" or "do-while" loop. """
         assert (
             root.tag == "loop"
         ), f"The root must be <loop>. Current tag is {root.tag} with {root.attrib} attributes."
->>>>>>> b98218cf
         if root.attrib["type"] == "do":
             do = {"tag": "do"}
             for node in root:
@@ -555,13 +409,9 @@
                 elif node.tag == "body":
                     do["body"] = self.parseTree(node, state)
                 else:
-<<<<<<< HEAD
-                    assert False, f"Unrecognized tag in the process_loop for 'do' type. {node.tag}"
-=======
                     assert (
                         False
                     ), f"Unrecognized tag in the process_loop for 'do' type. {node.tag}"
->>>>>>> b98218cf
             return [do]
         elif root.attrib["type"] == "do-while":
             doWhile = {"tag": "do-while"}
@@ -575,21 +425,13 @@
             self.unhandled_tags.add(root.attrib["type"])
             return []
 
-    """
-        This function handles <index-variable> tag. This tag represents
-        index ranges of loops or arrays.
-    """
     def process_index_variable(self, root, state) -> List[Dict]:
-<<<<<<< HEAD
-        assert (root.tag == "index-variable"), "The root must be <index-variable>. Current tag is {root.tag} with {root.attrib} attributes."
-=======
         """ This function handles <index-variable> tag. This tag represents
         index ranges of loops or arrays. """
 
         assert (
             root.tag == "index-variable"
         ), f"The root must be <index-variable>. Current tag is {root.tag} with {root.attrib} attributes."
->>>>>>> b98218cf
         ind = {"tag": "index", "name": root.attrib["name"].lower()}
         for bounds in root:
             if bounds.tag == "lower-bound":
@@ -600,19 +442,12 @@
                 ind["step"] = self.parseTree(bounds, state)
         return [ind]
 
-    """
-        This function handles <if> tag. Else and else if are nested under this tag.
-    """
     def process_if(self, root, state) -> List[Dict]:
-<<<<<<< HEAD
-        assert (root.tag == "if"), "The root must be <if>. Current tag is {root.tag} with {root.attrib} attributes."
-=======
         """ This function handles <if> tag. Else and else if are nested under
         this tag. """
         assert (
             root.tag == "if"
         ), f"The root must be <if>. Current tag is {root.tag} with {root.attrib} attributes."
->>>>>>> b98218cf
         ifs = []
         curIf = None
         for node in root:
@@ -634,21 +469,13 @@
                 curIf["else"] = self.parseTree(node, state)
         return ifs
 
-    """
-        This function handles <operation> tag. The nested elements
-        should either be "operand" or "operator".
-    """
     def process_operation(self, root, state) -> List[Dict]:
-<<<<<<< HEAD
-        assert (root.tag == "operation"), "The root must be <operation>. Current tag is {root.tag} with {root.attrib} attributes."
-=======
         """ This function handles <operation> tag. The nested elements should
         either be "operand" or "operator". """
 
         assert (
             root.tag == "operation"
         ), f"The root must be <operation>. Current tag is {root.tag} with {root.attrib} attributes."
->>>>>>> b98218cf
         op = {"tag": "op"}
         for node in root:
             if node.tag == "operand":
@@ -668,18 +495,11 @@
                     op["operator"] = node.attrib["operator"]
         return [op]
 
-    """
-        This function handles <literal> tag
-    """
     def process_literal(self, root, state) -> List[Dict]:
-<<<<<<< HEAD
-        assert (root.tag == "literal"), "The root must be <literal>. Current tag is {root.tag} with {root.attrib} attributes."
-=======
         """ This function handles <literal> tag """
         assert (
             root.tag == "literal"
         ), f"The root must be <literal>. Current tag is {root.tag} with {root.attrib} attributes."
->>>>>>> b98218cf
         for info in root:
             if info.tag == "pause-stmt":
                 return [{"tag": "pause", "msg": root.attrib["value"]}]
@@ -694,33 +514,7 @@
             }
         ]
 
-<<<<<<< HEAD
-    """
-        This function checks for an asterisk in the argument of a read/write
-        statement and stores it if found.  An asterisk in the first argument
-        specifies a input through or output to console.  An asterisk in the
-        second argument specifies a read/write without a format (implicit
-        read/writes).
-    """
-    def process_io_control(self, root, state) -> List[Dict]:
-        assert (root.tag == "io-controls"), "The root must be <io-controls>. Current tag is {root.tag} with {root.attrib} attributes."
-        io_control = []
-        for node in root:
-            if node.text:
-                assert "hasExpression" in node.attrib and node.attrib["hasExpression"] == "true", "hasExpression is false. Something is wrong."
-                io_control += self.parseTree(node, state)
-            else:
-                assert node.attrib["hasAsterisk"] == "true", "hasAsterisk is false. Something is wrong."
-                io_control += [{"tag": "literal", "type": "char", "value": "*"}]
-        return io_control
-
-    """
-        This function handles <name> tag. The name tag will be added to the new
-        AST for the pyTranslate.py with "ref" tag.
-    """
-    def process_name(self, root, state) -> List[Dict]:
-        assert (root.tag == "name"), f"The root must be <name>. Current tag is {root.tag} with {root.attrib} attributes."
-=======
+
     def process_io_control(self, root, state) -> List[Dict]:
         """ This function checks for an asterisk in the argument of a
         read/write statement and stores it if found.  An asterisk in the first
@@ -755,7 +549,6 @@
         assert (
             root.tag == "name"
         ), f"The root must be <name>. Current tag is {root.tag} with {root.attrib} attributes."
->>>>>>> b98218cf
         if root.attrib["id"].lower() in self.libFns:
             fn = {"tag": "call", "name": root.attrib["id"], "args": []}
             for node in root:
@@ -774,23 +567,13 @@
             numPartRef = "1"
             # For example, numPartRef of x is 1 while numPartRef of x.y is 2, etc.
             if "numPartRef" in root.attrib:
-<<<<<<< HEAD
-                numPartRef = root.attrib['numPartRef']
-=======
                 numPartRef = root.attrib["numPartRef"]
->>>>>>> b98218cf
 
             is_array = "false"
             if "is_array" in root.attrib:
                 is_array = root.attrib["is_array"]
 
             ref = {
-<<<<<<< HEAD
-                    "tag": "ref", "name": root.attrib["id"].lower(), "numPartRef": str(numPartRef), 
-                    "hasSubscripts": root.attrib["hasSubscripts"], "is_array": is_array,
-                    "is_arg" : "false",
-                  }
-=======
                 "tag": "ref",
                 "name": root.attrib["id"].lower(),
                 "numPartRef": str(numPartRef),
@@ -798,18 +581,12 @@
                 "is_array": is_array,
                 "is_arg": "false",
             }
->>>>>>> b98218cf
 
             # Check whether the passed element is for derived type reference
             if "is_derived_type_ref" in root.attrib:
                 ref["is_derived_type_ref"] = "true"
             else:
                 ref["is_derived_type_ref"] = "false"
-<<<<<<< HEAD
-            
-=======
-
->>>>>>> b98218cf
             # Handling derived type references
             if int(numPartRef) > 1:
                 for node in root:
@@ -821,28 +598,17 @@
             if root.attrib["hasSubscripts"] == "true":
                 for node in root:
                     if node.tag == "subscripts":
-<<<<<<< HEAD
-                        ref["subscripts"] = self.parseTree(node, state) 
-=======
                         ref["subscripts"] = self.parseTree(node, state)
->>>>>>> b98218cf
 
             return [ref]
 
-    """
-        This function handles <assignment> tag that nested elements of <target> and <value>.
-    """
     def process_assignment(self, root, state) -> List[Dict]:
-<<<<<<< HEAD
-        assert (root.tag == "assignment"), "The root must be <assignment>. Current tag is {root.tag} with {root.attrib} attributes."
-=======
         """ This function handles <assignment> tag that nested elements of
         <target> and <value>. """
 
         assert (
             root.tag == "assignment"
         ), f"The root must be <assignment>. Current tag is {root.tag} with {root.attrib} attributes."
->>>>>>> b98218cf
         assign = {"tag": "assignment"}
         devTypeAssignment = False
         for node in root:
@@ -862,18 +628,11 @@
         else:
             return [assign]
 
-    """
-        This function handles <function> tag.
-    """
     def process_function(self, root, state) -> List[Dict]:
-<<<<<<< HEAD
-        assert (root.tag == "function"), "The root must be <function>. Current tag is {root.tag} with {root.attrib} attributes."
-=======
         """ This function handles <function> tag.  """
         assert (
             root.tag == "function"
         ), f"The root must be <function>. Current tag is {root.tag} with {root.attrib} attributes."
->>>>>>> b98218cf
         subroutine = {"tag": root.tag, "name": root.attrib["name"].lower()}
         self.summaries[root.attrib["name"]] = None
         for node in root:
@@ -888,21 +647,13 @@
         self.asts[root.attrib["name"]] = [subroutine]
         return [subroutine]
 
-    """
-        This function handles <dimension> tag. This is a tag that holds
-        information about the array, such as the range and values.
-    """
     def process_dimension(self, root, state) -> List[Dict]:
-<<<<<<< HEAD
-        assert (root.tag == "dimension"), "The root must be <dimension>. Current tag is {root.tag} with {root.attrib} attributes."
-=======
         """ This function handles <dimension> tag. This is a tag that holds
         information about the array, such as the range and values. """
 
         assert (
             root.tag == "dimension"
         ), f"The root must be <dimension>. Current tag is {root.tag} with {root.attrib} attributes."
->>>>>>> b98218cf
         dimension = {"tag": "dimension"}
         for node in root:
             if node.tag == "range":
@@ -911,19 +662,12 @@
                 dimension["literal"] = self.parseTree(node, state)
         return [dimension]
 
-    """
-        This function handles <range> tag.
-    """
     def process_range(self, root, state) -> List[Dict]:
-<<<<<<< HEAD
-        assert (root.tag == "range"), "The root must be <range>. Current tag is {root.tag} with {root.attrib} attributes."
-=======
         """ This function handles <range> tag.  """
 
         assert (
             root.tag == "range"
         ), f"The root must be <range>. Current tag is {root.tag} with {root.attrib} attributes."
->>>>>>> b98218cf
         ran = {}
         for node in root:
             if node.tag == "lower-bound":
@@ -932,18 +676,11 @@
                 ran["high"] = self.parseTree(node, state)
         return [ran]
 
-    """
-        This function handles <keyword-argument> tag.
-    """
     def process_keyword_argument(self, root, state) -> List[Dict]:
-<<<<<<< HEAD
-        assert (root.tag == "keyword-argument"), "The root must be <keyword-argument>. Current tag is {root.tag} with {root.attrib} attributes."
-=======
         """ This function handles <keyword-argument> tag. """
         assert (
             root.tag == "keyword-argument"
         ), f"The root must be <keyword-argument>. Current tag is {root.tag} with {root.attrib} attributes."
->>>>>>> b98218cf
         x = []
         if root.attrib and root.attrib["argument-name"] != "":
             x = [{"arg_name": root.attrib["argument-name"]}]
@@ -977,15 +714,11 @@
         This function handles <format> tag.
     """
     def process_format(self, root, state) -> List[Dict]:
-<<<<<<< HEAD
-        assert (root.tag == "format"), "The root must be <format>. Current tag is {root.tag} with {root.attrib} attributes."
-=======
         """ This function handles <format> tag. """
 
         assert (
             root.tag == "format"
         ), f"The root must be <format>. Current tag is {root.tag} with {root.attrib} attributes."
->>>>>>> b98218cf
         format_spec = {"tag": "format", "args": []}
         for node in root:
             if node.tag == "label":
@@ -997,13 +730,9 @@
         This function handles <format-item> tag.
     """
     def process_format_item(self, root, state) -> List[Dict]:
-<<<<<<< HEAD
-        assert (root.tag == "format-item"), "The root must be <format-item>"
-=======
         """ This function handles <format-item> tag. """
 
         assert root.tag == "format-item", "The root must be <format-item>"
->>>>>>> b98218cf
         variable_spec = {
             "tag": "literal",
             "type": "char",
@@ -1011,14 +740,6 @@
         }
         return [variable_spec]
 
-<<<<<<< HEAD
-    """
-        This function adds the tag for use statements
-        In case of "USE .. ONLY .." statements, the symbols to be included
-        are stored in the "include" field of the "use" block
-    """
-=======
->>>>>>> b98218cf
     def process_use(self, root, state) -> List[Dict]:
         """
             This function adds the tag for use statements
@@ -1035,14 +756,7 @@
                         tag_spec["include"] += [item.attrib["id"]]
 
         return [tag_spec]
-<<<<<<< HEAD
-    """
-        This function adds the tag for private symbols
-        Any variable/function being initialized as private is added in this tag
-    """
-=======
-
->>>>>>> b98218cf
+    
     def process_private_variable(self, root, state) -> List[Dict]:
         """ This function adds the tag for private symbols. Any
         variable/function being initialized as private is added in this tag.
@@ -1053,11 +767,6 @@
 
         return []
 
-<<<<<<< HEAD
-
-
-=======
->>>>>>> b98218cf
     def parseTree(self, root, state: ParseState) -> List[Dict]:
         """
         Parses the XML ast tree recursively to generate a JSON AST
@@ -1072,13 +781,8 @@
         Returns:
                 ast: A JSON ast that defines the structure of the Fortran file.
         """
-<<<<<<< HEAD
-        if root.tag in self.AST_TAG_HANDLERS:
-            return self.AST_TAG_HANDLERS[root.tag](root, state)
-=======
         if root.tag in self.ast_tag_handlers:
             return self.ast_tag_handlers[root.tag](root, state)
->>>>>>> b98218cf
 
         elif root.tag in self.libRtns:
             return self.process_libRtn(root, state)
