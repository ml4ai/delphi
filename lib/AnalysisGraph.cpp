#include <Eigen/Dense>
#include <algorithm>
#include <chrono>
#include <cmath>
#include <iomanip>
#include <pybind11/eigen.h>
#include <sqlite3.h>
#include <utility>

#include "itertools.hpp"
#include <boost/algorithm/string.hpp>
#include <boost/graph/graph_traits.hpp>
#include <boost/graph/graphviz.hpp>
#include <boost/progress.hpp>

#include "AnalysisGraph.hpp"
#include "data.hpp"
#include "tran_mat_cell.hpp"
#include "utils.hpp"
#include <fmt/format.h>
#include "rng.hpp"

#include <typeinfo>

using std::cout, std::endl, std::unordered_map, std::pair, std::string,
    std::ifstream, std::stringstream, std::map, std::unordered_map, std::multimap, std::make_pair,
    std::tuple, std::make_tuple, std::set, boost::inner_product, boost::edge,
    boost::source, boost::target, boost::graph_bundle, boost::make_label_writer,
    boost::write_graphviz, boost::lambda::make_const, utils::load_json,
    utils::hasKey, utils::get, utils::lmap, fmt::print;

const size_t default_n_samples = 100;

enum InitialBeta { ZERO, ONE, HALF, MEAN, RANDOM };

unordered_map<string, vector<double>>
construct_adjective_response_map(size_t n_kernels = default_n_samples) {
  sqlite3 *db;
  int rc = sqlite3_open(std::getenv("DELPHI_DB"), &db);
  if (!rc)
    print("Opened db successfully\n");
  else
    print("Could not open db\n");

  sqlite3_stmt *stmt;
  const char *query = "select * from gradableAdjectiveData";
  rc = sqlite3_prepare_v2(db, query, -1, &stmt, NULL);
  unordered_map<string, vector<double>> adjective_response_map;

  while ((rc = sqlite3_step(stmt)) == SQLITE_ROW) {
    string adjective = std::string(
        reinterpret_cast<const char *>(sqlite3_column_text(stmt, 2)));
    double response = sqlite3_column_double(stmt, 6);
    if (hasKey(adjective_response_map, adjective)) {
      adjective_response_map[adjective] = {response};
    } else {
      adjective_response_map[adjective].push_back(response);
    }
  }

  for (auto & [ k, v ] : adjective_response_map) {
    v = KDE(v).resample(n_kernels);
  }
  sqlite3_finalize(stmt);
  sqlite3_close(db);
  return adjective_response_map;
}

/**
 * The AnalysisGraph class is the main model/interface for Delphi.
 */
class AnalysisGraph {
  DiGraph graph;

public:
  AnalysisGraph() {}
  // Manujinda: I had to move this up since I am usign this within the private:
  // block This is ugly. We need to re-factor the code to make it pretty again
  auto vertices() { return boost::make_iterator_range(boost::vertices(graph)); }

  auto successors(int i) {
    return boost::make_iterator_range(boost::adjacent_vertices(i, graph));
  }

  // Allocate a num_verts x num_verts 2D array (vector of vectors)
  void allocate_A_beta_factors() {
    /*
    for( vector< Tran_Mat_Cell * > row : this->A_beta_factors )
    {
      for( Tran_Mat_Cell * tmcp : row )
      {
        if( tmcp != nullptr )
        {
          delete tmcp;
        }
      }
      row.clear();
    }
    */
    this->A_beta_factors.clear();

    int num_verts = boost::num_vertices(graph);

    for (int vert = 0; vert < num_verts; ++vert) {
      this->A_beta_factors.push_back(
          vector<std::shared_ptr<Tran_Mat_Cell>>(num_verts));
    }
  }

  void print_A_beta_factors() {
    int num_verts = boost::num_vertices(graph);

    for (int row = 0; row < num_verts; ++row) {
      for (int col = 0; col < num_verts; ++col) {
        cout << endl
             << "Printing cell: (" << row << ", " << col << ") " << endl;
        if (this->A_beta_factors[row][col]) {
          this->A_beta_factors[row][col]->print_beta2product();
        }
      }
    }
  }

private:
  // Maps each concept name to the vertex id of the
  // vertex that concept is represented in the CAG
  // concept name --> CAV vertex id
  std::unordered_map<string, int> name_to_vertex = {};

  // A_beta_factors is a 2D array (vector of vectors) that keeps track
  // of the β factors involved with each cell of the transition matrix A.
  //
  // Accordign to our current model, which uses variables and their partial
  // derivatives with respect to each other ( x --> y, βxy = ∂y/∂x ),
  // atmost half of the transition matrix cells can be affected by βs.
  // According to the way we organize the transition matrix, the cells
  // A[row][col] where row is an even index and col is an odd index
  // are such cells.
  //
  // Each cell of matrix A_beta_factors represent all the directed paths
  // starting at the vertex equal to the column index of the matrix and
  // ending at the vertex equal to the row index of the matrix.
  //
  // Each cell of matrix A_beta_factors is an object of Tran_Mat_Cell class.
  vector<vector<std::shared_ptr<Tran_Mat_Cell>>> A_beta_factors;

  // A set of (row, column) numbers of the 2D matrix A_beta_factors
  // where the cell (row, column) depends on β factors.
  set<pair<int, int>> beta_dependent_cells;

  // Maps each β to all the transition matrix cells that are dependent on it.
  multimap<pair<int, int>, pair<int, int>> beta2cell;

  double t = 0.0;
  double delta_t = 1.0;
  vector<Eigen::VectorXd> s0;

  // Latent state that is evolved by sampling.
  // Since s0 is used to represent a sequence of latent states,
  // I named this s0_original. Once things are refactored, we might be able to
  // convert this to s0
  Eigen::VectorXd s0_original;

  // Transition matrix that is evolved by sampling.
  // Since variable A has been already used locally in other methods,
  // I chose to name this A_orginal. After refactoring the code, we could
  // rename this to A.
  Eigen::MatrixXd A_original;

  int n_timesteps;

  // Accumulates the transition matrices for accepted samples
  // Access: [ sample number ]
  // vector<Eigen::MatrixXd> training_sampled_transition_matrix_sequence;

  // Accumulates the latent states for accepted samples
  // Access this as
  // latent_state_sequences[ sample ][ time step ]
  vector<vector<Eigen::VectorXd>> training_latent_state_sequence_s;

  // This is a column of the 
  // this->training_latent_state_sequence_s
  // prediction_initial_latent_state_s.size() = this->res
  // TODO: If we make the code using this variable to directly fetch the values
  // from this->training_latent_state_sequence_s, we can get rid of this
  vector<Eigen::VectorXd> prediction_initial_latent_state_s;
  vector<string> pred_range;

  // Access this as
  // prediction_latent_state_sequence_s[ sample ][ time step ]
  vector<vector<Eigen::VectorXd>> predicted_latent_state_sequence_s;

  // Access this as
  // prediction_observed_state_sequence_s
  //                            [ sample ][ time step ][ vertex ][ indicator ]
  vector<vector<vector<vector<double>>>> predicted_observed_state_sequence_s;

  // Sampling resolution. Default is 200
  int res = 200;

  // Training start
  int init_training_year;
  int init_training_month;

  // Keep track whether the model is trained.
  // Used to check whether there is a trained model before calling
  // generate_prediction()
  bool trained = false;

  // Access this as
  // latent_state_sequences[ sample ][ time step ]
  vector<vector<Eigen::VectorXd>> latent_state_sequences;

  // Access this as
  // latent_state_sequence[ time step ]
  vector<Eigen::VectorXd> latent_state_sequence;

  // Access this as
  // observed_state_sequences[ sample ][ time step ][ vertex ][ indicator ]
  vector<vector<vector<vector<double>>>> observed_state_sequences;

  // TODO: In the python file I cannot find the place where
  // self.observed_state_sequence gets populated. It only appears within the
  // calculate_log_likelihood and there it is beign accessed!!!
  // I am defining this here so taht I can complete the implementation of
  // calculate_log_likelihood().
  // This needs to be populated sometime before calling that function!!!
  // Access this as
  // observed_state_sequence[ time step ][ vertex ][ indicator ]
  vector<vector<vector<double>>> observed_state_sequence;

  vector<Eigen::MatrixXd> transition_matrix_collection;

  // Remember the old β and the edge where we perturbed the β.
  // We need this to revert the system to the previous state if the proposal
  // gets rejected.
  pair<boost::graph_traits<DiGraph>::edge_descriptor, double> previous_beta;

  double log_likelihood;

  AnalysisGraph(DiGraph G, std::unordered_map<string, int> name_to_vertex)
      : graph(G), name_to_vertex(name_to_vertex){};

  /**
   * Finds all the simple paths starting at the start vertex and
   * ending at the end vertex.
   * Uses find_all_paths_between_util() as a helper to recursively find the
   * paths
   */
  void find_all_paths_between(int start, int end) {
    // Mark all the vertices are not visited
    for_each(vertices(), [&](int v) { this->graph[v].visited = false; });

    // Create a vector of ints to store paths.
    vector<int> path;

    this->find_all_paths_between_util(start, end, path);
  }

  /**
   * Recursively finds all the simple paths starting at the start vertex and
   * ending at the end vertex. Used by find_all_paths_between()
   * Paths found are added to the Tran_Mat_Cell object that is tracking the
   * transition matrix cell (2*end, 2*start)
   * 
   * @param start: Start vertex of the path
   * @param end  : End vertex of the path
   * @param path : A path starting at vettex start that is being explored
   *
   * @return void
   */
  void find_all_paths_between_util(int start, int end, vector<int> &path) {
    // Mark the current vertex visited
    this->graph[start].visited = true;

    // Add this vertex to the path
    path.push_back(start);

    // If current vertex is the destination vertex, then
    //   we have found one path.
    //   Add this cell to the Tran_Mat_Object that is tracking
    //   this transition matrix cell.
    if (start == end) {
      // Add this path to the relevant transition matrix cell
      if (!A_beta_factors[path.back()][path[0]]) {
        this->A_beta_factors[path.back()][path[0]].reset(
            new Tran_Mat_Cell(path[0], path.back()));
      }

      this->A_beta_factors[path.back()][path[0]]->add_path(path);

      // This transition matrix cell is dependent upon Each β along this path.
      pair<int, int> this_cell = make_pair(path.back(), path[0]);

      beta_dependent_cells.insert(this_cell);

      for (int v = 0; v < path.size() - 1; v++) {
        this->beta2cell.insert(
            make_pair(make_pair(path[v], path[v + 1]), this_cell));
      }

    } else {
      // Current vertex is not the destination
      // Recursively process all the vertices adjacent to the current vertex 
      for_each(successors(start), [&](int v) {
        if (!graph[v].visited) {
          this->find_all_paths_between_util(v, end, path);
        }
      });
    }

    // Remove current vertex from the path and make it unvisited
    path.pop_back();
    graph[start].visited = false;
  };

  /*
   ==========================================================================
   Utilities
   ==========================================================================
  */
  Eigen::VectorXd construct_default_initial_state() {
    // Let vertices of the CAG be v = 0, 1, 2, 3, ...
    // Then,
    //    indexes 2*v keeps track of the state of each variable v
    //    indexes 2*v+1 keeps track of the state of ∂v/∂t
    int num_verts = boost::num_vertices(graph);
    int num_els = num_verts * 2;

    Eigen::VectorXd init_st(num_els);
    init_st.setZero();

    for (int i = 0; i < num_els; i += 2) {
      init_st(i) = 1.0;
    }

    return init_st;
  }

  std::mt19937 rand_num_generator;
  
  // Uniform distribution used by the MCMC sampler
  std::uniform_real_distribution<double> uni_dist;

  // Normal distrubution used to perturb β
  std::normal_distribution<double> norm_dist;


  void initialize_random_number_generator() {
    // Define the random number generator
    // All the places we need random numbers, share this generator
    
    this->rand_num_generator = RNG::rng()->get_RNG();

    // Uniform distribution used by the MCMC sampler
    this->uni_dist = std::uniform_real_distribution<double>(0.0, 1.0);

    // Normal distrubution used to perturb β
    this->norm_dist = std::normal_distribution<double>(0.0, 1.0);

    this->construct_beta_pdfs();
    this->find_all_paths();
  }

public:
  ~AnalysisGraph() {
  }

  /**
   * A method to construct an AnalysisGraph object given a JSON-serialized list
   * of INDRA statements.
   *
   * @param filename: The path to the file containing the JSON-serialized INDRA
   * statements.
   */
  static AnalysisGraph from_json_file(string filename, double belief_score_cutoff=0.9) {
    auto json_data = load_json(filename);

    DiGraph G;

    std::unordered_map<string, int> nameMap = {};

    for (auto stmt : json_data) {
      if (stmt["type"] == "Influence" and stmt["belief"] > belief_score_cutoff) {
        auto subj = stmt["subj"]["concept"]["db_refs"]["UN"][0][0];
        auto obj = stmt["obj"]["concept"]["db_refs"]["UN"][0][0];
        if (!subj.is_null() and !obj.is_null()) {

          string subj_str = subj.dump();
          string obj_str = obj.dump();

          // Add the nodes to the graph if they are not in it already
          for (string name : {subj_str, obj_str}) {
            if (nameMap.find(name) == nameMap.end()) {
              int v = boost::add_vertex(G);
              nameMap[name] = v;
              G[v].name = name;
            }
          }

          // Add the edge to the graph if it is not in it already
          auto[e, exists] =
              boost::add_edge(nameMap[subj_str], nameMap[obj_str], G);
          for (auto evidence : stmt["evidence"]) {
            auto annotations = evidence["annotations"];
            auto subj_adjectives = annotations["subj_adjectives"];
            auto obj_adjectives = annotations["obj_adjectives"];
            auto subj_adjective =
                (!subj_adjectives.is_null() and subj_adjectives.size() > 0)
                    ? subj_adjectives[0]
                    : "None";
            auto obj_adjective =
                (obj_adjectives.size() > 0) ? obj_adjectives[0] : "None";
            auto subj_polarity = annotations["subj_polarity"];
            auto obj_polarity = annotations["obj_polarity"];

            Event subject{subj_adjective, subj_polarity, ""};
            Event object{obj_adjective, obj_polarity, ""};
            G[e].evidence.push_back(Statement{subject, object});
          }
        }
      }
    }
    AnalysisGraph ag = AnalysisGraph(G, nameMap);
    ag.initialize_random_number_generator();
    return ag;
  }

 
  /**
   * A method to construct an AnalysisGraph object given from a vector of
   * ( subject, object ) pairs (Statements)
   *
   * @param statements: A vector of Statement objects
   */
  static AnalysisGraph from_statements(
      vector<pair<tuple<string, int, string>, tuple<string, int, string>>>
          statements) {
    DiGraph G;

    std::unordered_map<string, int> nameMap = {};

    for (pair<tuple<string, int, string>, tuple<string, int, string>> stmt :
         statements) {
      Event subject = Event(stmt.first);
      Event object = Event(stmt.second);

      string subj_name = subject.concept_name;
      string obj_name = object.concept_name;

      // Add the nodes to the graph if they are not in it already
      for (string name : {subj_name, obj_name}) {
        if (nameMap.find(name) == nameMap.end()) {
          int v = boost::add_vertex(G);
          nameMap[name] = v;
          G[v].name = name;
        }
      }

      // Add the edge to the graph if it is not in it already
      auto[e, exists] =
          boost::add_edge(nameMap[subj_name], nameMap[obj_name], G);

      G[e].evidence.push_back(Statement{subject, object});
    }
    AnalysisGraph ag = AnalysisGraph(G, nameMap);
    ag.initialize_random_number_generator();
    return ag;
  }

  auto add_node() { return boost::add_vertex(graph); }

  auto add_edge(int i, int j) { boost::add_edge(i, j, graph); }

  auto edges() { return boost::make_iterator_range(boost::edges(graph)); }

  auto predecessors(int i) {
    return boost::make_iterator_range(boost::inv_adjacent_vertices(i, graph));
  }

  auto out_edges(int i) {
    return boost::make_iterator_range(boost::out_edges(i, graph));
  }

  double get_beta(string source_vertex_name, string target_vertex_name) {
    // This is ∂target / ∂source
    return this->A_original(2 * this->name_to_vertex[target_vertex_name],
                            2 * this->name_to_vertex[source_vertex_name] + 1);
  }

  void construct_beta_pdfs() {
    double sigma_X = 1.0;
    double sigma_Y = 1.0;
    auto adjective_response_map = construct_adjective_response_map();
    vector<double> marginalized_responses;
    for (auto[adjective, responses] : adjective_response_map) {
      for (auto response : responses) {
        marginalized_responses.push_back(response);
      }
    }
    marginalized_responses =
        KDE(marginalized_responses).resample(default_n_samples);

    for (auto e : edges()) {
      vector<double> all_thetas = {};

      for (Statement stmt : graph[e].evidence) {
        Event subject = stmt.subject;
        Event object = stmt.object;

        string subj_adjective = subject.adjective;
        string obj_adjective = object.adjective;

        auto subj_responses = lmap([&](auto x) { return x * subject.polarity; },
                                   get(adjective_response_map, subj_adjective,
                                       marginalized_responses));

        auto obj_responses = lmap(
            [&](auto x) { return x * object.polarity; },
            get(adjective_response_map, obj_adjective, marginalized_responses));

        for (auto[x, y] : iter::product(subj_responses, obj_responses)) {
          all_thetas.push_back(atan2(sigma_Y * y, sigma_X * x));
        }
      }

      // TODO: Why kde is optional in struct Edge?
      // It seems all the edges get assigned with a kde
      graph[e].kde = KDE(all_thetas);

      // Initialize the initial β for this edge
      // TODO: Decide the correct way to initialize this
      graph[e].beta = graph[e].kde.value().mu;
    }
  }

  /*
   * Find all the simple paths between all the paris of nodes of the graph
   */
  void find_all_paths() {
    auto verts = vertices();

    // Allocate the 2D array that keeps track of the cells of the transition
    // matrix (A_original) that are dependent on βs.
    // This function can be called anytime after creating the CAG.
    this->allocate_A_beta_factors();

    // Clear the multimap that keeps track of cells in the transition matrix
    // that are dependent on each β.
    this->beta2cell.clear();

    // Clear the set of all the β dependent cells
    this->beta_dependent_cells.clear();

    for_each(verts, [&](int start) {
      for_each(verts, [&](int end) {
        if (start != end) {
          this->find_all_paths_between(start, end);
        }
      });
    });

    // Allocate the cell value calculation data structures
    int num_verts = boost::num_vertices(graph);

    for (int row = 0; row < num_verts; ++row) {
      for (int col = 0; col < num_verts; ++col) {
        if (this->A_beta_factors[row][col]) {
          this->A_beta_factors[row][col]->allocate_datastructures();
        }
      }
    }
  }

  /*
   * Prints the simple paths found between all pairs of nodes of the graph
   * Groupd according to the starting and ending vertex.
   * find_all_paths() should be called before this to populate the paths
   */
  void print_all_paths() {
    int num_verts = boost::num_vertices(graph);

    cout << "All the simple paths of:" << endl;

    for (int row = 0; row < num_verts; ++row) {
      for (int col = 0; col < num_verts; ++col) {
        if (this->A_beta_factors[row][col]) {
          this->A_beta_factors[row][col]->print_paths();
        }
      }
    }
  }

  // Given an edge (source, target vertex ids - i.e. a β ≡ ∂target/∂source),
  // print all the transition matrix cells that are dependent on it.
  void print_cells_affected_by_beta(int source, int target) {
    typedef multimap<pair<int, int>, pair<int, int>>::iterator MMAPIterator;

    pair<int, int> beta = make_pair(source, target);

    pair<MMAPIterator, MMAPIterator> beta_dept_cells = this->beta2cell.equal_range(beta);

    cout << endl
         << "Cells of A afected by beta_(" << source << ", " << target << ")"
         << endl;

    for (MMAPIterator it = beta_dept_cells.first; it != beta_dept_cells.second; it++) {
      cout << "(" << it->second.first * 2 << ", " << it->second.second * 2 + 1
           << ") ";
    }
    cout << endl;
  }

  /*
   ==========================================================================
   Sampling and inference
   ----------------------

   This section contains code for sampling and Bayesian inference.
   ==========================================================================
  */



  // Sample elements of the stochastic transition matrix from the
  // prior distribution, based on gradable adjectives.
  void sample_initial_transition_matrix_from_prior() {
    int num_verts = boost::num_vertices(this->graph);

    // A base transition matrix with the entries that does not change across
    // samples.
    /*
     *          0  1  2  3  4  5
     *  var_1 | 1 Δt             | 0
     *        | 0  1  0  0  0  0 | 1 ∂var_1 / ∂t
     *  var_2 |       1 Δt       | 2
     *        | 0  0  0  1  0  0 | 3
     *  var_3 |             1 Δt | 4
     *        | 0  0  0  0  0  1 | 5
     *
     *  Based on the directed simple paths in the CAG, some of the remaining
     *  blank cells would be filled with β related values
     *  If we include second order derivatives to the model, there would be
     *  three rows for each variable and some of the off diagonal elements
     *  of rows with index % 3 = 1 would be non zero.
     */
    this->A_original = Eigen::MatrixXd::Identity(num_verts * 2, num_verts * 2);

    // Fill the Δts
    for (int vert = 0; vert < 2 * num_verts; vert += 2) {
      this->A_original(vert, vert + 1) = this->delta_t;
    }

    // Update the β factor dependent cells of this matrix
    for (auto & [ row, col ] : this->beta_dependent_cells) {
      this->A_original(row * 2, col * 2 + 1) =
          this->A_beta_factors[row][col]->sample_from_prior(this->graph);
    }
  }

  /**
   * Utility function that converts a time range given a start date and end date
   * into an integer value.
   * At the moment returns the number of months withing the time range.
   * This should be the number of traing data time points we have
   * 
   * @param start_year  : Start year of the training data sequence
   * @param start_month : Start month of the training data sequence
   * @param end_year    : End year of the training data sequence
   * @param end_month   : End month of the training data sequence
   *
   * @return            : Number of months in the training data sequence
   *                      Including both start and end months
   */
  int calculate_num_timesteps(int start_year, int start_month, int end_year,
                              int end_month) {
    assert(start_year <= end_year);

    if (start_year == end_year) {
      assert(start_month <= end_month);
    }

    int diff_year = end_year - start_year;
    int year_to_month = diff_year * 12;

    // NOTE: I am adding 1 here itself so that I do not have to add it outside
    return year_to_month - (start_month - 1) + (end_month - 1) + 1;
  }

  /**
   * Get the observed state (values for all the indicators)
   * for a given time point from data.
   * See data.hpp::get_data_value() for missing data rules.
   * Note: units are automatically set according
   * to the parameterization of the given CAG.
   *
   * @param year    : Year of the time point data is extracted
   * @param month   : Month of the time point data is extracted
   * @param country : Country where the data is about
   * @param state   : State where the data is about
   *
   * @return        : Observed state vector for the specified location
   *                  on the specified time point.
   *                  Access it as: [ vertex id ][ indicator id ]
   */
  vector<vector<double>> get_observed_state_from_data(
      int year, int month, string country = "South Sudan", string state = "") {
    int num_verts = boost::num_vertices(this->graph);

    // Access
    // [ vertex ][ indicator ]
    vector<vector<double>> observed_state(num_verts);

    for (int v = 0; v < num_verts; v++) {
      vector<Indicator> &indicators = this->graph[v].indicators;

      observed_state[v] = vector<double>(indicators.size(), 0.0);

      std::transform(indicators.begin(), indicators.end(),
                     observed_state[v].begin(), [&](Indicator ind) {
                       // get_data_value() is defined in data.hpp
                       return get_data_value(ind.get_name(), country, state,
                                             year, month, ind.get_unit());
                     });
    }

    return observed_state;
  }

  /**
   * Set the observed state sequence for a given time range from data.
   * The sequence includes both ends of the range.
   * See data.hpp::get_data_value() for missing data rules.
   * Note: units are automatically set according
   * to the parameterization of the given CAG.
   *
   * @param start_year  : Start year of the sequence of data
   * @param start_month : Start month of the sequence of data
   * @param end_year    : End year of the sequence of data
   * @param end_month   : End month of the sequenec of data
   * @param country     : Country where the data is about
   * @param state       : State where the data is about
   *
   */
  void set_observed_state_sequence_from_data(int start_year, int start_month,
                                             int end_year, int end_month,
                                             string country = "South Sudan",
                                             string state = "") {
    this->n_timesteps = this->calculate_num_timesteps(start_year, start_month,
                                                      end_year, end_month);
    this->observed_state_sequence.clear();

    // Access
    // [ timestep ][ veretx ][ indicator ]
    this->observed_state_sequence =
        vector<vector<vector<double>>>(this->n_timesteps);

    int year = start_year;
    int month = start_month;

    for (int ts = 0; ts < this->n_timesteps; ts++) {
      this->observed_state_sequence[ts] =
          get_observed_state_from_data(year, month, country, state);

      if (month == 12) {
        year++;
        month = 1;
      } else {
        month++;
      }
    }
  }

  /**
   * Utility function that sets an initial latent state from observed data.
   * This is used for the inference of the transition matrix as well as the
   * training latent state sequences.
   *
   * @param timestep: Optional setting for setting the initial state to be other
   *                  than the first time step. Not currently used.
   *                  0 <= timestep < this->n_timesteps
   */
  void set_initial_latent_state_from_observed_state_sequence(int timestep = 0) {
    int num_verts = boost::num_vertices(this->graph);

    // TODO: Ideally, we should make construct_default_initial_state()
    // to set this->_s0_ instead of returning a vlue
    this->s0_original = this->construct_default_initial_state();

    for (int v = 0; v < num_verts; v++) {
      vector<Indicator> &indicators = this->graph[v].indicators;

      for (int i = 0; i < indicators.size(); i++) {
        Indicator &ind = indicators[i];

        double ind_mean = ind.get_mean();

        while (ind_mean == 0) {
          ind_mean = this->norm_dist(this->rand_num_generator);
        }

        double ind_value = this->observed_state_sequence[timestep][v][i];

        // TODO: If ind_mean is very close to zero, this could overflow
        // Even indexes of the latent state vector represent variables
        this->s0_original(2 * v) = ind_value / ind_mean;

        if (timestep == this->n_timesteps - 1) {
          double prev_ind_value =
              this->observed_state_sequence[timestep - 1][v][i];
          double prev_state_value = prev_ind_value / ind_mean;
          double diff = this->s0_original(2 * v) - prev_state_value;
          // TODO: Why this is different from else branch?
          this->s0_original(2 * v + 1) =
              this->norm_dist(this->rand_num_generator) + diff;
        } else {
          double next_ind_value =
              this->observed_state_sequence[timestep + 1][v][i];
          double next_state_value = next_ind_value / ind_mean;
          double diff = next_state_value - this->s0_original(2 * v);
          // TODO: Why this is different from if branch?
          this->s0_original(2 * v + 1) = diff;
        }
      }
    }
  }

  /**
   * To help experiment with initializing βs to differet values
   *
   * @param ib: Criteria to initialize β
   */
  void init_betas_to( InitialBeta ib = InitialBeta::MEAN )
  {
    switch( ib )
    {
      // Initialize the initial β for this edge
      // Note: I am repeating the loop within each case for efficiency.
      // If we embed the switch withn the for loop, there will be less code
      // but we will evaluate the switch for each iteration through the loop
      case InitialBeta::ZERO:
        for (boost::graph_traits<DiGraph>::edge_descriptor e : this->edges()) {
          graph[e].beta = 0;
        }
        break;
      case InitialBeta::ONE:
        for (boost::graph_traits<DiGraph>::edge_descriptor e : this->edges()) {
          graph[e].beta = 1.0;
        }
        break;
      case InitialBeta::HALF:
        for (boost::graph_traits<DiGraph>::edge_descriptor e : this->edges()) {
          graph[e].beta = 0.5;
        }
        break;
      case InitialBeta::MEAN:
        for (boost::graph_traits<DiGraph>::edge_descriptor e : this->edges()) {
          graph[e].beta = graph[e].kde.value().mu;
        }
        break;
      case InitialBeta::RANDOM:
        for (boost::graph_traits<DiGraph>::edge_descriptor e : this->edges()) {
          // this->uni_dist() gives a random number in range [0, 1]
          // Multiplying by 2 scales the range to [0, 2]
          // Sustracting 1 moves the range to [-1, 1]
          graph[e].beta = this->uni_dist(this->rand_num_generator) * 2 - 1;
        }
        break;
    }
  }

  /**
   * Train a prediction model given a CAG with indicators
   *
   * @param start_year  : Start year of the sequence of data
   * @param start_month : Start month of the sequence of data
   * @param end_year    : End year of the sequence of data
   * @param end_month   : End month of the sequenec of data
   * @param res         : Sampling resolution. The number of samples to retain.
   * @param burn        : Number of samples to throw away. Start retaining
   *                      samples after throwing away this many samples.
   * @param country     : Country where the data is about
   * @param state       : State where the data is about
   * @param units       : Units for each indicator. Maps
   *                      indicator name --> unit
   * @param initial_beta: Criteria to initialize β
   *
   */
  void train_model(int start_year = 2012, int start_month = 1,
                   int end_year = 2017, int end_month = 12, int res = 200,
                   int burn = 10000, string country = "South Sudan",
                   string state = "", map<std::string,std::string> units = {},
                   InitialBeta initial_beta = InitialBeta::MEAN) {
    this->res = res;
    this->init_betas_to( initial_beta );
    this->sample_initial_transition_matrix_from_prior();
    this->parameterize(country,state,start_year,start_month,units);

    this->init_training_year = start_year;
    this->init_training_month = start_month;

    this->set_observed_state_sequence_from_data(
        start_year, start_month, end_year, end_month, country, state);

    this->set_initial_latent_state_from_observed_state_sequence();

    // TODO: Ideally, we should nto pass this->_A_ as a parameter, but
    // make AnalysisGraph::sample_from_posterior() act on the class
    // member variable. Once the code starts working and other
    // functions are updated, do this modification.
    this->log_likelihood = this->calculate_log_likelihood(this->A_original);

    // Accumulates the transition matrices for accepted samples
    // Access: [ sample number ]
    // training_sampled_transition_matrix_sequence.clear();
    // training_sampled_transition_matrix_sequence =
    //    vector<Eigen::MatrixXd>(this->res);
    //
    // generate_prediction()      uses
    // sample_from_likelihood. It uses
    // transition_mateix_collection
    // So to keep things simple for the moment
    // I had to fall back to
    // transition_matrix_collection
    // HOWEVER: The purpose of transition_matrix_collection
    // seem to be different in the prevous code than here.
    // In the earlier code, (in sample_from_prior()) this is
    // populated with default_n_samples of initial transition matrices.
    // Here we populate it with res number of sampler emitted transition
    // matrices.
    //
    this->transition_matrix_collection.clear();
    this->transition_matrix_collection = vector<Eigen::MatrixXd>(this->res);

    // Accumulates the latent states for accepted samples
    // Access this as
    // latent_state_sequences[ sample ][ time step ]
    this->training_latent_state_sequence_s.clear();
    this->training_latent_state_sequence_s =
        vector<vector<Eigen::VectorXd>>(this->res);


    boost::progress_display progress_bar( burn + this->res );
    boost::progress_timer t;

    for (int _ = 0; _ < burn; _++) {
      // TODO: Make AnalysisGraph::sample_from_posterior update A_original
      // instead of returning the matrix
      this->A_original = this->sample_from_posterior();
      ++progress_bar;
    }

    for (int samp = 0; samp < this->res; samp++) {
      // TODO: Make AnalysisGraph::sample_from_posterior update A_original
      // instead of returning the matrix
      this->A_original = this->sample_from_posterior();
      // this->training_sampled_transition_matrix_sequence[samp] =
      this->transition_matrix_collection[samp] = this->A_original;
      this->training_latent_state_sequence_s[samp] =
          this->latent_state_sequence;
      ++progress_bar;
    }

    this->trained = true;
    fmt::print("\n");
    return;
  }

  /**
   * Utility function that sets initial latent states for predictions.
   * During model training a latent state sequence is inferred for each sampled
   * transition matrix, these are then used as the initial states for
   * predictions.
   *
   * @param timestep: Optional setting for setting the initial state to be other
                      than the first time step. Ensures that the correct
                      initial state is used.
                      0 <= timestep < this->n_timesteps
   */
  void set_initial_latent_states_for_prediction(int timestep = 0) {
    this->prediction_initial_latent_state_s.clear();
    this->prediction_initial_latent_state_s =
        vector<Eigen::VectorXd>(this->res);

    std::transform(
        this->training_latent_state_sequence_s.begin(),
        this->training_latent_state_sequence_s.end(),
        this->prediction_initial_latent_state_s.begin(),
        [&timestep](vector<Eigen::VectorXd> &ls) { return ls[timestep]; });
  }

  /**
   * Sample a collection of observed state sequences from the likelihood
   * model given a collection of transition matrices.
   *
   * @param timesteps: The number of timesteps for the sequences.
   */
  void sample_predicted_latent_state_sequence_s_from_likelihood(int timesteps) {
    this->n_timesteps = timesteps;

    int num_verts = boost::num_vertices(this->graph);

    // Allocate memory for prediction_latent_state_sequence_s
    this->predicted_latent_state_sequence_s.clear(); 
    this->predicted_latent_state_sequence_s = vector<vector<Eigen::VectorXd>>(
        this->res,
        vector<Eigen::VectorXd>(this->n_timesteps, Eigen::VectorXd(num_verts * 2)));

    for (int samp = 0; samp < this->res; samp++) {
      this->predicted_latent_state_sequence_s[samp][0] = this->prediction_initial_latent_state_s[samp];

      for (int ts = 1; ts < this->n_timesteps; ts++) {
        this->predicted_latent_state_sequence_s[samp][ts] =
            this->transition_matrix_collection[samp] *
            this->predicted_latent_state_sequence_s[samp][ts - 1];
      }
    }
  }

  /** Generate predicted observed state sequenes given predicted latent state
   * sequences using the emission model
   */
  void generate_predicted_observed_state_sequence_s_from_predicted_latent_state_sequence_s()
  {
    // Allocate memory for observed_state_sequences
    this->predicted_observed_state_sequence_s.clear(); 
    this->predicted_observed_state_sequence_s = vector<vector<vector<vector<double>>>>(
        this->res,
        vector<vector<vector<double>>>(this->n_timesteps, vector<vector<double>>()));

    for (int samp = 0; samp < this->res; samp++) {
      vector<Eigen::VectorXd> &sample = this->predicted_latent_state_sequence_s[samp];

      std::transform(sample.begin(), sample.end(),
                     this->predicted_observed_state_sequence_s[samp].begin(),
                     [this](Eigen::VectorXd latent_state) {
                       return this->sample_observed_state(latent_state);
                     });
    }
  }

  /**
   * Given a trained model, generate this->res number of
   * predicted observed state sequences.
   *
   * @param start_year  : Start year of the prediction
   *                      Should be >= the start year of training
   * @param start_month : Start month of the prediction
   *                      If training and prediction start years are equal
   *                      should be >= the start month of training
   * @param end_year    : End year of the prediction
   * @param end_month   : End month of the prediction
   *
   * @return Predicted observed state (indicator value) sequence for the
   *         prediction period including start and end time points.
   *         This is a tuple.
   *         The first element is a vector of strings with lables for each
   *         time point predicted (year-month).
   *         The second element contains predicted values. Access it as:
   *         [ sample number ][ time point ][ vertex name ][ indicator name ]
   */
  std::pair<vector<string>, vector< vector< unordered_map< string, unordered_map< string, double >>>>> 
  generate_prediction(int start_year, int start_month, int end_year,
                      int end_month) {
    if (!this->trained) {
      fmt::print("Passed untrained Causal Analysis Graph (CAG) Model. \n",
                 "Try calling <CAG>.train_model(...) first!");
      throw "Model not yet trained";
    }

    if (start_year < this->init_training_year ||
        (start_year == this->init_training_year &&
         start_month < this->init_training_month)) {
      fmt::print("The initial prediction date can't be before the\n"
                 "inital training date. Defaulting initial prediction date\n"
                 "to initial training date.");
      start_year = this->init_training_year;
      start_month = this->init_training_month;
    }

    /*
     *              total_timesteps
     *   ____________________________________________
     *  |                                            |
     *  v                                            v
     * start trainig                                 end prediction
     *  |--------------------------------------------|
     *  :           |--------------------------------|
     *  :         start prediction                   :
     *  ^           ^                                ^
     *  |___________|________________________________|
     *      diff              pred_timesteps
     */
    int total_timesteps = this->calculate_num_timesteps(
        this->init_training_year, this->init_training_month, end_year,
        end_month);

    int pred_timesteps = this->calculate_num_timesteps(start_year, start_month,
                                                       end_year, end_month);

    int diff_timesteps = total_timesteps - pred_timesteps;
    int truncate = 0;

    int year = start_year;
    int month = start_month;

    this->pred_range.clear();
    this->pred_range = vector<string>(pred_timesteps);

    for (int ts = 0; ts < pred_timesteps; ts++) {
      this->pred_range[ts] = std::to_string(year) + "-" + std::to_string(month);

      if (month == 12) {
        year++;
        month = 1;
      } else {
        month++;
      }
    }

    int pred_init_timestep = diff_timesteps;

    if (diff_timesteps >= this->n_timesteps) {
      /*
       *              total_timesteps
       *   ____________________________________________
       *  |                                            |
       *  v                                            v
       *tr_st           tr_ed     pr_st              pr_ed
       *  |---------------|---------|------------------|
       *  ^               ^         ^                  ^
       *  |_______________|_________|__________________|
       *  :  n_timesteps   truncate :   pred_timesteps
       *  ^                         ^
       *  |_________________________|
       *            diff
       */
      pred_init_timestep = this->n_timesteps - 1;
      truncate = diff_timesteps - this->n_timesteps;
      pred_timesteps += truncate; // = total_timesteps - this->n_timesteps
    }

    this->set_initial_latent_states_for_prediction(pred_init_timestep);

    //this->sample_from_likelihood(pred_timesteps);
    this->sample_predicted_latent_state_sequence_s_from_likelihood(pred_timesteps);
    this->generate_predicted_observed_state_sequence_s_from_predicted_latent_state_sequence_s();

    for (vector<Eigen::VectorXd> &latent_state_s :
         this->predicted_latent_state_sequence_s) {
      latent_state_s.erase(latent_state_s.begin(),
                           latent_state_s.begin() + truncate);
    }
  
    for (vector<vector<vector<double>>> &observed_state_s :
         this->predicted_observed_state_sequence_s) {
      observed_state_s.erase(observed_state_s.begin(),
                             observed_state_s.begin() + truncate);
    }

    //return std::make_pair(this->pred_range, this->observed_state_sequences);
    return std::make_pair(this->pred_range, this->format_prediction_result(pred_timesteps - truncate));
  }

  /**
   * Format the prediction result into a format python callers favor.
   *
   * @param pred_timestes: Number of timesteps in the predicted sequence.
   *
   * @return Re-formatted prediction result.
   *         Access it as:
   *         [ sample number ][ time point ][ vertex name ][ indicator name ]
   */
  vector< vector< unordered_map< string, unordered_map< string, double >>>> 
  format_prediction_result(int pred_timesteps)
  {
    // Access
    // [ sample ][ time_step ][ vertex_name ][ indicator_name ]
    vector< vector< unordered_map< string, unordered_map< string, double >>>> result = 
    vector< vector< unordered_map< string, unordered_map< string, double >>>>
        (this->res, vector< unordered_map< string, unordered_map< string, double >>>(pred_timesteps)) ;

    for( int samp = 0; samp < this->res; samp++ )
    {
      for( int ts = 0; ts < pred_timesteps; ts++ )
      {
        for( auto[ vert_name, vert_id ] : this->name_to_vertex )
        {
          for( auto[ ind_name, ind_id ] : this->graph[ vert_id ].indicator_names )
          {
            result[ samp ][ ts ][ vert_name ][ ind_name ] = this->predicted_observed_state_sequence_s[ samp ][ ts ][ vert_id ][ ind_id ];
          }
        }
      }
    }

    return result;
  }

  // TODO: Need testing
  /**
   * Sample observed state vector.
   * This is the implementation of the emission function.
   *
   * @param latent_state: Latent state vector.
   *                      This has 2 * number of vertices in the CAG.
   *                      Even indices track the state of each vertex.
   *                      Odd indices track the state of the derivative.
   *
   * @return Observed state vector. Observed state for each indicator for each
   * vertex.
   *         Indexed by: [ vertex id ][ indicator id ]
   */
  vector<vector<double>> sample_observed_state(Eigen::VectorXd latent_state) {
    int num_verts = boost::num_vertices(this->graph);

    assert(num_verts == latent_state.size() / 2);

    vector<vector<double>> observed_state(num_verts);

    for (int v = 0; v < num_verts; v++) {
      vector<Indicator> &indicators = this->graph[v].indicators;

      observed_state[v] = vector<double>(indicators.size());

      // Sample observed value of each indicator around the mean of the
      // indicator
      // scaled by the value of the latent state that caused this observation.
      // TODO: Question - Is ind.mean * latent_state[ 2*v ] correct?
      //                  Shouldn't it be ind.mean + latent_state[ 2*v ]?
      std::transform(indicators.begin(), indicators.end(),
                     observed_state[v].begin(), [&](Indicator ind) {
                       std::normal_distribution<double> gaussian(
                           ind.mean * latent_state[2 * v], ind.stdev);

                       return gaussian(this->rand_num_generator);
                     });
    }

    return observed_state;
  }

  /**
   * Find all the transition matrix (A) cells that are dependent on the β
   * attached to the provided edge and update them.
   *
   * @param A: The current transition matrix
   * @param e: The directed edge ≡ β that has been perturbed
   */
  void update_transition_matrix_cells(
      Eigen::MatrixXd &A, boost::graph_traits<DiGraph>::edge_descriptor e) {
    pair<int, int> beta =
        make_pair(boost::source(e, this->graph), boost::target(e, this->graph));

    typedef multimap<pair<int, int>, pair<int, int>>::iterator MMAPIterator;

    pair<MMAPIterator, MMAPIterator> beta_dept_cells = this->beta2cell.equal_range(beta);

    // TODO: I am introducing this to implement calculate_Δ_log_prior
    // Remember the cells of A that got changed and their previous values
    // this->A_cells_changed.clear();

    for (MMAPIterator it = beta_dept_cells.first; it != beta_dept_cells.second; it++) {
      int &row = it->second.first;
      int &col = it->second.second;

      // Note that I am remembering row and col instead of 2*row and 2*col+1
      // row and col resembles an edge in the CAG: row -> col
      // ( 2*row, 2*col+1 ) is the transition mateix cell that got changed.
      // this->A_cells_changed.push_back( make_tuple( row, col, A( row * 2, col
      // * 2 + 1 )));

      A(row * 2, col * 2 + 1) =
          this->A_beta_factors[row][col]->compute_cell(this->graph);
    }
  }

  /**
   * Sample a new transition matrix from the proposal distribution,
   * given a current candidate transition matrix.
   * In practice, this amounts to:
   *    Selecting a random β.
   *    Perturbing it a bit.
   *    Updating all the transition matrix cells that are dependent on it.
<<<<<<< HEAD
   *
=======
   * 
>>>>>>> 90c2f452
   * @param A: Transition matrix
   */
  // TODO: Need testng
  // TODO: Before calling sample_from_proposal() we must call
  // AnalysisGraph::find_all_paths()
  // TODO: Before calling sample_from_proposal(), we mush assign initial βs and
  // run Tran_Mat_Cell::compute_cell() to initialize the first transistion
  // matrix.
  // TODO: Update Tran_Mat_Cell::compute_cell() to calculate the proper value.
  // At the moment it just computes sum of length of all the paths realted to
  // this cell
  void sample_from_proposal(Eigen::MatrixXd &A) {
    // Randomly pick an edge ≡ β
    boost::iterator_range edge_it = this->edges();

    vector<boost::graph_traits<DiGraph>::edge_descriptor> e(1);
    std::sample(edge_it.begin(), edge_it.end(), e.begin(), 1,
                this->rand_num_generator);

    // Remember the previous β
    this->previous_beta = make_pair(e[0], this->graph[e[0]].beta);

    // Perturb the β
    // TODO: Check whether this perturbation is accurate
    graph[e[0]].beta += this->norm_dist(this->rand_num_generator);

    this->update_transition_matrix_cells(A, e[0]);
  }

  void set_latent_state_sequence(Eigen::MatrixXd A) {
    int num_verts = boost::num_vertices(this->graph);

    // Allocate memory for latent_state_sequence
    this->latent_state_sequence = vector<Eigen::VectorXd>(
        this->n_timesteps, Eigen::VectorXd(num_verts * 2));

    this->latent_state_sequence.clear();
    this->latent_state_sequence = vector< Eigen::VectorXd >( this->n_timesteps );

    // TODO: Disambiguate the type of s0 in the python implementation of this
    // method.
    // in the AnalysisGraph::initialize method, the python implementation sets
    // s0 to a list of pandas Series.
    // I'm not sure whether that is what we need here. I'm using s0_original,
    // one element of s0 here for the moment.
    this->latent_state_sequence[0] = this->s0_original;

    for (int ts = 1; ts < this->n_timesteps; ts++) {
      this->latent_state_sequence[ts] = A * this->latent_state_sequence[ts - 1];
    }
  }

  double log_normpdf(double x, double mean, double sd) {
    double var = pow(sd, 2);
    double log_denom = -0.5 * log(2 * M_PI) - log(sd);
    double log_nume = pow(x - mean, 2) / (2 * var);

    return log_denom - log_nume;
  }

  double calculate_log_likelihood(Eigen::MatrixXd A) {
    double log_likelihood_total = 0.0;

    this->set_latent_state_sequence(A);

    int num_ltsts = this->latent_state_sequence.size();
    int num_obsts = this->observed_state_sequence.size();

    // TODO: Is it always the case that
    // num_timesteps = num_ltsts = num_obsts = this->n_timesteps?
    int num_timesteps = num_ltsts < num_obsts ? num_ltsts : num_obsts;

    for (int ts = 0; ts < num_timesteps; ts++) {
      const Eigen::VectorXd &latent_state = this->latent_state_sequence[ts];

      // TODO: In the python file I cannot find the place where
      // self.observed_state_sequence gets populated.
      // It only appears within the calculate_log_likelihood and
      // there it is beign accessed!!!
      // Access
      // observed_state[ vertex ][ indicator ]
      const vector<vector<double>> &observed_state =
          this->observed_state_sequence[ts];

      for (int v : vertices()) {
        const int &num_inds_for_v = observed_state[v].size();

        for (int indicator = 0; indicator < num_inds_for_v; indicator++) {
          const double &value = observed_state[v][indicator];
          const Indicator &ind = graph[v].indicators[indicator];

          // Even indices of latent_state keeps track of the state of each
          // vertex
          double log_likelihood = this->log_normpdf(
              value, latent_state[2 * v] * ind.mean, ind.stdev);
          log_likelihood_total += log_likelihood;
        }
      }
    }

    return log_likelihood_total;
  }

  // Now we are perturbing multiple cell of the transition matrix (A) that are
  // dependent on the randomly selected β (edge in the CAG).
  // In the python implementation, which is wrong, it randomly selects a single
  // cell in the transition matrix (A) and perturbs it. So, the python
  // implementation of this method is based on that incorrect pertubation.
  //
  // Updated the logic of this function in the C++ implementation after having
  // a discussion with Adarsh.
  // TODO: Check with Adrash whether this new implementation is correct
  double calculate_delta_log_prior(Eigen::MatrixXd A) {
    // If kde of an edge is truely optional ≡ there are some
    // edges without a kde assigned, we should not access it
    // using .value() (In the case of kde being missing, this
    // will throw an exception). We should follow a process
    // similar to Tran_Mat_Cell::sample_from_prior
    KDE &kde = this->graph[this->previous_beta.first].kde.value();

    // We have to return: log( p( β_new )) - log( p( β_old ))
    return kde.logpdf(this->graph[this->previous_beta.first].beta) -
           kde.logpdf(this->previous_beta.second);
  }

  /**
   * Run Bayesian inference - sample from the posterior distribution.
   */
  Eigen::MatrixXd sample_from_posterior() {
    // Sample a new transition matrix from the proposal distribution
    this->sample_from_proposal(this->A_original);

    // TODO: AnalysisGraph::calculate_delat_log_prior() method is not properly
    // implemented. Only a stub is implemented.
    double delta_log_prior = this->calculate_delta_log_prior(this->A_original);

    double original_log_likelihood = this->log_likelihood;
    double candidate_log_likelihood = this->calculate_log_likelihood(this->A_original);
    double delta_log_likelihood =
        candidate_log_likelihood - original_log_likelihood;

    double delta_log_joint_probability = delta_log_prior + delta_log_likelihood;

    double acceptance_probability =
        std::min(1.0, exp(delta_log_joint_probability));

    if (acceptance_probability < uni_dist(this->rand_num_generator)) {
      // Reject the sample
      this->log_likelihood = original_log_likelihood;

      this->graph[this->previous_beta.first].beta = this->previous_beta.second;

      // Reset the transition matrix cells that were changed
      // TODO: Can we change the transition matrix only when the sample is
      // accpeted?
      this->update_transition_matrix_cells(this->A_original, this->previous_beta.first);
    }

    return this->A_original;
  }

  // ==========================================================================
  // Manipulation
  // ==========================================================================

  void set_indicator(string concept, string indicator, string source) {
    try {
      this->graph[this->name_to_vertex.at(concept)].add_indicator(indicator,
                                                                  source);
    } catch (const std::out_of_range &oor) {
      std::cerr << "Error: AnalysisGraph::set_indicator()\n"
                << "\tConcept: " << concept << " is not in the CAG\n";
      std::cerr << "\tIndicator: " << indicator << " with Source: " << source
                << endl;
      std::cerr << "\tCannot be added\n";
    }
  }

  /*
  // TODO: Demosntrate how to use the Node::get_indicator() method
  // with the custom exception.
  // Not sure whether we need this method in AnalaysisGraph
  // so that python side can directly access the Indicator class
  // objects and maipulate them (we need to fiture out how to map a
  // custom class from C++ into python for this) - harder
  // or
  // mirror getter and setter methods of the Indicator class
  // in AnalysisGraph and make the python side call them - easier.
  Indicator get_indicator(string concept, string indicator) {
    try {
      return graph[name_to_vertex.at(concept)].get_indicator(indicator);
    } catch (const std::out_of_range &oor) {
      print("Error: AnalysisGraph::get_indicator()\n");
      print("\tConcept: {} is not in the CAG\n", concept);
    } catch (IndicatorNotFoundException &infe) {
      std::cerr << "Error: AnalysisGraph::get_indicator()\n"
                << "\tindicator: " << infe.what()
                << " is not attached to CAG node " << concept << endl;
    }
  }
  */

  void replace_indicator(string concept, string indicator_old,
                         string indicator_new, string source) {
    try {
      this->graph[this->name_to_vertex.at(concept)].replace_indicator(
          indicator_old, indicator_new, source);
    } catch (const std::out_of_range &oor) {
      std::cerr << "Error: AnalysisGraph::replace_indicator()\n"
                << "\tConcept: " << concept << " is not in the CAG\n";
      std::cerr << "\tIndicator: " << indicator_old << " cannot be replaced"
                << endl;
    }
  }

  /*
    ==========================================================================
    Model parameterization
    *Loren: I am going to try to port this, I'll try not to touch anything up
    top
    and only push changes that compile. If I do push a change that breaks things
    you could probably just comment out this section.*
    ==========================================================================
  */

  /**
   * Map each concept node in the AnalysisGraph instance to one or more
   * tangible quantities, known as 'indicators'.
   *
   * @param n: Int representing number of indicators to attach per node.
   * Default is 1 since our model so far is configured for only 1 indicator per
   * node.
   */
  void map_concepts_to_indicators(int n = 1) {
    sqlite3 *db;
    int rc = sqlite3_open(std::getenv("DELPHI_DB"), &db);
    if (rc) {
      print("Could not open db\n");
      return;
    }
    sqlite3_stmt *stmt;
    string query_base =
        "select Source, Indicator from concept_to_indicator_mapping ";
    string query;
    for (int v : this->vertices()) {
      query = query_base + "where `Concept` like " + "'" + this->graph[v].name +
              "'";
      rc = sqlite3_prepare_v2(db, query.c_str(), -1, &stmt, NULL);
      this->graph[v].clear_indicators();
      for (int c = 0; c < n; c = c + 1) {
        rc = sqlite3_step(stmt);
        if (rc == SQLITE_ROW) {
          string ind_source = std::string(
              reinterpret_cast<const char *>(sqlite3_column_text(stmt, 0)));
          string ind_name = std::string(
              reinterpret_cast<const char *>(sqlite3_column_text(stmt, 1)));
          this->graph[v].add_indicator(ind_name, ind_source);
        } else {
          cout << "No more data, only " << c << "indicators attached to "
               << this->graph[v].name << endl;
        }
      }
      sqlite3_finalize(stmt);
    }
    sqlite3_close(db);
  }

  /**
   * Parameterize the indicators of the AnalysisGraph..
   *
   */
  void parameterize(string country = "South Sudan", string state = "", int
   year = 2012, int month = 1,map<std::string,std::string> units={}) {
    double stdev;
    for(int v : this->vertices()){
      for(auto[name,i] : this->graph[ v ].indicator_names){
        if (units.find(name) != units.end()){
          this->graph[ v ].indicators[ i ].set_unit(units[name]);
          this->graph[ v ].indicators[ i ].set_mean(get_data_value(name,country,state,year,month,units[name]));
          stdev = 0.1 * abs(this->graph[ v ].indicators[ i ].get_mean());
          this->graph[ v ].indicators[ i ].set_stdev(stdev);
          
        }
        else{
          this->graph[ v ].indicators[ i ].set_default_unit();
          this->graph[ v ].indicators[ i ].set_mean(get_data_value(name,country,state,year,month));
          stdev = 0.1 * abs(this->graph[ v ].indicators[ i ].get_mean());
          this->graph[ v ].indicators[ i ].set_stdev(stdev);
        }
      }
    }
  
  }
 

  auto print_nodes() {
    cout << "Vertex IDs and their names in the CAG" << endl;
    cout << "Vertex ID : Name" << endl;
    cout << "--------- : ----" << endl;
    for_each(vertices(), [&](auto v) {
      cout << v << "         : " << this->graph[v].name << endl;
    });
  }

  auto print_edges() {
    for_each(edges(), [&](auto e) {
      cout << "(" << source(e, graph) << ", " << target(e, graph) << ")"
           << endl;
    });
  }

  void print_name_to_vertex() {
    for (auto[name, vert] : this->name_to_vertex) {
      cout << name << " -> " << vert << endl;
    }
    cout << endl;
  }

  auto to_dot() {
    write_graphviz(cout, graph,
                   make_label_writer(boost::get(&Node::name, graph)));
  }

  auto print_indicators() {
    for (int v : this->vertices()) {
      cout << "node " << v << ": " << this->graph[v].name << ":" << endl;
      for (auto[name, vert] : this->graph[v].indicator_names) {
        cout << "\t"
             << "indicator " << vert << ": " << name << endl;
      }
    }
  }

};<|MERGE_RESOLUTION|>--- conflicted
+++ resolved
@@ -1282,11 +1282,7 @@
    *    Selecting a random β.
    *    Perturbing it a bit.
    *    Updating all the transition matrix cells that are dependent on it.
-<<<<<<< HEAD
-   *
-=======
    * 
->>>>>>> 90c2f452
    * @param A: Transition matrix
    */
   // TODO: Need testng
