--- conflicted
+++ resolved
@@ -23,19 +23,11 @@
     },
     "migration": {
         "grounding": "UN/events/human/human_migration",
-<<<<<<< HEAD
-        "delta": {"polarity": 1, "adjective": ['small']},
-    },
-    "product": {
-        "grounding": "UN/entities/natural/crop_technology/product",
-        "delta": {"polarity": 1, "adjective": ['large']},
-=======
         "delta": {"polarity": 1, "adjective": ['large']},
     },
     "product": {
         "grounding": "UN/entities/natural/crop_technology/product",
         "delta": {"polarity": 1, "adjective": ['small']},
->>>>>>> 1759e132
     },
 }
 
