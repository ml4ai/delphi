[[source]]
url = "https://pypi.python.org/simple"
verify_ssl = true
name = "pypi"

[packages]
tqdm = "*"
sphinxcontrib-bibtex = "*"
sphinxcontrib-trio = "*"
sphinx-autodoc-typehints = "*"
numpy = "*"
pandas = "*"
scipy = "*"
pytest = "*"
matplotlib = "*"
future = "*"
Cython = "*"
"ruamel.yaml" = "*"
fuzzywuzzy = {extras = ["speedup"]}
pygraphviz = "*"
dataclasses = "*"
seaborn = ">=0.9.0"
jupyter = "*"
<<<<<<< HEAD
django = "*"
djangorestframework = "*"
=======
networkx= "*"
>>>>>>> d45fc137

[dev-packages]
indra = {git = "https://github.com/sorgerlab/indra.git"}
pytest-cov = "*"
mypy = "*"
pipenv-to-requirements = "*"
xlrd = "*"
sphinx_rtd_theme = "*"
notedown = {git = "https://github.com/ml4ai/notedown.git"}
rise = "*"
jupyter-contrib-nbextensions = "*"<|MERGE_RESOLUTION|>--- conflicted
+++ resolved
@@ -21,12 +21,9 @@
 dataclasses = "*"
 seaborn = ">=0.9.0"
 jupyter = "*"
-<<<<<<< HEAD
 django = "*"
 djangorestframework = "*"
-=======
 networkx= "*"
->>>>>>> d45fc137
 
 [dev-packages]
 indra = {git = "https://github.com/sorgerlab/indra.git"}
