#!/usr/bin/python3.6

import ast
import sys
import tokenize
import pickle
from datetime import datetime
import re
import argparse
from functools import reduce
import json
from delphi.translators.for2py.genCode import genCode, PrintState
from delphi.translators.for2py.mod_index_generator import get_index
from delphi.translators.for2py.get_comments import get_comments
from delphi.translators.for2py import For2PyError
from typing import List, Dict, Iterable, Optional
from collections import OrderedDict
from itertools import chain, product
import operator
import uuid
import os.path


# noinspection PyDefaultArgument
class GrFNState:
    def __init__(
            self,
            lambda_strings: Optional[List[str]],
            last_definitions: Optional[Dict] = {},
            next_definitions: Optional[Dict] = {},
            last_definition_default=0,
            function_name=None,
            variable_types: Optional[Dict] = {},
            start: Optional[Dict] = {},
            scope_path: Optional[List] = [],
            arrays: Optional[Dict] = {},
            array_types: Optional[Dict] = {},
            array_assign_name: Optional = None,
            string_assign_name: Optional = None,
    ):
        self.lambda_strings = lambda_strings
        self.last_definitions = last_definitions
        self.next_definitions = next_definitions
        self.last_definition_default = last_definition_default
        self.function_name = function_name
        self.variable_types = variable_types
        self.start = start
        self.scope_path = scope_path
        self.arrays = arrays
        self.array_types = array_types
        self.array_assign_name = array_assign_name
        self.string_assign_name = string_assign_name

    def copy(
            self,
            lambda_strings: Optional[List[str]] = None,
            last_definitions: Optional[Dict] = None,
            next_definitions: Optional[Dict] = None,
            last_definition_default=None,
            function_name=None,
            variable_types: Optional[Dict] = None,
            start: Optional[Dict] = None,
            scope_path: Optional[List] = None,
            arrays: Optional[Dict] = None,
            array_types: Optional[Dict] = None,
            array_assign_name: Optional = None,
            string_assign_name: Optional = None,
    ):
        return GrFNState(
            self.lambda_strings if lambda_strings is None else lambda_strings,
            self.last_definitions if last_definitions is None else
            last_definitions,
            self.next_definitions if next_definitions is None else
            next_definitions,
            self.last_definition_default if last_definition_default is None
            else last_definition_default,
            self.function_name if function_name is None else function_name,
            self.variable_types if variable_types is None else variable_types,
            self.start if start is None else start,
            self.scope_path if scope_path is None else scope_path,
            self.arrays if arrays is None else arrays,
            self.array_types if array_types is None else array_types,
            self.array_assign_name if array_assign_name is None else
            array_assign_name,
            self.string_assign_name if string_assign_name is None else
            string_assign_name,
        )


# noinspection PyDefaultArgument,PyTypeChecker
class GrFNGenerator(object):
    def __init__(self,
                 annotated_assigned=[],
                 function_definitions=[]
                 ):
        self.annotated_assigned = annotated_assigned
        self.function_definitions = function_definitions
        self.fortran_file = None
        self.exclude_list = []
        self.loop_input = []
        self.update_functions = {}
        self.mode_mapper = {}
        self.name_mapper = {}
        self.variable_map = {}
        self.function_argument_map = {}
        # Holds all declared arrays {symbol:domain}
        self.arrays = {}
        # Holds declared array types {symbol:type}
        self.array_types = {}
        self.array_assign_name = None
        # Holds a list of multi-dimensional array symbols
        self.md_array = []
        # Holds all the string assignments along with their length
        self.strings = {}
        self.outer_count = 0
        self.types = (list, ast.Module, ast.FunctionDef)
        self.elif_condition_number = None
        self.current_scope = None
        self.loop_index = -1
        self.parent_loop_state = None
        self.handling_f_args = True
        self.f_array_arg = []
        # {symbol:index}
        self.updated_arrays = {}
        # {symbol: [_list_of_domains_]}
        # This mapping is required as there may be
        # a multiple array passes to the function
        # argument and we do not want to replace one
        # with another. We need to update all function
        # argument domains for arrays
        self.array_arg_domain = {}
        # Holds list of modules that program references
        self.module_variable_types = {}
        # Holds the list of declared subprograms in modules
        self.module_subprograms = []
        # Holds module names
        self.module_names = []
        # List of generated lambda function def. names
        self.generated_lambda_functions = []
        # List of user-defined (derived) types
        self.derived_types = []
        # List of derived type grfns
        self.derived_types_grfn = []
        # List of attributes declared under user-defined types
        self.derived_types_attributes = {}
        # List of variables (objects) declared with user-defined type
        self.derived_type_objects = {}
        # Currently handling derived type object name
        self.current_d_object_name = None
        # Currently handling derived type object's accessing attributes
        self.current_d_object_attributes = []

        self.gensym_tag_map = {
            "container": 'c',
            "variable": 'v',
            "function": 'f',
        }
        self.type_def_map = {
            "real": "float",
            "integer": "integer",
            "string": "string",
            "bool": "boolean",
            "Array": "Array",
            "character": "string",
        }

        # The binops dictionary holds operators for all the arithmetic and
        # comparative functions
        self.binops = {
            ast.Add: operator.add,
            ast.Sub: operator.sub,
            ast.Mult: operator.mul,
            ast.Div: operator.truediv,
            ast.Pow: operator.pow,
            ast.Eq: operator.eq,
            ast.LtE: operator.le,
        }

        # The annotate_map dictionary is used to map Python ast data types
        # into data types for the lambdas
        self.annotate_map = {
            "real": "Real",
            "float": "real",
            "Real": "real",
            "integer": "int",
            "int": "integer",
            "string": "str",
            "str": "string",
            "array": "[]",
            "list": "array",
            "bool": "bool",
            "file_handle": "fh",
            "Array": "Array",
        }

        # Arithmetic operator dictionary
        # TODO: Complete the list
        self.arithmetic_ops = {
            "Add": "+",
            "Sub": "-",
            "Div": "/",
            "Mult": "*",
            "+": "+",
            "-": "-",
            "/": "/",
            "*": "*",
        }

        # The unnecessary_types tuple holds the ast types to ignore
        self.unnecessary_types = (
            ast.Mult,
            ast.Add,
            ast.Sub,
            ast.Pow,
            ast.Div,
            ast.USub,
            ast.Eq,
            ast.LtE,
        )

        # List of helper library types
        self.library_types = [
            "Array",
            "String"
        ]

        # Regular expression to match python statements that need to be
        # bypassed in the GrFN and lambda files. Currently contains I/O
        # statements.
        self.bypass_io = r"^format_\d+$|^format_\d+_obj$|^file_\d+$" \
                         r"|^write_list_\d+$|^write_line$|^format_\d+_obj" \
                         r".*|^Format$|^list_output_formats$|" \
                         r"^write_list_stream$|^file_\d+\.write$"
        self.re_bypass_io = re.compile(self.bypass_io, re.I)

        self.process_grfn = {
            "ast.FunctionDef": self.process_function_definition,
            "ast.arguments": self.process_arguments,
            "ast.arg": self.process_arg,
            "ast.Load": self.process_load,
            "ast.Store": self.process_store,
            "ast.Index": self.process_index,
            "ast.Num": self.process_num,
            "ast.List": self.process_list_ast,
            "ast.Str": self.process_str,
            "ast.For": self.process_for,
            "ast.If": self.process_if,
            "ast.UnaryOp": self.process_unary_operation,
            "ast.BinOp": self.process_binary_operation,
            "ast.BoolOp": self.process_boolean_operation,
            "ast.Expr": self.process_expression,
            "ast.Compare": self.process_compare,
            "ast.Subscript": self.process_subscript,
            "ast.Name": self.process_name,
            "ast.AnnAssign": self.process_annotated_assign,
            "ast.Assign": self.process_assign,
            "ast.Tuple": self.process_tuple,
            "ast.Call": self.process_call,
            "ast.Module": self.process_module,
            "ast.Attribute": self.process_attribute,
            "ast.AST": self.process_ast,
            "ast.NameConstant": self._process_nameconstant,
            "ast.Return": self.process_return_value,
            "ast.While": self.process_while,
            "ast.Break": self.process_break,
            "ast.ClassDef": self.process_class_def,
        }

    def gen_grfn(self, node, state, call_source):
        """
            This function generates the GrFN structure by parsing through the
            python AST
        """
        # Look for code that is not inside any function.
        if state.function_name is None and not any(
                isinstance(node, t) for t in self.types
        ):
            # If the node is of instance ast.Call, it is the starting point
            # of the system.
            if isinstance(node, ast.Call):
                start_function_name = self.generate_container_id_name(
                    self.fortran_file, ["@global"], node.func.id)
                return [{"start": start_function_name}]
            elif isinstance(node, ast.Expr):
                return self.gen_grfn(node.value, state, "start")
            elif isinstance(node, ast.If):
                return self.gen_grfn(node.body, state, "start")
            else:
                node_name = node.__repr__().split()[0][2:]
                if (
                        node_name != "ast.Import" and
                        node_name != "ast.ImportFrom"
                ):
                    return self.process_grfn[node_name](node,
                                                        state, call_source)
                else:
                    return []
        elif isinstance(node, list):
            return self.process_list(node, state, call_source)
        elif any(isinstance(node, node_type) for node_type in
                 self.unnecessary_types):
            return self.process_unnecessary_types(node, state, call_source)
        else:
            node_name = node.__repr__().split()[0][2:]
            if self.process_grfn.get(node_name):
                return self.process_grfn[node_name](node, state, call_source)
            else:
                return self.process_nomatch(node, state, call_source)

    def process_list(self, node, state, call_source):
        """
         If there are one or more ast nodes inside the `body` of a node,
         they appear as a list. Process each node in the list and chain them
         together into a single list of GrFN dictionaries.
        """
        return list(
            chain.from_iterable(
                [
                    self.gen_grfn(cur, state, call_source)
                    for cur in node
                ]
            )
        )

    def process_function_definition(self, node, state, *_):
        """
            This function processes the function definition i.e. functionDef
            instance. It appends GrFN dictionaries to the `functions` key in
            the main GrFN JSON. These dictionaries consist of the
            function_assign_grfn of the function body and the
            function_container_grfn of the function. Every call to this
            function adds these along with the identifier_spec_grfn to the
            main GrFN JSON.
        """
        self.module_names.append(node.name)

        return_value = []
        return_list = []
        local_last_definitions = state.last_definitions.copy()
        local_next_definitions = state.next_definitions.copy()
        local_variable_types = state.variable_types.copy()
        scope_path = state.scope_path.copy()

        # If the scope_path is empty, add @global to the list to denote that
        # this is the outermost scope
        if len(scope_path) == 0:
            scope_path.append("@global")

        if node.decorator_list:
            # This is still a work-in-progress function since a complete
            # representation of SAVEd variables has not been decided for GrFN.
            # Currently, if the decorator function is static_vars (for
            # SAVEd variables), their types are loaded in the variable_types
            # dictionary.
            function_state = state.copy(
                last_definitions=local_last_definitions,
                next_definitions=local_next_definitions,
                function_name=node.name,
                variable_types=local_variable_types,
            )
            self.process_decorators(node.decorator_list, function_state)

        # Check if the function contains arguments or not. This determines
        # whether the function is the outermost scope (does not contain
        # arguments) or it is not (contains arguments). For non-outermost
        # scopes, indexing starts from -1 (because all arguments will have
        # an index of -1). For outermost scopes, indexing starts from
        # normally from 0.
        # TODO: What do you do when a non-outermost scope function does not
        #  have arguments. Current assumption is that the function without
        #  arguments is the outermost function i.e. call to the `start`
        #  function. But there can be functions without arguments which are not
        #  the `start` functions but instead some inner functions.

        # The following is a test to make sure that there is only one
        # function without arguments and that is the outermost function. All
        # of the models that we currently handle have this structure and
        # we'll have to think about how to handle cases that have more than
        # one non-argument function.
        if len(node.args.args) == 0:
            self.outer_count += 1
            assert self.outer_count == 1, "There is more than one function " \
                                          "without arguments in this system. " \
                                          "This is not currently handled."

            function_state = state.copy(
                last_definitions=local_last_definitions,
                next_definitions=local_next_definitions,
                function_name=node.name,
                variable_types=local_variable_types,
                last_definition_default=0,
            )
        else:
            function_state = state.copy(
                last_definitions={},
                next_definitions={},
                function_name=node.name,
                variable_types=local_variable_types,
                last_definition_default=-1,
            )
        # Get the list of arguments from the function definition
        argument_list = self.gen_grfn(node.args, function_state, "functiondef")
        # Keep a map of the arguments for each function. This will be used in
        # `process_for` to identify arguments which are function arguments
        # from those that are not
        self.function_argument_map[node.name] = {
            "name": "",
            "updated_list": "",
            "updated_indices": [],
            "argument_list": ""
        }
        self.function_argument_map[node.name]["argument_list"] = argument_list
        # Update the current scope so that for every identifier inside the
        # body, the scope information is updated
        self.current_scope = node.name
        # Create the variable definition for the arguments
        argument_variable_grfn = []
        self.handling_f_args = True
        for argument in argument_list:
            argument_variable_grfn.append(
                self.generate_variable_definition(
                                                    [argument],
                                                    None,
                                                    False,
                                                    function_state
                )
            )
        self.handling_f_args = False
        # Generate the `variable_identifier_name` for each container argument.
        # TODO Currently only variables are handled as container arguments.
        #  Create test cases of other containers as container arguments and
        #  extend this functionality.
        argument_list = [f"@variable::{x}::{function_state.last_definitions[x]}"
                         for x in argument_list]

        # Enter the body of the function and recursively generate the GrFN of
        # the function body
        body_grfn = self.gen_grfn(node.body, function_state, "functiondef")

        # Get the `return_value` from the body. We want to append it separately.
        # TODO There can be multiple return values. `return_value` should be
        #  a list and you should append to it.
        for body in body_grfn:
            for function in body["functions"]:
                if function.get("function") and function["function"]["type"] \
                        == "return":
                    return_value = function["value"]
                    # Remove the return_value function body from the main
                    # body as we don't need that anymore
                    body["functions"].remove(function)

        # TODO The return value cannot always be a `variable`. It can be
        #  literals as well. Add that functionality here.
        if return_value:
            for value in return_value:
                if "var" in value:
                    return_list.append(f"@variable::{value['var']['variable']}"
                                       f"::{value['var']['index']}")
                elif "call" in value:
                    for _ in value['call']['inputs']:
                        if "var" in value:
                            return_list.append(
                                f"@variable::{value['var']['variable']}::"
                                f"{value['var']['index']}")
            return_list = list(set(return_list))
        else:
            return_list = []

        # Get the function_reference_spec, function_assign_spec and
        # identifier_spec for the function
        function_variable_grfn, function_assign_grfn, body_container_grfn = \
            self._get_variables_and_functions(body_grfn)
        # Combine the variable grfn of the arguments with that of the
        # container body
        container_variables = argument_variable_grfn + function_variable_grfn
        # Find the list of updated identifiers
        if argument_list:
            updated_identifiers = self._find_updated(argument_variable_grfn,
                                                     function_variable_grfn,
                                                     self.f_array_arg,
                                                     function_state)
            for array in self.f_array_arg:
                if array in function_state.last_definitions:
                    self.updated_arrays[array] = \
                        function_state.last_definitions[array]
        else:
            updated_identifiers = []
        self.function_argument_map[node.name]["updated_list"] = \
            updated_identifiers

        # Get a list of all argument names
        argument_name_list = []
        for item in argument_list:
            argument_name_list.append(item.split("::")[1])

        # Now, find the indices of updated arguments
        for arg in updated_identifiers:
            updated_argument = arg.split("::")[1]
            argument_index = argument_name_list.index(updated_argument)
            self.function_argument_map[node.name]["updated_indices"].append(
                argument_index)

        # Create a gensym for the function container
        container_gensym = self.generate_gensym("container")

        container_id_name = self.generate_container_id_name(
            self.fortran_file, scope_path, node.name)
        self.function_argument_map[node.name]["name"] = container_id_name
        # Add the function name to the list that stores all the functions
        # defined in the program
        self.function_definitions.append(container_id_name)

        function_container_grfn = {
            "name": container_id_name,
            "source_refs": [],
            "gensym": container_gensym,
            "repeat": False,
            "arguments": argument_list,
            "updated": updated_identifiers,
            "return_value": return_list,
            "body": function_assign_grfn,
        }

        function_container_grfn = [function_container_grfn] + \
            body_container_grfn

        # function_assign_grfn.append(function_container_grfn)
        pgm = {"containers": function_container_grfn,
               "variables": container_variables,
               }
        return [pgm]

    def process_arguments(self, node, state, call_source):
        """
            This function returns a list of arguments defined in a function
            definition. `node.args` is a list of `arg` nodes which are
            iteratively processed to get the argument name.
        """
        return [
            self.gen_grfn(arg, state, call_source)
            for arg in node.args
        ]

    def process_arg(self, node, state, call_source):
        """
            This function processes a function argument.
        """
        # Variables are declared as List() objects in the intermediate Python
        # representation in order to mimic the pass-by-reference property of
        # Fortran. So, arguments have `annotations` which hold the type() of
        # A the variable i.e. x[Int], y[Float], etc.
        assert (
            node.annotation
        ), "Found argument without annotation. This should not happen."
        state.variable_types[node.arg] = self.get_variable_type(
            node.annotation)

        if state.last_definitions.get(node.arg) is None:
            if call_source == "functiondef":
                if node.arg not in self.updated_arrays:
                    state.last_definitions[node.arg] = -1
                else:
                    state.last_definitions[node.arg] = \
                        self.updated_arrays[node.arg]
            else:
                assert False, ("Call source is not ast.FunctionDef. "
                               "Handle this by setting state.last_definitions["
                               "node.arg] = 0 in place of the assert False. "
                               "But this case should not occur in general.")
        else:
            assert False, ("The argument variable was already defined "
                           "resulting in state.last_definitions containing an "
                           "entry to this argument. Resolve this by setting "
                           "state.last_definitions[node.arg] += 1. But this "
                           "case should not occur in general.")

        return node.arg

    def process_index(self, node, state, *_):
        """
            This function handles the Index node of the ast. The Index node
            is a `slice` value which appears when a `[]` indexing occurs.
            For example: x[Real], a[0], etc. So, the `value` of the index can
            either be an ast.Name (x[Real]) or an ast.Num (a[0]), or any
            other ast type. So, we forward the `value` to its respective ast
            handler.
        """
        self.gen_grfn(node.value, state, "index")

    def process_num(self, node, *_):
        """
            This function handles the ast.Num of the ast tree. This node only
            contains a numeric value in its body. For example: Num(n=0),
            Num(n=17.27), etc. So, we return the numeric value in a
            <function_assign_body_literal_spec> form.

        """
        data_type = self.annotate_map.get(type(node.n).__name__)
        if data_type:
            # TODO Change this format. Since the spec has changed,
            #  this format is no longer required. Go for a simpler format.
            return [
                {"type": "literal", "dtype": data_type, "value": node.n}
            ]
        else:
            assert False, f"Unidentified data type of variable: {node.n}"

    def process_list_ast(self, node, state, *_):
        """
            This function handles ast.List which represents Python lists. The
            ast.List has an `elts` element which is a list of all the elements
            of the list. This is most notably encountered in annotated
            assignment of variables to [None] (Example: day: List[int] = [
            None]). This is handled by calling `gen_grfn` on every element of
            the list i.e. every element of `elts`.
        """
        # Currently, this function is encountered only for annotated
        # assignments of the form, a: List[float] = [None], b: List[float] =
        # [100], c: List[float] = [(x[0]*y[0])], etc. If any further cases
        # arise, the following code might need to be rewritten and the
        # following return code will have to be added as well.
        # return elements if len(elements) == 1 else [{"list": elements}]
        element_grfn = []
        for list_element in node.elts:
            element_grfn.append(self.gen_grfn(list_element, state, "List"))

        return element_grfn

    @staticmethod
    def process_str(node, *_):
        """
            This function handles the ast.Str of the ast tree. This node only
            contains a string value in its body. For example: Str(s='lorem'),
            Str(s='Estimate: '), etc. So, we return the string value in a
            <function_assign_body_literal_spec> form where the dtype is a
            string.
        """
        # TODO: According to new specification, the following structure
        #  should be used: {"type": "literal, "value": {"dtype": <type>,
        #  "value": <value>}}. Confirm with Clay.
        return [
            {"type": "literal", "dtype": "string", "value": node.s}
        ]

    def process_for(self, node, state, *_):
        """
            This function handles the ast.For node of the AST.
        """
        # Update the scope
        scope_path = state.scope_path.copy()
        if len(scope_path) == 0:
            scope_path.append("@global")
        scope_path.append("loop")

        # Check: Currently For-Else on Python is not supported
        if self.gen_grfn(node.orelse, state, "for"):
            raise For2PyError("For/Else in for not supported.")

        # Initialize intermediate variables
        container_argument = []
        container_repeat = True
        container_return_value = []
        container_updated = []
        function_output = []
        function_updated = []
        function_input = []
        loop_condition_inputs = []
        loop_condition_inputs_lambda = []
        loop_variables_grfn = []
        loop_functions_grfn = []

        # Increment the loop index universally across the program
        if self.loop_index > -1:
            self.loop_index += 1
        else:
            self.loop_index = 0

        # First, get the `container_id_name` of the loop container
        container_id_name = self.generate_container_id_name(
            self.fortran_file, self.current_scope, f"loop${self.loop_index}")

        # Update the scope of the loop container so that everything inside
        # the body of the loop will have the below scope
        self.current_scope = f"{self.current_scope}.loop${self.loop_index}"

        index_variable = self.gen_grfn(node.target, state, "for")
        # Check: Currently, only one variable is supported as a loop variable
        if len(index_variable) != 1 or "var" not in index_variable[0]:
            raise For2PyError("Only one index variable is supported.")
        index_name = index_variable[0]["var"]["variable"]

        # Define a new empty state that will be used for mapping the state of
        # the operations within the for-loop container
        loop_last_definition = {}
        loop_state = state.copy(
            last_definitions=loop_last_definition, next_definitions={},
            last_definition_default=-1
        )

        # We want the loop_state to have state information about variables
        # defined one scope above its current parent scope. The below code
        # allows us to do that
        if self.parent_loop_state:
            for var in self.parent_loop_state.last_definitions:
                if var not in state.last_definitions:
                    # state.last_definitions[var] = \
                    #     self.parent_loop_state.last_definitions[var]
                    state.last_definitions[var] = -1

        loop_iterator = self.gen_grfn(node.iter, state, "for")
        # Check: Only the `range` function is supported as a loop iterator at
        # this moment
        if (
                len(loop_iterator) != 1
                or "call" not in loop_iterator[0]
                or loop_iterator[0]["call"]["function"] != "range"
        ):
            raise For2PyError("Can only iterate over a range.")

        range_call = loop_iterator[0]["call"]
        loop_condition_inputs.append(f"@variable::{index_name}::0")
        loop_condition_inputs_lambda.append(index_name)
        for ip in range_call["inputs"]:
            for var in ip:
                if "var" in var:
                    function_input.append(f"@variable::"
                                          f"{var['var']['variable']}::"
                                          f"{var['var']['index']}")
                    container_argument.append(f"@variable::"
                                              f"{var['var']['variable']}::-1")
                    loop_condition_inputs.append(
                        f"@variable::"
                        f"{var['var']['variable']}::-1")
                    loop_condition_inputs_lambda.append(var['var']['variable'])
                elif 'call' in var:
                    # TODO: Very specifically for arrays. Will probably break
                    #  for other calls
                    self._get_call_inputs(var['call'],
                                          function_input,
                                          container_argument,
                                          loop_condition_inputs,
                                          loop_condition_inputs_lambda,
                                          state
                                          )
        function_input = self._remove_duplicate_from_list(function_input)
        container_argument = self._remove_duplicate_from_list(
            container_argument)
        loop_condition_inputs = self._remove_duplicate_from_list(
            loop_condition_inputs)
        loop_condition_inputs_lambda = self._remove_duplicate_from_list(
            loop_condition_inputs_lambda)

        # Save the current state of the system so that it can used by a
        # nested loop to get information about the variables declared in its
        # outermost scopes.
        self.parent_loop_state = state

        # Define some condition and break variables in the loop state
        loop_state.last_definitions[index_name] = 0
        loop_state.last_definitions["IF_0"] = 0
        loop_state.last_definitions["EXIT"] = 0
        loop_state.variable_types["IF_0"] = "bool"
        loop_state.variable_types["EXIT"] = "bool"

        # Now, create the `variable` spec, `function name` and `container
        # wiring` for the loop index, check condition and break decisions.
        index_variable_grfn = self.generate_variable_definition([index_name],
                                                                None,
                                                                False,
                                                                loop_state)
        index_function_name = self.generate_function_name(
            "__assign__",
            index_variable_grfn["name"],
            None
        )
        index_function = {
            "function": index_function_name,
            "input": [],
            "output": [f"@variable::{index_name}::0"],
            "updated": []
        }

        loop_check_variable = self.generate_variable_definition(["IF_0"],
                                                                None,
                                                                False,
                                                                loop_state)

        loop_state.next_definitions["#cond"] = 1
        loop_state.last_definitions["#cond"] = 0

        loop_check_function_name = self.generate_function_name(
            "__condition__",
            loop_check_variable["name"],
            None
        )
        loop_condition_function = {
            "function": loop_check_function_name,
            "input": loop_condition_inputs,
            "output": [f"@variable::IF_0::0"],
            "updated": []
        }

        loop_break_variable = self.generate_variable_definition(["EXIT"],
                                                                None,
                                                                False,
                                                                loop_state)
        loop_state.next_definitions["EXIT"] = 1

        loop_break_function_name = self.generate_function_name(
            "__decision__",
            loop_break_variable["name"],
            None
        )
        loop_break_function = {
            "function": loop_break_function_name,
            "input": [f"@variable::IF_0::0"],
            "output": [f"@variable::EXIT::0"],
            "updated": []
        }

        # Create the lambda function for the index variable initiations and
        # other loop checks. This has to be done through a custom lambda
        # function operation since the structure of genCode does not conform
        # with the way this lambda function will be created.
        # TODO Add code to support a step other than +1 as well
        assert len(range_call["inputs"]) == 2, f"Only two elements in range " \
                                               f"function supported as of now."
        loop_start = range_call["inputs"][0]
        loop_end = range_call["inputs"][1]

        # TODO Add a separate function to get the variables/literals of a
        #  more complex form. The one below is for the basic case.
        if 'var' in loop_start[0]:
            loop_start_name = loop_start[0]['var']['variable']
        elif 'type' in loop_start[0] and loop_start[0]['type'] == 'literal':
            loop_start_name = loop_start[0]['value']
        else:
            assert False, "Error in getting loop start name"

        if 'var' in loop_end[0]:
            loop_end_name = loop_end[0]['var']['variable']
        elif 'type' in loop_end[0] and loop_end[0]['type'] == 'literal':
            loop_end_name = loop_end[0]['value']
        else:
            assert False, "Error in getting loop end name"
        # First, lambda function for loop index initiation
        index_initiation_lambda = self.generate_lambda_function(
            loop_start_name,
            index_function_name["name"],
            True,
            False,
            False,
            False,
            [],
            state,
            True,
        )
        loop_state.lambda_strings.append(index_initiation_lambda)

        # Second, lambda function for IF_0_0 test
        loop_test_string = f"0 <= {index_name} < {loop_end_name}"
        loop_continuation_test_lambda = self.generate_lambda_function(
            loop_test_string,
            loop_check_function_name["name"],
            True,
            False,
            False,
            False,
            loop_condition_inputs_lambda,
            state,
            True,
        )
        loop_state.lambda_strings.append(loop_continuation_test_lambda)

        # Third, lambda function for EXIT code
        loop_exit_test_lambda = self.generate_lambda_function(
            "IF_0_0",
            loop_break_function_name["name"],
            True,
            False,
            False,
            False,
            ["IF_0_0"],
            state,
            True,
        )
        loop_state.lambda_strings.append(loop_exit_test_lambda)

        # Parse through the body of the loop container
        loop = self.gen_grfn(node.body, loop_state, "for")
        # Separate the body grfn into `variables` and `functions` sub parts
        body_variables_grfn, body_functions_grfn, body_container_grfn = \
            self._get_variables_and_functions(loop)

        # Get a list of all variables that were used as inputs within the
        # loop body (nested as well).
        loop_body_inputs = []

        # Get only the dictionaries
        body_functions_grfn = [item for item in body_functions_grfn if
                               isinstance(item, dict)]
        for function in body_functions_grfn:
            if function['function']['type'] == 'lambda':
                for ip in function['input']:
                    (_, input_var, input_index) = ip.split('::')
                    if int(input_index) == -1 and input_var not in \
                            loop_body_inputs:
                        loop_body_inputs.append(input_var)
            elif function['function']['type'] == 'container':
                # The same code as above but separating it out just in case
                # some extra checks are added in the future
                for ip in function['input']:
                    (_, input_var, input_index) = ip.split('::')
                    if int(input_index) == -1:
                        loop_body_inputs.append(input_var)

        # Remove any duplicates since variables can be used multiple times in
        # various assignments within the body
        loop_body_inputs = self._remove_duplicate_from_list(loop_body_inputs)
        # If the index name is a part of the loop body, remove it since it is
        # not an input to the container
        if index_name in loop_body_inputs:
            loop_body_inputs.remove(index_name)

        # TODO: Not doing this right now. Refine this code and do it then.
        """
        # Now, we remove the variables which were defined inside the loop
        # body itself and not taken as an input from outside the loop body
        filtered_loop_body_inputs = []
        for input_var in loop_body_inputs:
            # We filter out those variables which have -1 index in `state` (
            # which means it did not have a defined value above the loop
            # body) and is not a function argument (since they have an index
            # of -1 as well but have a defined value)
            if not (state.last_definitions[input_var] == -1 and input_var
            not in
                    self.function_argument_map[main_function_name][
                        "argument_list"]
                    ):
                filtered_loop_body_inputs.append(input_var)

        """

        # for item in filtered_loop_body_inputs:
        for item in loop_body_inputs:
            # TODO Hack for now, this should be filtered off from the code
            #  block above
            if 'IF' not in item and \
                    state.last_definitions.get(item) is not None:
                function_input.append(f"@variable::{item}::"
                                      f"{state.last_definitions[item]}")
                container_argument.append(f"@variable::{item}::-1")

        function_input = self._remove_duplicate_from_list(function_input)
        container_argument = self._remove_duplicate_from_list(
            container_argument
        )

        # Creating variable specs for the inputs to the containers.
        start_definitions = loop_state.last_definitions.copy()
        container_definitions = start_definitions.copy()
        container_input_state = loop_state.copy(
            last_definitions=container_definitions)
        for argument in container_argument:
            (_, var, index) = argument.split('::')
            container_input_state.last_definitions[var] = int(index)
            argument_variable = self.generate_variable_definition(
                [var],
                None,
                False,
                container_input_state
            )
            body_variables_grfn.append(argument_variable)

        # TODO: Think about removing (or retaining) variables which even
        #  though defined outside the loop, are defined again inside the loop
        #  and then used by an operation after it.
        #  E.g. x = 5
        #       for ___ :
        #           x = 2
        #           for ___:
        #               y = x + 2
        #  Here, loop$1 will have `x` as an input but will loop$0 have `x` as
        #  an input as well?
        #  Currently, such variables are included in the `input`/`argument`
        #  field.

        # Now, we list out all variables that have been updated/defined
        # inside the body of the loop
        loop_body_outputs = {}
        for function in body_functions_grfn:
            if function['function']['type'] == 'lambda':
                # TODO Currently, we only deal with a single output variable.
                #  Modify the line above to not look at only [0] but loop
                #  through the output to incorporate multiple outputs
                (_, output_var, output_index) = function["output"][0].split(
                    '::')
                loop_body_outputs[output_var] = output_index
            elif function['function']['type'] == 'container':
                for ip in function['updated']:
                    (_, output_var, output_index) = ip.split('::')
                    loop_body_outputs[output_var] = output_index

        for item in loop_body_outputs:
            # TODO the indexing variables in of function block and container
            #  block will be different. Figure about the differences and
            #  implement them.
            # TODO: Hack, this IF check should not even appear in
            #  loop_body_outputs
            if 'IF' not in item \
                    and "EXIT" not in item \
                    and state.last_definitions.get(item) is not None:
                if state.last_definitions[item] == -2:
                    updated_index = 0
                else:
                    updated_index = state.last_definitions[item] + 1
                function_updated.append(
                    f"@variable::{item}::"
                    f"{updated_index}"
                )
                state.last_definitions[item] = updated_index
                state.next_definitions[item] = updated_index + 1
                item_id = loop_state.last_definitions.get(
                    item,
                    loop_body_outputs[item]
                )
                container_updated.append(
                    f"@variable::{item}::"
                    f"{item_id}"
                )
                # Create variable spec for updated variables in parent scope.
                # So, temporarily change the current scope to its previous form
                tmp_scope = self.current_scope
                self.current_scope = '.'.join(self.current_scope.split('.')[
                                              :-1])
                updated_variable = self.generate_variable_definition(
                    [item],
                    None,
                    False,
                    state
                )
                body_variables_grfn.append(updated_variable)
                # Changing it back to its current form
                self.current_scope = tmp_scope

        # TODO: For the `loop_body_outputs`, all variables that were
        #  defined/updated inside the loop body are included. Sometimes,
        #  some variables are defined inside the loop body, used within that
        #  body and then not used or re-assigned to another value outside the
        #  loop body. Do we include such variables in the updated list?
        #  Another heuristic to think about is whether to keep only those
        #  variables in the `updated` list which are in the `input` list.

        loop_variables_grfn.append(index_variable_grfn)
        loop_variables_grfn.append(loop_check_variable)
        loop_variables_grfn.append(loop_break_variable)

        loop_functions_grfn.append(index_function)
        loop_functions_grfn.append(loop_condition_function)
        loop_functions_grfn.append(loop_break_function)

        loop_functions_grfn += body_functions_grfn

        # Finally, add the index increment variable and function grfn to the
        # body grfn
        loop_state.last_definitions[index_name] = 1
        index_increment_grfn = self.generate_variable_definition([index_name],
                                                                 None,
                                                                 False,
                                                                 loop_state)
        index_increment_function_name = self.generate_function_name(
            "__assign_",
            index_increment_grfn["name"],
            None
        )
        index_increment_function = {
            "function": index_increment_function_name,
            "input": [f"@variable::{index_name}::0"],
            "output": [f"@variable::{index_name}::1"],
            "updated": []
        }

        # Finally, lambda function for loop index increment
        index_increment_lambda = self.generate_lambda_function(
            f"{index_name} + 1",
            index_increment_function_name["name"],
            True,
            False,
            False,
            False,
            [index_name],
            state,
            True,
        )
        loop_state.lambda_strings.append(index_increment_lambda)

        loop_variables_grfn.append(index_increment_grfn)
        loop_functions_grfn.append(index_increment_function)

        container_gensym = self.generate_gensym("container")

        loop_container = {
            "name": container_id_name,
            "source_refs": [],
            "gensym": container_gensym,
            "repeat": container_repeat,
            "arguments": container_argument,
            "updated": container_updated,
            "return_value": container_return_value,
            "body": loop_functions_grfn,
        }
        loop_function = {
            "function": {
                "name": container_id_name,
                "type": "container"
            },
            "input": function_input,
            "output": function_output,
            "updated": function_updated
        }

        loop_container = [loop_container] + body_container_grfn
        loop_variables = body_variables_grfn + loop_variables_grfn
        grfn = {
            "containers": loop_container,
            "variables": loop_variables,
            "functions": [loop_function]
        }

        # Change the current scope back to its previous form.
        self.current_scope = '.'.join(self.current_scope.split('.')[:-1])

        return [grfn]

    def process_while(self, node, state, *_):
        """
            This function handles the while loop. The functionality will be
            very similar to that of the for loop described in `process_for`
        """
        # Update the scope
        scope_path = state.scope_path.copy()
        if len(scope_path) == 0:
            scope_path.append("@global")
        scope_path.append("loop")

        # Initialize intermediate variables
        container_argument = []
        container_repeat = True
        container_return_value = []
        container_updated = []
        function_output = []
        function_updated = []
        function_input = []
        loop_condition_inputs = []
        loop_condition_inputs_lambda = []
        loop_variables_grfn = []
        loop_functions_grfn = []

        # Increment the loop index universally across the program
        if self.loop_index > -1:
            self.loop_index += 1
        else:
            self.loop_index = 0

        # First, get the `container_id_name` of the loop container
        container_id_name = self.generate_container_id_name(
            self.fortran_file, self.current_scope,
            f"loop${self.loop_index}")

        # Update the scope of the loop container so that everything inside
        # the body of the loop will have the below scope
        self.current_scope = f"{self.current_scope}.loop${self.loop_index}"

        loop_test = self.gen_grfn(node.test, state, "while")

        # Define a new empty state that will be used for mapping the state of
        # the operations within the loop container
        loop_last_definition = {}
        loop_state = state.copy(
            last_definitions=loop_last_definition, next_definitions={},
            last_definition_default=-1
        )

        # We want the loop_state to have state information about variables
        # defined one scope above its current parent scope. The below code
        # allows us to do that
        if self.parent_loop_state:
            for var in self.parent_loop_state.last_definitions:
                if var not in state.last_definitions:
                    # state.last_definitions[var] = \
                    #     self.parent_loop_state.last_definitions[var]
                    state.last_definitions[var] = -1

        # Now populate the IF and EXIT functions for the loop by identifying
        # the loop conditionals
        # TODO Add a test to check for loop validity in this area. Need to
        #  test with more types of while loops to finalize on a test condition

        for item in loop_test:
            if not isinstance(item, list):
                item = [item]
            for var in item:
                if 'var' in var:
                    function_input.append(f"@variable::"
                                          f"{var['var']['variable']}::"
                                          f"{var['var']['index']}")
                    container_argument.append(f"@variable::"
                                              f"{var['var']['variable']}::-1")
                    loop_condition_inputs.append(
                        f"@variable::"
                        f"{var['var']['variable']}::-1")
                    loop_condition_inputs_lambda.append(var['var']['variable'])
                elif 'call' in var:
                    # TODO: Very specifically for arrays. Will probably break
                    #  for other calls
                    self._get_call_inputs(var['call'],
                                          function_input,
                                          container_argument,
                                          loop_condition_inputs,
                                          loop_condition_inputs_lambda,
                                          state
                                          )

        function_input = self._remove_duplicate_from_list(function_input)
        container_argument = self._remove_duplicate_from_list(
            container_argument)
        loop_condition_inputs = self._remove_duplicate_from_list(
            loop_condition_inputs)
        loop_condition_inputs_lambda = self._remove_duplicate_from_list(
            loop_condition_inputs_lambda)

        # Save the current state of the system so that it can used by a
        # nested loop to get information about the variables declared in its
        # outermost scopes.
        self.parent_loop_state = state

        # Define some condition and break variables in the loop state
        loop_state.last_definitions["IF_0"] = 0
        loop_state.last_definitions["EXIT"] = 0
        loop_state.variable_types["IF_0"] = "bool"
        loop_state.variable_types["EXIT"] = "bool"

        # Now, create the `variable` spec, `function name` and `container
        # wiring` for the check condition and break decisions.

        loop_check_variable = self.generate_variable_definition(["IF_0"],
                                                                None,
                                                                False,
                                                                loop_state)

        loop_state.next_definitions["#cond"] = 1
        loop_state.last_definitions["#cond"] = 0

        loop_check_function_name = self.generate_function_name(
            "__condition__",
            loop_check_variable["name"],
            None
        )
        loop_condition_function = {
            "function": loop_check_function_name,
            "input": loop_condition_inputs,
            "output": [f"@variable::IF_0::0"],
            "updated": []
        }

        loop_break_variable = self.generate_variable_definition(["EXIT"],
                                                                None,
                                                                False,
                                                                loop_state)
        # Increment the next definition of EXIT
        loop_state.next_definitions["EXIT"] = 1

        loop_break_function_name = self.generate_function_name(
            "__decision__",
            loop_break_variable["name"],
            None
        )
        loop_break_function = {
            "function": loop_break_function_name,
            "input": [f"@variable::IF_0::0"],
            "output": [f"@variable::EXIT::0"],
            "updated": []
        }

        # Create the lambda function for the index variable initiations and
        # other loop checks. This has to be done through a custom lambda
        # function operation since the structure of genCode does not conform
        # with the way this lambda function will be created.
        # TODO Add a separate function to get the variables/literals of a
        #  more complex form. The one below is for the basic case.

        # Second, lambda function for IF_0_0 test
        loop_continuation_test_lambda = self.generate_lambda_function(
            node.test,
            loop_check_function_name["name"],
            True,
            False,
            False,
            False,
            loop_condition_inputs_lambda,
            state,
            True,
        )
        loop_state.lambda_strings.append(loop_continuation_test_lambda)

        # Third, lambda function for EXIT code
        loop_exit_test_lambda = self.generate_lambda_function(
            "IF_0_0",
            loop_break_function_name["name"],
            True,
            False,
            False,
            False,
            ["IF_0_0"],
            state,
            True,
        )
        loop_state.lambda_strings.append(loop_exit_test_lambda)
        # Parse through the body of the loop container
        loop = self.gen_grfn(node.body, loop_state, "for")
        # Separate the body grfn into `variables` and `functions` sub parts
        body_variables_grfn, body_functions_grfn, body_container_grfn = \
            self._get_variables_and_functions(loop)

        # Get a list of all variables that were used as inputs within the
        # loop body (nested as well).
        loop_body_inputs = []

        # Get only the dictionaries
        body_functions_grfn = [item for item in body_functions_grfn if
                               isinstance(item, dict)]
        for function in body_functions_grfn:
            if function['function']['type'] == 'lambda':
                for ip in function['input']:
                    (_, input_var, input_index) = ip.split('::')
                    if int(input_index) == -1 and input_var not in \
                            loop_body_inputs:
                        loop_body_inputs.append(input_var)
            elif function['function']['type'] == 'container':
                # The same code as above but separating it out just in case
                # some extra checks are added in the future
                for ip in function['input']:
                    (_, input_var, input_index) = ip.split('::')
                    # TODO Hack for bypassing `boolean` types. Will be
                    #  removed once the `literal` as an input question is
                    #  answered.
                    if int(input_index) == -1 and input_var != "boolean":
                        loop_body_inputs.append(input_var)

        # Remove any duplicates since variables can be used multiple times in
        # various assignments within the body
        loop_body_inputs = self._remove_duplicate_from_list(loop_body_inputs)

        # TODO: Not doing this right now. Refine this code and do it then.
        """
        # Now, we remove the variables which were defined inside the loop
        # body itself and not taken as an input from outside the loop body
        filtered_loop_body_inputs = []
        for input_var in loop_body_inputs:
            # We filter out those variables which have -1 index in `state` (
            # which means it did not have a defined value above the loop
            # body) and is not a function argument (since they have an index
            # of -1 as well but have a defined value)
            if not (state.last_definitions[input_var] == -1 and input_var not in
                    self.function_argument_map[main_function_name][
                        "argument_list"]
                    ):
                filtered_loop_body_inputs.append(input_var)

        """

        # for item in filtered_loop_body_inputs:
        for item in loop_body_inputs:
            # TODO Hack for now, this should be filtered off from the code
            #  block above
            if 'IF' not in item and \
                    state.last_definitions.get(item) is not None:
                function_input.append(f"@variable::{item}::"
                                      f"{state.last_definitions[item]}")
                container_argument.append(f"@variable::{item}::-1")

        function_input = self._remove_duplicate_from_list(function_input)
        container_argument = self._remove_duplicate_from_list(
            container_argument
        )

        # Creating variable specs for the inputs to the containers.
        start_definitions = loop_state.last_definitions.copy()
        container_definitions = start_definitions.copy()
        container_input_state = loop_state.copy(
            last_definitions=container_definitions)
        for argument in container_argument:
            (_, var, index) = argument.split('::')
            container_input_state.last_definitions[var] = int(index)
            argument_variable = self.generate_variable_definition(
                [var],
                None,
                False,
                container_input_state
            )
            body_variables_grfn.append(argument_variable)

        # TODO: Think about removing (or retaining) variables which even
        #  though defined outside the loop, are defined again inside the loop
        #  and then used by an operation after it.
        #  E.g. x = 5
        #       for ___ :
        #           x = 2
        #           for ___:
        #               y = x + 2
        #  Here, loop$1 will have `x` as an input but will loop$0 have `x` as
        #  an input as well?
        #  Currently, such variables are included in the `input`/`argument`
        #  field.

        # Now, we list out all variables that have been updated/defined
        # inside the body of the loop
        loop_body_outputs = {}
        for function in body_functions_grfn:
            if function['function']['type'] == 'lambda':
                # TODO Currently, we only deal with a single output variable.
                #  Modify the line above to not look at only [0] but loop
                #  through the output to incorporate multiple outputs
                (_, output_var, output_index) = function["output"][0].split(
                    '::')
                loop_body_outputs[output_var] = output_index
            elif function['function']['type'] == 'container':
                for ip in function['updated']:
                    (_, output_var, output_index) = ip.split('::')
                    loop_body_outputs[output_var] = output_index

        for item in loop_body_outputs:
            # TODO the indexing variables in of function block and container
            #  block will be different. Figure about the differences and
            #  implement them.
            # TODO: Hack, this IF check should not even appear in
            #  loop_body_outputs
            if 'IF' not in item \
                    and "EXIT" not in item \
                    and state.last_definitions.get(item) is not None:
                if (state.last_definitions[item] == -2) or (item == "EXIT"):
                    updated_index = 0
                else:
                    updated_index = state.last_definitions[item] + 1
                function_updated.append(
                    f"@variable::{item}::"
                    f"{updated_index}"
                )
                state.last_definitions[item] = updated_index
                state.next_definitions[item] = updated_index + 1
                item_id = loop_state.last_definitions.get(
                    item,
                    loop_body_outputs[item]
                )
                container_updated.append(
                    f"@variable::{item}::"
                    f"{item_id}"
                )
                # Create variable spec for updated variables in parent scope.
                # So, temporarily change the current scope to its previous form
                tmp_scope = self.current_scope
                self.current_scope = '.'.join(self.current_scope.split('.')[
                                              :-1])
                updated_variable = self.generate_variable_definition(
                    [item],
                    None,
                    False,
                    state
                )
                body_variables_grfn.append(updated_variable)
                # Changing it back to its current form
                self.current_scope = tmp_scope

        # TODO: For the `loop_body_outputs`, all variables that were
        #  defined/updated inside the loop body are included. Sometimes,
        #  some variables are defined inside the loop body, used within that
        #  body and then not used or re-assigned to another value outside the
        #  loop body. Do we include such variables in the updated list?
        #  Another heuristic to think about is whether to keep only those
        #  variables in the `updated` list which are in the `input` list.

        loop_variables_grfn.append(loop_check_variable)
        loop_variables_grfn.append(loop_break_variable)

        loop_functions_grfn.append(loop_condition_function)
        loop_functions_grfn.append(loop_break_function)

        loop_functions_grfn += body_functions_grfn

        container_gensym = self.generate_gensym("container")

        loop_container = {
            "name": container_id_name,
            "source_refs": [],
            "gensym": container_gensym,
            "repeat": container_repeat,
            "arguments": container_argument,
            "updated": container_updated,
            "return_value": container_return_value,
            "body": loop_functions_grfn,
        }
        loop_function = {
            "function": {
                "name": container_id_name,
                "type": "container"
            },
            "input": function_input,
            "output": function_output,
            "updated": function_updated
        }
        loop_container = [loop_container] + body_container_grfn
        loop_variables = body_variables_grfn + loop_variables_grfn
        grfn = {
            "containers": loop_container,
            "variables": loop_variables,
            "functions": [loop_function]
        }
        self.current_scope = '.'.join(self.current_scope.split('.')[:-1])

        return [grfn]

    def process_if(self, node, state, call_source):
        """
            This function handles the ast.IF node of the AST. It goes through
            the IF body and generates the `decision` and `condition` type of
            the `<function_assign_def>`.
        """
        scope_path = state.scope_path.copy()
        if len(scope_path) == 0:
            scope_path.append("@global")
        state.scope_path = scope_path

        grfn = {"functions": [], "variables": [], "containers": []}
        # Get the GrFN schema of the test condition of the `IF` command
        condition_sources = self.gen_grfn(node.test, state, "if")
        condition_variables = self.get_variables(condition_sources)

        # The index of the IF_x_x variable will start from 0
        if state.last_definition_default in (-1, 0, -2):
            # default_if_index = state.last_definition_default + 1
            default_if_index = 0
        else:
            assert False, f"Invalid value of last_definition_default:" \
                          f"{state.last_definition_default}"

        if call_source != "if":
            condition_number = state.next_definitions.get("#cond",
                                                          default_if_index)
            state.next_definitions["#cond"] = condition_number + 1
            condition_name = f"IF_{condition_number}"
            condition_index = self.get_last_definition(condition_name,
                                                       state.last_definitions,
                                                       0)
        else:
            condition_number = self.elif_condition_number
            condition_name = f"IF_{condition_number}"
            condition_index = self._get_next_definition(
                condition_name,
                state.last_definitions,
                state.next_definitions,
                0)

        state.variable_types[condition_name] = "bool"
        state.last_definitions[condition_name] = condition_index
        variable_spec = self.generate_variable_definition([condition_name], None,
                                                          False, state)
        function_name = self.generate_function_name("__condition__",
                                                    variable_spec["name"],
                                                    None
                                                    )
        # Getting the output variable
        output_regex = re.compile(r'.*::(?P<output>.*?)::(?P<index>.*$)')
        output_match = output_regex.match(variable_spec['name'])
        if output_match:
            output = output_match.group('output')
            index = output_match.group('index')
            output_variable = f"@variable::{output}::{index}"
            condition_output = {"variable": output, "index": int(index)}
        else:
            assert False, f"Could not match output variable for " \
                          f"{variable_spec['name']}"

        fn = {
            "function": function_name,
            "input": [
                f"@variable::{src['var']['variable']}::{src['var']['index']}"
                for src in condition_variables
                if 'var' in src
            ],
            "output": [output_variable],
            "updated": []
        }
        grfn["variables"].append(variable_spec)
        grfn["functions"].append(fn)

        lambda_string = self.generate_lambda_function(
            node.test,
            function_name["name"],
            False,
            False,
            False,
            False,
            [src["var"]['variable'] for src in condition_variables if
             "var" in src],
            state,
            False
        )
        state.lambda_strings.append(lambda_string)

        # Tricky thing going on here. The last definitions of `state` are
        # copied into new variables viz. if_definitions and else_definitions
        # and then assigned to their respective states i.e. if_state and
        # else_state. This means that the two dictionaries will populate
        # independently respective to the contents of their bodies (if-body
        # and else-body) and also independently from the `state`. However,
        # the `next_definitions` has not been copied like that which means
        # the `next_definitions` of `state`, `if_state` and `else_state` are
        # tied together and get passed around as the same dictionary. This
        # helps in updating the index of variable across the if and else blocks.
        start_definitions = state.last_definitions.copy()
        if_definitions = start_definitions.copy()
        else_definitions = start_definitions.copy()
        if_state = state.copy(last_definitions=if_definitions)
        else_state = state.copy(last_definitions=else_definitions)
        if_grfn = self.gen_grfn(node.body, if_state, "if")
        # Note that `else_grfn` will be empty if the else block contains
        # another `if-else` block
        else_node_name = node.orelse.__repr__().split()[0][3:]

        if else_node_name != "ast.If":
            else_grfn = self.gen_grfn(node.orelse, else_state, "if")
        else:
            else_grfn = []
            self.elif_condition_number = condition_number

        if len(else_grfn) > 0 \
                and isinstance(else_grfn[0]["functions"][0], str) \
                and else_grfn[0]["functions"][0] == "insert_break":
            # Get next def of EXIT
<<<<<<< HEAD
            exit_index = self._get_next_definition("EXIT",
                                                   else_state.last_definitions,
                                                   state.next_definitions,
                                                   0)
            loop_break_variable = self.generate_variable_definition(["EXIT"],
=======
            _ = self._get_next_definition("EXIT",
                                          else_state.last_definitions,
                                          state.next_definitions,
                                          0)
            loop_break_variable = self.generate_variable_definition("EXIT",
>>>>>>> c972d338
                                                                    None,
                                                                    False,
                                                                    else_state)
            else_grfn[0]["variables"].append(loop_break_variable)

        if len(if_grfn) > 0 \
                and len(if_grfn[0]["functions"]) > 0 \
                and isinstance(if_grfn[0]["functions"][0], str) \
                and if_grfn[0]["functions"][0] == "insert_break":
            # Get next def of EXIT
<<<<<<< HEAD
            exit_index = self._get_next_definition("EXIT",
                                                   if_state.last_definitions,
                                                   state.next_definitions,
                                                   0)
            loop_break_variable = self.generate_variable_definition(["EXIT"],
=======
            _ = self._get_next_definition("EXIT",
                                          if_state.last_definitions,
                                          state.next_definitions,
                                          0)
            loop_break_variable = self.generate_variable_definition("EXIT",
>>>>>>> c972d338
                                                                    None,
                                                                    False,
                                                                    if_state)
            if_grfn[0]["variables"].append(loop_break_variable)

        for spec in if_grfn:
            grfn["functions"] += spec["functions"]
            grfn["variables"] += spec["variables"]
            grfn["containers"] += spec["containers"]

        for spec in else_grfn:
            grfn["functions"] += spec["functions"]
            grfn["variables"] += spec["variables"]
            grfn["containers"] += spec["containers"]

        updated_definitions = [
            var
            for var in set(start_definitions.keys())
            .union(if_definitions.keys())
            .union(else_definitions.keys())
            if var not in start_definitions or if_definitions[var] !=
            start_definitions[var] or else_definitions[var] !=
            start_definitions[var]
        ]

        # For every updated variable in the `if-else` block, get a list of
        # all defined indices of that variable
        defined_versions = {}
        for key in updated_definitions:
            defined_versions[key] = [
                version
                for version in [
                    start_definitions.get(key),
                    if_definitions.get(key),
                    else_definitions.get(key),
                ]
                if version is not None
            ]

        # There might be cases where a variable is only defined within an `if`
        # or an `else` block and nowhere within the container. Example below:
        # while (x < 5):
        #    a = 2
        #    if (a > 4):
        #       a = 2
        #    else:
        #       x = 3
        # Here, `x` will only have one index in `defined_versions`. We add a
        # `-1' to this defined version
        for updated_definitions in defined_versions:
            if len(defined_versions[updated_definitions]) == 1:
                defined_versions[updated_definitions] = \
                    [-1] + defined_versions[updated_definitions]

        # For every updated identifier, we need one __decision__ block. So
        # iterate over all updated identifiers.
        for updated_definition in defined_versions:
            versions = defined_versions[updated_definition]
            # For `__decision__` nodes, change the index of the inputs into 1
            # (for True) and 0 (for False) instead of the old indices.
            # So, a `decision` lambda function will have the false value
            # first, the true value second, and then the conditional
            # variable. The fixed version of the lambda will look like
            # this:
            # def SIR_Gillespie_SD__gillespie__loop_2__decision__n_S__1(
            # n_S_0, n_S_1, IF_1):
            #       return n_S_1 if IF_1 else n_S_0
            # In the code below, change "index": 0 to "index": versions[-1]
            # and "index": 1 to "index": versions[-2] to revert to the old form.
            # Edit: Now, we are changing this only for the lambda functions.
            # See the change a few lines below.
            inputs = (
                [
                    # {"variable": updated_definition, "index": 0},
                    # {"variable": updated_definition, "index": 1},
                    {"variable": updated_definition, "index": versions[-1]},
                    {"variable": updated_definition, "index": versions[-2]},
                    condition_output,
                ]
                if len(versions) > 1
                else [
                    {"variable": updated_definition, "index": versions[0]},
                    condition_output,
                ]
            )
            output = {
                "variable": updated_definition,
                "index": self._get_next_definition(
                    updated_definition,
                    state.last_definitions,
                    state.next_definitions,
                    state.last_definition_default,
                ),
            }
            variable_spec = self.generate_variable_definition(
                [updated_definition], None, False, state)
            function_name = self.generate_function_name("__decision__",
                                                        variable_spec['name'],
                                                        None)
            fn = {
                "function": function_name,
                "input": [
                    f"@variable::{var['variable']}::{var['index']}"
                    for var in inputs
                ],
                "output": [f"@variable::{output['variable']}:"
                           f":{output['index']}"],
                "updated": []
            }
            if len(versions) > 1:
                inputs = [
                    {"variable": updated_definition, "index": 0},
                    {"variable": updated_definition, "index": 1},
                    condition_output,
                ]
            lambda_string = self.generate_lambda_function(
                node,
                function_name["name"],
                False,
                True,
                False,
                False,
                [f"{src['variable']}_{src['index']}" for src in inputs],
                state,
                False
            )

            state.lambda_strings.append(lambda_string)

            grfn["functions"].append(fn)
            grfn["variables"].append(variable_spec)

        if else_node_name == "ast.If":
            # else_definitions = state.last_definitions.copy()
            else_state = state.copy(last_definitions=state.last_definitions)
            elseif_grfn = self.gen_grfn(node.orelse, else_state, "if")
            for spec in elseif_grfn:
                grfn["functions"] += spec["functions"]
                grfn["variables"] += spec["variables"]
                grfn["containers"] += spec["containers"]

        return [grfn]

    def process_unary_operation(self, node, state, *_):
        """
            This function processes unary operations in Python represented by
            ast.UnaryOp. This node has an `op` key which contains the
            operation (e.g. USub for -, UAdd for +, Not, Invert) and an
            `operand` key which contains the operand of the operation. This
            operand can in itself be any Python object (Number, Function
            call, Binary Operation, Unary Operation, etc. So, iteratively
            call the respective ast handler for the operand.
        """
        return self.gen_grfn(node.operand, state, "unaryop")

    def process_binary_operation(self, node, state, *_):
        """
            This function handles binary operations i.e. ast.BinOp
        """
        # If both the left and right operands are numbers (ast.Num), we can
        # simply perform the respective operation on these two numbers and
        # represent this computation in a GrFN spec.
        if isinstance(node.left, ast.Num) and isinstance(node.right, ast.Num):
            for op in self.binops:
                if isinstance(node.op, op):
                    val = self.binops[type(node.op)](node.left.n, node.right.n)
                    data_type = self.annotate_map.get(type(val).__name__)
                    if data_type:
                        return [
                            {
                                "type": "literal",
                                "dtype": data_type,
                                "value": val,
                            }
                        ]
                    else:
                        assert False, f"Unidentified data type of: {val}"
            assert False, ("Both operands are numbers but no operator "
                           "available to handle their computation. Either add "
                           "a handler if possible or remove this assert and "
                           "allow the code below to handle such cases.")

        # If the operands are anything other than numbers (ast.Str,
        # ast.BinOp, etc), call `gen_grfn` on each side so their respective
        # ast handlers will process them and return a [{grfn_spec}, ..] form
        # for each side. Add these two sides together to give a single [{
        # grfn_spec}, ...] form.
        operation_grfn = self.gen_grfn(node.left, state, "binop") + \
            self.gen_grfn(node.right, state, "binop")

        return operation_grfn

    def process_boolean_operation(self, node, state, *_):
        """
            This function will process the ast.BoolOp node that handles
            boolean operations i.e. AND, OR, etc.
        """
        # TODO: No example of this to test on. This looks like deprecated
        #  format. Will need to be rechecked.
        grfn_list = []
        operation = {ast.And: "and", ast.Or: "or"}

        for key in operation:
            if isinstance(node.op, key):
                grfn_list.append([{"boolean_operation": operation[key]}])

        for item in node.values:
            grfn_list.append(self.gen_grfn(item, state, "boolop"))

        return grfn_list

    @staticmethod
    def process_unnecessary_types(node, *_):
        """
            This function handles various ast tags which are unnecessary and
            need not be handled since we do not require to parse them
        """
        node_name = node.__repr__().split()[0][2:]
        assert False, f"Found {node_name}, which should be unnecessary"

    def process_expression(self, node, state, *_):
        """
            This function handles the ast.Expr node i.e. the expression node.
            This node appears on function calls such as when calling a
            function, calling print(), etc.
        """
        expressions = self.gen_grfn(node.value, state, "expr")
        grfn = {"functions": [], "variables": [], "containers": []}

        for expr in expressions:
            if "call" not in expr:
                assert False, f"Unsupported expr: {expr}."
        for expr in expressions:
            array_set = False
            string_set = False
            container_id_name = None
            input_index = None
            output_index = None
            arr_index = None
            call = expr["call"]
            function_name = call["function"]
            io_match = self.check_io_variables(function_name)
            if io_match:
                return []
            # Bypassing calls to `print` for now. Need further discussion and
            # decisions to move forward with what we'll do with `print`
            # statements.
            if function_name == "print":
                return []

            # A handler for array and string <.set_>/<.set_substr> function
            if ".set_" in function_name:
                call_var, method = function_name.split(".")
                # This is an array
                if len(call["inputs"]) > 1 and method != "set_substr":
                    array_set = True
                    function_name = function_name.replace(".set_", "")
                    input_index = self.get_last_definition(
                        function_name,
                        state.last_definitions,
                        state.last_definition_default
                    )
                    output_index = self._get_next_definition(
                        function_name,
                        state.last_definitions,
                        state.next_definitions,
                        state.last_definition_default
                    )
                    arr_index = self._generate_array_index(node)
                    str_arr_index = ""
                    str_arr_for_varname = ""
                    for idx in arr_index:
                        if function_name not in self.md_array:
                            str_arr_index += str(idx)
                            str_arr_for_varname += str(idx)
                        else:
                            str_arr_index += f"[{idx}]"
                            str_arr_for_varname += f"{idx}"
                    # arr_index = call["inputs"][0][0]["var"]["variable"]
                    # Create a new variable spec for indexed array. Ex.
                    # arr(i) will be arr_i. This will be added as a new
                    # variable in GrFN.
                    variable_spec = self.generate_variable_definition(
                        [function_name], str_arr_for_varname, False, state)
                    grfn["variables"].append(variable_spec)
                    if function_name not in self.md_array:
                        state.array_assign_name = \
                            f"{function_name}[{str_arr_index}]"
                    else:
                        state.array_assign_name = \
                            f"{function_name}{str_arr_index}"
                    # We want to have a new variable spec for the original
                    # array (arr(i), for example) and generate the function
                    # name with it.
                    variable_spec = self.generate_variable_definition(
                        [function_name], None, False, state)
                    assign_function = self.generate_function_name(
                        "__assign__",
                        variable_spec['name'],
                        arr_index
                    )
                    container_id_name = assign_function["name"]
                    function_type = assign_function["type"]
                # This is a string
                else:
                    string_set = True
                    function_name = call_var
                    state.string_assign_name = function_name
                    input_index = self._get_next_definition(
                        function_name,
                        state.last_definitions,
                        state.next_definitions,
                        -1
                    )
                    variable_spec = self.generate_variable_definition(
                        [function_name], None, False, state)
                    grfn["variables"].append(variable_spec)
                    assign_function = self.generate_function_name(
                        "__assign__",
                        variable_spec['name'],
                        None
                    )
                    container_id_name = assign_function["name"]
                    function_type = assign_function["type"]
            else:
                if function_name in self.function_argument_map:
                    container_id_name = \
                        self.function_argument_map[function_name]["name"]
                elif function_name in self.module_subprograms:
                    container_id_name = function_name
                function_type = "container"

            function = {
                "function": {
                    "name": container_id_name,
                    "type": function_type
                },
                "input": [],
                "output": [],
                "updated": []
            }

            # Array itself needs to be added as an input, so check that it's
            # and array. If yes, then add it manually.
            if array_set:
                function["input"].append(
                    f"@variable::"
                    f"{function_name}::{input_index}")
                function["output"] = [f"@variable::"
                                      f"{function_name}::{output_index}"]

            argument_list = []
            list_index = 0
            for arg in call["inputs"]:
                # We handle inputs to strings differently, so break out of
                # this loop
                if string_set:
                    break
                generate_lambda_for_arr = False
                if len(arg) == 1:
                    # TODO: Only variables are represented in function
                    #  arguments. But a function can have strings as
                    #  arguments as well. Do we add that?
                    if "var" in arg[0]:
                        if arg[0]['var']['variable'] not in argument_list:
                            function["input"].append(
                                f"@variable::"
                                f"{arg[0]['var']['variable']}::"
                                f"{arg[0]['var']['index']}")
                        # This is a case where a variable gets assigned to
                        # an array. For example, arr(i) = var.
                        if array_set:
                            argument_list.append(arg[0]['var']['variable'])
                            # If list_index is 0, it means that the current
                            # loop is dealing with the array index (i in arr(
                            # i)), which we do not wish to generate a lambda
                            # function for. list_index > 0 are the RHS values
                            # for array assignment.
                            if list_index > 0:
                                generate_lambda_for_arr = True
                            list_index += 1
                    # This is a case where either an expression or an array
                    # gets assigned to an array. For example, arr(i) =
                    # __expression__ or arr(i) = arr2(i).
                    elif "call" in arg[0]:
                        function = self._generate_array_setter(
                            node, function, arg,
                            function_name, container_id_name,
                            arr_index, state)
                    # This is a case where a literal gets assigned to an array.
                    # For example, arr(i) = 100.
                    elif "type" in arg[0] and array_set:
                        generate_lambda_for_arr = True
<<<<<<< HEAD
=======

                    if (
                            generate_lambda_for_arr
                    ):
                        argument_list.append(function_name)
>>>>>>> c972d338
                        lambda_string = self.generate_lambda_function(
                            node,
                            container_id_name,
                            True,
                            True,
                            False,
                            False,
                            argument_list,
                            state,
                            False
                        )
                        state.lambda_strings.append(lambda_string)
                else:
                    if function_name in self.arrays:
                        # If array type is <float> the argument holder
                        # has a different structure that it does not hold
                        # function info. like when an array is 'int' type
                        # [{'call': {'function': '_type_', 'inputs': [...]]
                        # which causes an error. Thus, the code below fixes
                        # by correctly structuring it.
                        array_type = self.arrays[function_name]['elem_type']
                        fixed_arg = [{'call': {
                            'function': array_type,
                            'inputs': [arg]}}]
                        function = self._generate_array_setter(
                            node, function, fixed_arg,
                            function_name, container_id_name,
                            arr_index, state)
                    else:
                        assert (
                             "call" in arg[0]
                        ), "Only 1 input per argument supported right now."

            # Below is a separate loop just for filling in inputs for arrays
            if array_set:
                argument_list = []
                need_lambdas = False
                for arg in call["inputs"]:
                    for ip in arg:
                        if 'var' in ip:
                            function["input"].append(
                                f"@variable::"
                                f"{ip['var']['variable']}::"
                                f"{ip['var']['index']}")
                            if ip['var']['variable'] not in argument_list:
                                argument_list.append(ip['var']['variable'])
                        elif 'call' in ip:
                            function_call = ip['call']
                            function_name = function_call['function']
                            need_lambdas = True
                            if '.get_' in function_name:
                                function_name = function_name.replace(
                                    ".get_", "")
                                # In some cases, the target array itself will
                                # be an input as well. Don't add such arrays
                                # again.
                                if not True in [function_name in i for i in
                                                function["input"]]:
                                    function["input"].append(
                                        f"@variable::"
                                        f"{function_name}::"
                                        f"{state.last_definitions[function_name]}")
                                if function_name not in argument_list:
                                    argument_list.append(function_name)
                            for call_input in function_call['inputs']:
                                # TODO: This is of a recursive nature. Make
                                #  this a loop. Works for SIR for now.
                                for var in call_input:
                                    if 'var' in var:
                                        function["input"].append(
                                            f"@variable::"
                                            f"{var['var']['variable']}::"
                                            f"{var['var']['index']}")
                                        if var['var']['variable'] not in argument_list:
                                            argument_list.append(var['var']['variable'])

                function["input"] = self._remove_duplicate_from_list(
                    function["input"]
                )
                argument_list = self._remove_duplicate_from_list(
                    argument_list
                )

                if (
                        need_lambdas
                        and container_id_name not in
                        self.generated_lambda_functions
                ):
                    lambda_string = self.generate_lambda_function(
                        node,
                        container_id_name,
                        True,
                        True,
                        False,
                        False,
                        argument_list,
                        state,
                        False
                    )
                    state.lambda_strings.append(lambda_string)
                    need_lambdas = False

            # Make an assign function for a string .set_ operation
            if string_set:
                target = {"var": {
                    "variable": function_name,
                    "index": variable_spec['name'].split('::')[-1]
                }}

                source_list = list(chain.from_iterable(call["inputs"]))

                # If the function is `set_substr`, the target string will
                # also be an input.
                if method == "set_substr":
                    source_list.append({
                        'var': {
                            'variable': function_name,
                            'index': int(variable_spec['name'].split('::')[
                                             -1]) - 1
                        }
                    })
                function = self.make_fn_dict(assign_function, target,
                                             source_list, state)

                argument_list = self.make_source_list_dict(source_list)

                lambda_string = self.generate_lambda_function(
                    node, container_id_name, True, False, True, argument_list,
                    state, False)
                state.lambda_strings.append(lambda_string)

            # This is sort of a hack for SIR to get the updated fields filled
            # in beforehand. For a generalized approach, look at
            # `process_module`.
            if function["function"]["type"] == "container":
                for functions in self.function_argument_map:
                    if self.function_argument_map[functions]["name"] == \
                            function["function"]["name"]:

                        for var in function["input"]:
                            input_var = var.rsplit('::')
                            index = input_var[2]
                            if (
                                input_var[1] in self.f_array_arg
                                or var in self.function_argument_map[functions]["updated_list"]
                            ):
                                variable_name = input_var[1]
                                function["updated"].append(
                                    f"@variable::{variable_name}::{int(index)+1}"
                                )

                                state.last_definitions[variable_name] += 1
                                state.next_definitions[variable_name] = \
                                    state.last_definitions[variable_name] + 1

                                variable_spec = self.generate_variable_definition(
                                    [variable_name],
                                    None,
                                    False,
                                    state
                                )
                                grfn['variables'].append(variable_spec)
            # Keep a track of all functions whose `update` might need to be
            # later updated, along with their scope.
            if len(function['input']) > 0:
                # self.update_functions.append(function_name)
                self.update_functions[function_name] = {
                    "scope": self.current_scope,
                    "state": state
                }
            grfn["functions"].append(function)
        return [grfn]

    def process_compare(self, node, state, *_):
        """
            This function handles ast.Compare i.e. the comparator tag which
            appears on logical comparison i.e. ==, <, >, <=, etc. This
            generally occurs within an `if` statement but can occur elsewhere
            as well.
        """
        return self.gen_grfn(node.left, state, "compare") \
            + self.gen_grfn(node.comparators, state, "compare")

    def process_subscript(self, node, state, *_):
        """
            This function handles the ast.Subscript i.e. subscript tag of the
            ast. This tag appears on variable names that are indexed i.e.
            x[0], y[5], var[float], etc. Subscript nodes will have a `slice`
            tag which gives a information inside the [] of the call.
        """
        # The value inside the [] should be a number for now.
        # TODO: Remove this and handle further for implementations of arrays,
        #  reference of dictionary item, etc
        if not isinstance(node.slice.value, ast.Num):
            raise For2PyError("can't handle arrays right now.")

        val = self.gen_grfn(node.value, state, "subscript")
        if val:
            if val[0]["var"]["variable"] in self.annotated_assigned:
                if isinstance(node.ctx, ast.Store):
                    val[0]["var"]["index"] = self._get_next_definition(
                        val[0]["var"]["variable"],
                        state.last_definitions,
                        state.next_definitions,
                        state.last_definition_default,
                    )
            elif val[0]["var"]["index"] == -1:
                if isinstance(node.ctx, ast.Store):
                    val[0]["var"]["index"] = self._get_next_definition(
                        val[0]["var"]["variable"],
                        state.last_definitions,
                        state.next_definitions,
                        state.last_definition_default,
                    )
                    self.annotated_assigned.append(val[0]["var"]["variable"])
            else:
                self.annotated_assigned.append(val[0]["var"]["variable"])
        else:
            assert False, "No variable name found for subscript node."

        return val

    def process_name(self, node, state, call_source):
        """
            This function handles the ast.Name node of the AST. This node
            represents any variable in the code.
        """
        # Currently, bypassing any `i_g_n_o_r_e___m_e__` variables which are
        # used for comment extraction.
        if not re.match(r'i_g_n_o_r_e___m_e__.*', node.id):
            last_definition = self.get_last_definition(
                node.id,
                state.last_definitions,
                state.last_definition_default
            )
            if (
                    isinstance(node.ctx, ast.Store)
                    and state.next_definitions.get(node.id)
                    and call_source == "annassign"
            ):
                last_definition = self._get_next_definition(
                    node.id,
                    state.last_definitions,
                    state.next_definitions,
                    state.last_definition_default,
                )

            # TODO Change this structure. This is not required for the new
            #  spec. It made sense for the old spec but now it is not required.
            return [{"var": {"variable": node.id, "index": last_definition}}]

    def process_annotated_assign(self, node, state, *_):
        """
            This function handles annotated assignment operations i.e.
            ast.AnnAssign. This tag appears when a variable has been assigned
            with an annotation e.g. x: int = 5, y: List[float] = [None], etc.
        """
        # Get the sources and targets of the annotated assignment
        sources = self.gen_grfn(node.value, state, "annassign")
        targets = self.gen_grfn(node.target, state, "annassign")
        # If the source i.e. assigned value is `None` (e.g. day: List[int] =
        # [None]), only update the data type of the targets and populate the
        # `annotated_assigned` map. No further processing will be done.
        if len(sources) == 1 and ('value' in sources[0][0].keys()) and \
                sources[0][0]['value'] is None:
            for target in targets:
                state.variable_types[target["var"]["variable"]] = \
                    self.get_variable_type(node.annotation)
                if target["var"]["variable"] not in self.annotated_assigned:
                    self.annotated_assigned.append(target["var"]["variable"])

                # Check if these variables are io variables. We don't maintain
                # states for io variables. So, don't add them on the
                # last_definitions and next_definitions dict.
                io_match = self.check_io_variables(target["var"]["variable"])
                if io_match:
                    self.exclude_list.append(target["var"]["variable"])
                # When a variable is AnnAssigned with [None] it is being
                # declared but not defined. So, it should not be assigned an
                # index. Having the index as -2 indicates that this variable
                # has only been declared but never defined. The next
                # definition of this variable should start with an index of 0
                # though.
                if not io_match:
                    target['var']['index'] = -2
                    state.last_definitions[target['var']['variable']] = -2
                    state.next_definitions[target['var']['variable']] = 0
            return []

        grfn = {"functions": [], "variables": [], "containers": []}

        # Only a single target appears in the current version. The `for` loop
        # seems unnecessary but will be required when multiple targets start
        # appearing (e.g. a = b = 5).
        for target in targets:
            target_name = target["var"]["variable"]
            # Because we use the `last_definition_default` to be -1 for
            # functions with arguments, in these functions the annotated
            # assigns at the top of the function will get the -1 index which
            # is incorrect.
            if target["var"]["index"] == -1:
                target["var"]["index"] = 0
                state.last_definitions[target_name] = 0
            # Preprocessing and removing certain Assigns which only pertain
            # to the Python code and do not relate to the FORTRAN code in any
            # way.
            io_match = self.check_io_variables(target_name)
            if io_match:
                self.exclude_list.append(target_name)
                return []
            state.variable_types[target_name] = \
                self.get_variable_type(node.annotation)
            if target_name not in self.annotated_assigned:
                self.annotated_assigned.append(target_name)
            # Update the `next_definition` index of the target since it is
            # not being explicitly done by `process_name`.
            # TODO Change this functionality ground up by modifying
            #  `process_name` and `process_subscript` to make it simpler.
            if not state.next_definitions.get(target_name):
                state.next_definitions[target_name] = target[
                                                          "var"]["index"] + 1
            variable_spec = self.generate_variable_definition([target_name],
                                                              None,
                                                              False,
                                                              state)
            function_name = self.generate_function_name(
                "__assign__",
                variable_spec['name'],
                None
            )

            # If the source is a list inside of a list, remove the outer list
            if len(sources) == 1 and isinstance(sources[0], list):
                sources = sources[0]

            # TODO Somewhere around here, the Float32 class problem will have
            #  to be handled.
            fn = self.make_fn_dict(function_name, target, sources, state)

            if len(sources) > 0:
                lambda_string = self.generate_lambda_function(
                    node,
                    function_name["name"],
                    False,
                    True,
                    False,
                    False,
                    [
                        src["var"]["variable"]
                        for src in sources
                        if "var" in src
                    ],
                    state,
                    False
                )
                state.lambda_strings.append(lambda_string)

            # In the case of assignments of the form: "ud: List[float]"
            # an assignment function will be created with an empty input
            # list. Also, the function dictionary will be empty. We do
            # not want such assignments in the GrFN so check for an empty
            # <fn> dictionary and return [] if found
            if len(fn) == 0:
                return []

            grfn["functions"].append(fn)
            grfn["variables"].append(variable_spec)

        return [grfn]

    def process_assign(self, node, state, *_):
        """
            This function handles an assignment operation (ast.Assign).
        """
        io_source = False
        is_function_call = False
        maybe_d_type_object_assign = False
        d_type_object_name = None
        reference = None
        # Get the GrFN element of the RHS side of the assignment which are
        # the variables involved in the assignment operations.
        sources = self.gen_grfn(node.value, state, "assign")

        node_name = node.targets[0].__repr__().split()[0][2:]
        if node_name == "ast.Attribute":
            node_value = node.targets[0].value
            attrib_ast = node_value.__repr__().split()[0][2:]
            if (
                    attrib_ast == "ast.Name"
                    and node_value.id in self.derived_type_objects
            ):
                maybe_d_type_object_assign = True
                d_type_object_name = node_value.id
                object_type = self.derived_type_objects[d_type_object_name]
            elif (
                    attrib_ast == "ast.Attribute"
                    and node_value.value.id in self.derived_type_objects 
            ):
                maybe_d_type_object_assign = True
                d_type_object_name = node_value.value.id
                object_type = self.derived_type_objects[d_type_object_name]

        array_assignment = False
        is_d_type_obj_declaration = False
        # Detect assigns which are string initializations of the
        # following form: String(10). String initialization of the form
        # String(10, "abcdef") are valid assignments where the index of the
        # variables will be incremented but for the former case the index
        # will not be incremented and neither will its variable spec be
        # generated
        is_string_assign = False
        is_string_annotation = False
        if "call" in sources[0]:
            if sources[0]["call"]["function"] == "String":
                is_string_assign = True
                # Check if it just an object initialization or initialization
                # with value assignment
                if len(sources[0]["call"]["inputs"]) == 1:
                    # This is just an object initialization e.g. String(10)
                    is_string_annotation = True
            elif sources[0]["call"]["function"] == "Array":
                array_assignment = True
                array_dimensions = []
                inputs = sources[0]["call"]["inputs"]
                array_type = inputs[0][0]["var"]["variable"]
                self._get_array_dimension(sources, array_dimensions, inputs)
            elif sources[0]["call"]["function"] in self.derived_types:
                is_d_type_obj_declaration = True
            else:
                pass
        else:
            pass

        # This reduce function is useful when a single assignment operation
        # has multiple targets (E.g: a = b = 5). Currently, the translated
        # python code does not appear in this way and only a single target
        # will be present.
        targets = reduce(
            (lambda x, y: x.append(y)),
            [
                self.gen_grfn(target, state, "assign")
                for target in node.targets
            ],
        )
        grfn = {"functions": [], "variables": [], "containers": []}
        # Again as above, only a single target appears in current version.
        # The `for` loop seems unnecessary but will be required when multiple
        # targets start appearing.
        target_names = []
        object_attr_num = 1
        for target in targets:
            # Bypass any assigns that have multiple targets.
            # E.g. (i[0], x[0], j[0], y[0],) = ...
            if "list" in target:
                return []
            target_names.append(target["var"]["variable"])
            # Fill some data structures if this is a string
            # assignment/initialization
            if is_string_assign:
                state.variable_types[target_names[0]] = "string"
                state.string_assign_name = target_names[0]
                self.strings[target_names[0]] = {
                    "length": sources[0]["call"]["inputs"][0][0]["value"]
                }
                if is_string_annotation:
                    # If this is just a string initialization,
                    # last_definition should not contain this string's index.
                    # This happens only during assignments.
<<<<<<< HEAD
                    del(state.last_definitions[target_names[0]])
                    self.strings[target_names[0]]["annotation"] = True
                    self.strings[target_names[0]]["annotation_assign"] = False
=======
                    del(state.last_definitions[target_name])
                    self.strings[target_name]["annotation"] = True
                    self.strings[target_name]["annotation_assign"] = False
                    return []
>>>>>>> c972d338
                else:
                    self.strings[target_names[0]]["annotation"] = False
                    self.strings[target_names[0]]["annotation_assign"] = True

            # Pre-processing and removing certain Assigns which only pertain
            # to the Python code and do not relate to the FORTRAN code in any
            # way.
            io_match = self.check_io_variables(target_names[0])
            if io_match:
                self.exclude_list.append(target_names[0])
                return []

            # If the target is a list of variables, the grfn notation for the
            # target will be a list of variable names i.e. "[a, b, c]"
            # TODO: This does not seem right. Discuss with Clay and Paul
            #  about what a proper notation for this would be
            if target.get("list"):
                targets = ",".join(
                    [x["var"]["variable"] for x in target["list"]]
                )
                target = {"var": {"variable": targets, "index": 1}}

            if array_assignment:
                var_name = target["var"]["variable"]
                self.array_assign_name = var_name
                # Just like the same reason as the variables
                # declared with annotation within function (not
                # function arguments) need to have index of zero.
                # Thus, these 3 lines of code fixes the index to
                # correct value from -1 to 0.
                if target["var"]["index"] == -1:
                    target["var"]["index"] = 0
                    state.last_definitions[target_names[0]] = 0
                is_mutable = False
                array_info = {
                    "index": target["var"]["index"],
                    "dimensions": array_dimensions,
                    "elem_type": array_type,
                    "mutable": is_mutable,
                }
                self.arrays[var_name] = array_info
                state.array_types[var_name] = array_type

            if (
                maybe_d_type_object_assign 
                and object_type
                and object_type in self.derived_types_attributes
                and target_names[0] in self.derived_types_attributes[object_type]
            ):
                self.current_d_object_name = d_type_object_name
                is_d_type_object_assignment = True

                # If targets holds more than 1 variable information and
                # it's greater than the object attribute number, then
                # the derived type object is referencing more than
                # 1 attribute (i.e. x.k.v).
                if (
                        len(targets) > 1
                        and len(targets) > object_attr_num
                ):
                    object_attr_num += 1
                    # Therefore, we do not want to go any further before
                    # collecting all the information of the attribute information,
                    # so we need to simply return back to the beginning of loop and
                    # restart the process.
                    continue
            else:
                is_d_type_object_assignment = False

            variable_spec = self.generate_variable_definition(target_names,
                                                              d_type_object_name,
                                                              is_d_type_object_assignment,
                                                              state)

            # Do not add the variable spec if this is a string annotation
            # since this can collide with the variable spec of the first
            # string assignment.
            if not is_string_annotation:
                grfn["variables"].append(variable_spec)

            # Since a Python class (derived type) object declaration has syntax
            # is __object_name__ = __class_name__, it's considered as an assignment
            # that will create __assign__ function GrFN, which should not. Thus,
            # simply return the [grfn] here to avoid generating __assign__ function.
            if is_d_type_obj_declaration:
                return [grfn]

            # TODO Hack to not print lambda function for IO assigns. Need a
            #  proper method to handle IO moving on
            for src in sources:
                if 'call' in src:
                    if self.check_io_variables(src["call"]["function"]):
                        io_source = True
                    function = src['call']['function']
                    # Check if the source is a function call by comparing its
                    # value with the list of functions in our program (
                    # obtained from the mode mapper)
                    for program_functions in self.mode_mapper["subprograms"]:
                        if function in self.mode_mapper["subprograms"][
                                program_functions]:
                            is_function_call = True

            if is_function_call:
                container_name = self.generate_container_id_name(
                    self.fortran_file,
                    ["@global"],
                    function)
                function_name = {
                    "name": container_name,
                    "type": "container"
                }
            else:
                function_name = self.generate_function_name(
                    "__assign__",
                    variable_spec['name'],
                    None
                )
            # If current assignment process is for a derivec type object (i.e x.k), then
            if is_d_type_object_assignment:
                # (1) we need to add derived tyoe object as function input.
                src = [
                        {"var": {
                                    "variable": d_type_object_name,
                                    "index": state.last_definitions[d_type_object_name]}
                        }
                ]
                sources.extend(src)
               
                # (2) Generate the object name + attributes variable name
                new_var_name = d_type_object_name
                for target_name in target_names:
                    new_var_name += f"_{target_name}"
                    self.current_d_object_attributes.append(target_name)

                # (3) we need to modify thee target to be "objectName_attribute".
                # For example, variable: x_k and index: __index_of_x_y__.
                target["var"] = {
                                    "variable": new_var_name,
                                    "index": state.last_definitions[new_var_name]
                }

            fn = self.make_fn_dict(function_name, target, sources, state)
            if len(fn) == 0:
                return []

            source_list = self.make_source_list_dict(sources)

            if (
                not io_source
                and not is_function_call
            ):
                lambda_string = self.generate_lambda_function(
                    node, function_name["name"], True, array_assignment, is_string_assign,
                    is_d_type_object_assignment, source_list, state, False
                )
                state.lambda_strings.append(lambda_string)

            grfn["functions"].append(fn)
            # We need to cleanup the object attribute tracking list.
            self.current_d_object_attributes = []
        return [grfn]

    def process_tuple(self, node, state, *_):
        """
            This function handles the ast.Tuple node of the AST. This handled
            in the same way `process_list_ast` is handled.
        """
        elements = [
            element[0]
            for element in [
                self.gen_grfn(list_element, state, "ctx")
                for list_element in node.elts
            ]
        ]

        return elements if len(elements) == 1 else [{"list": elements}]

    def process_call(self, node, state, *_):
        """
            This function handles the ast.Call node of the AST. This node
            denotes the call to a function. The body contains of the function
            name and its arguments.
        """
        # Check if the call is in the form of <module>.<function> (E.g.
        # math.exp, math.cos, etc). The `module` part here is captured by the
        # attribute tag.
        if isinstance(node.func, ast.Attribute):
            # Check if there is a <sys> call. Bypass it if exists.
            if (
                    isinstance(node.func.value, ast.Attribute)
                    and isinstance(node.func.value.value, ast.Name)
                    and node.func.value.value.id == "sys"
            ):
                return []
            function_node = node.func

            # The `function_node` can be a ast.Name (e.g. Format(format_10)
            # where `format_10` will be an ast.Name or it can have another
            # ast.Attribute (e.g. Format(main.file_10.readline())).
            # Currently, only these two nodes have been detected, so test for
            # these will be made.
            if isinstance(function_node.value, ast.Name):
                module = function_node.value.id
                function_name = function_node.attr
                function_name = module + "." + function_name
            elif isinstance(function_node.value, ast.Attribute):
                module = self.gen_grfn(function_node.value, state, "call")
                function_name = function_node.attr
                function_name = module + "." + function_name
            else:
                assert False, f"Invalid expression call {function_node}"
        else:
            function_name = node.func.id

        inputs = []
        for arg in node.args:
            argument = self.gen_grfn(arg, state, "call")
            inputs.append(argument)

        call = {"call": {"function": function_name, "inputs": inputs}}
        return [call]

    def process_module(self, node, state, *_):
        """
            This function handles the ast.Module node in the AST. The module
            node is the starting point of the AST and its body consists of
            the entire ast of the python code.
        """
        grfn_list = []
        for cur in node.body:
            grfn = self.gen_grfn(cur, state, "module")
            if (
                    grfn
                    and "name" in grfn[0]
                    and "@type" in grfn[0]["name"]
            ):
                self.derived_types_grfn.append(grfn)
            else:
                grfn_list += grfn
        merged_grfn = [self._merge_dictionary(grfn_list)]

        return merged_grfn
        # TODO Implement this. This needs to be done for generality
        # We fill in the `updated` field of function calls by looking at the
        # `updated` field of their container grfn
        final_grfn = self.load_updated(merged_grfn)
        return final_grfn

    @staticmethod
    def _process_nameconstant(node, *_):
        # TODO Change this format according to the new spec
        if isinstance(node.value, bool):
            dtype = "boolean"
        else:
            dtype = "string"
        return [
            {"type": "literal", "dtype": dtype, "value": node.value}
        ]

    def process_attribute(self, node, state, call_source):
        """
            Handle Attributes: This is a fix on `feature_save` branch to
            bypass the SAVE statement feature where a SAVEd variable is
            referenced as <function_name>.<variable_name>. So the code below
            only returns the <variable_name> which is stored under
            `node.attr`. The `node.id` stores the <function_name> which is
            being ignored.
        """
        # If this node appears inside an ast.Call processing, then this is
        # the case where a function call has been saved in the case of IO
        # handling. E.g. format_10_obj.read_line(main.file_10.readline())).
        # Here, main.file_10.readline is
        if call_source == "call":
            module = node.attr
            return module
        # When a computations float value is extracted using the Float32
        # class's _val method, an ast.Attribute will be present
        if node.attr == "_val":
            return self.gen_grfn(node.value, state, call_source)
        else:
            node_value = node.__repr__().split()[0][2:]
            if node_value != "ast.Attribute":
                # TODO: This section of the code should be the same as
                #  `process_name`. Verify this.
                last_definition = self.get_last_definition(
                    node.attr,
                    state.last_definitions,
                    state.last_definition_default
                )
                # TODO Change the format according to the new spec
                return [{"var": {"variable": node.attr, "index": last_definition}}]
            else:
                attributes, last_definitions = self.get_derived_type_attributes(node, state) 
                attribs = []
                for attr in attributes:
                    variable_info = {"var": {"variable": attr, "index": last_definitions[attr]}}
                    attribs.append(variable_info)

                return attribs

    # TODO: Move to somewhere else and add documentation
    def get_derived_type_attributes (self, node, state):
        attributes = []

        node_value = node.value.__repr__().split()[0][2:]
        if (
                node_value == "ast.Attribute"
                and node.value.attr
        ):
            attributes.append(node.value.attr)

        if node.attr:
            attributes.append(node.attr)

        last_definitions = {}
        for attrib in attributes:
            last_definitions[attrib] = self.get_last_definition(
                attrib,
                state.last_definitions,
                state.last_definition_default
            )
        return attributes, last_definitions


    def process_return_value(self, node, state, *_):
        """
        This function handles the return value from a function.
        """
        grfn = {"functions": [], "variables": [], "containers": []}
        if node.value:
            val = self.gen_grfn(node.value, state, "return_value")
        else:
            val = None

        namespace = self._get_namespace(self.fortran_file)
        function_name = f"{namespace}__{self.current_scope}__return"
        function_name = self.replace_multiple(
            function_name,
            ['$', '-', ':'],
            '_'
        )
        function_name = function_name.replace('.', '__')
        return_dict = {
            "function": {
                "name": function_name,
                "type": "return"
            },
            "value": val
        }
        grfn["functions"].append(return_dict)
        return [grfn]

    def process_class_def(self, node, state, *_):
        """This function handles user defined type (class) by populating
        types grfn attribute.
        """
        grfn = {"name": "", "type": "type", "attributes": []}
        namespace = self._get_namespace(self.fortran_file)
        type_name = f"@type::{namespace}::@global::{node.name}"
        grfn["name"] = type_name

        # Keep a track of declared user-defined types
        self.derived_types.append(node.name)
        self.derived_types_attributes[node.name] = []

        attributes = node.body[0].body
        # Populate class memeber variables into attributes array.
        for attrib in attributes:
            attrib_is_array = False
            attrib_ast = attrib.__repr__().split()[0][2:]
            if attrib_ast == "ast.AnnAssign":
                attrib_name = attrib.target.attr
                attrib_type = self.annotate_map[attrib.annotation.id]
            elif attrib_ast == "ast.Assign":
                attrib_name = attrib.targets[0].attr
                attrib_type = attrib.value.func.id
                assert (
                        attrib_type in self.derived_types
                        or attrib_type in self.library_types
                ), f"User-defined type [{attrib_type}] does not exist."

                if attrib_type == "Array":
                    attrib_is_array = True

            if attrib_is_array:
                elem_type = attrib.value.args[0].id
                # TODO: Currently, derived type array attributes are assumed
                # to be a single dimensional array with integer type. It maybe
                # appropriate to handle a multi-dimensional with variable used
                # as a dimension size.
                dimension_info = attrib.value.args[1]
                lower_bound = int(dimension_info.elts[0].elts[0].n)
                upper_bound = int(dimension_info.elts[0].elts[1].n)
                dimension = (upper_bound - lower_bound) + 1
                dimensions = [dimension]

                grfn["attributes"].append({
                                            "name": attrib_name,
                                            "type": attrib_type,
                                            "elem_type": elem_type,
                                            "dimensions": dimensions
                })
                # Here index is not needed for derived type attributes,
                # but simply adding it as a placeholder to make a constant
                # structure with other arrays.
                self.arrays[attrib_name] = {
                                            "index": 0,
                                            "dimensions": dimensions,
                                            "elem_type": elem_type,
                                            "mutable": True

                }
            else:
                grfn["attributes"].append({"name": attrib_name, "type": attrib_type})
                pass
            self.derived_types_attributes[node.name].append(attrib_name)

            state.variable_types[attrib_name] = attrib_type
        return [grfn]

    @staticmethod
    def process_break(*_):
        """
            Process the breaks in the file, adding an EXIT node
        """
        grfn = {"functions": ['insert_break'], "variables": [], "containers":
                []}
        return [grfn]

    @staticmethod
    def process_ast(node, *_):
        sys.stderr.write(
            f"No handler for AST.{node.__class__.__name__} in gen_grfn, "
            f"fields: {node._fields}\n"
        )

    def process_load(self, node, state, call_source):
        raise For2PyError(f"Found ast.Load, which should not happen. "
                          f"From source: {call_source}")

    def process_store(self, node, state, call_source):
        raise For2PyError(f"Found ast.Store, which should not happen. "
                          f"From source: {call_source}")

    @staticmethod
    def process_nomatch(node, *_):
        sys.stderr.write(
            f"No handler for {node.__class__.__name__} in gen_grfn, "
            f"value: {str(node)}\n"
        )

    @staticmethod
    def _get_namespace(original_fortran_file) -> str:
        """
            This function returns the namespace for every identifier in the
            system being analyzed.
            Currently, this function is very barebone and just returns the
            name of the system being evaluated. After more testing with
            modules and imports, the namespace will expand into more than
            just the system file name.
        """
        namespace_path_list = get_path(original_fortran_file, "namespace")
        namespace_path = ".".join(namespace_path_list)

        # TODO Hack: Currently only the last element of the
        #  `namespace_path_list` is being returned as the `namespace_path` in
        #  order to make it consistent with the handwritten SIR-Demo GrFN
        #  JSON. Will need a more generic path for later instances.
        namespace_path = namespace_path_list[-1]

        return namespace_path

    def make_source_list_dict(self, source_dictionary):
        source_list = []

        # If the source is a list inside of a list, remove the outer list
        if len(source_dictionary) == 1 and \
                isinstance(source_dictionary[0], list):
            source_dictionary = source_dictionary[0]

        for src in source_dictionary:
            if "var" in src:
                if src["var"]["variable"] not in self.annotate_map:
                    source_list.append(src["var"]["variable"])
            elif "call" in src:
                for ip in src["call"]["inputs"]:
                    source_list.extend(self.make_source_list_dict(ip))
                if "f_index" in src["call"]["function"] \
                        or "get_substr" in src["call"]["function"]:
                    string_var = src["call"]["function"].split(".")[0]
                    source_list.append(string_var)
            elif "list" in src:
                for ip in src["list"]:
                    if "var" in ip:
                        source_list.append(ip["var"]["variable"])

        # Removing duplicates
        unique_source = []
        [unique_source.append(obj) for obj in source_list if obj not in
         unique_source]
        source_list = unique_source

        return source_list

    def make_fn_dict(self, name, target, sources, state):
        source = []
        fn = {}
        io_source = False
        target_name = target["var"]["variable"]
        target_string = f"@variable::{target_name}::{target['var']['index']}"

        # If the source is a list inside of a list, remove the outer list
        if len(sources) == 1 and isinstance(sources[0], list):
            sources = sources[0]

        for src in sources:
            # Check for a write to a file
            if re.match(r"\d+", target_name) and "list" in src:
                return fn
            if "call" in src:
                function_name = src["call"]["function"]
                method_var = function_name.split(".")
                if len(method_var) > 1:
                    method_name = method_var[1]
                else:
                    method_name = function_name
                # Remove first index of an array function as it's
                # really a type name not the variable for input.
                if function_name is "Array":
                    del src["call"]["inputs"][0]
                # If a RHS of an assignment is an array getter,
                # for example, meani.get_((runs[0])), we only need
                # the array name (meani in this case) and append
                # to source.
                # if ".get_" in src["call"]["function"]:
                if method_name == "get_":
                    get_array_name = src["call"]["function"].replace(
                        ".get_",
                        ""
                    )
                    var_arr_name = f"@variable::{get_array_name}::-1"
                    source.append(var_arr_name)

                # Bypassing identifiers who have I/O constructs on their source
                # fields too.
                # Example: (i[0],) = format_10_obj.read_line(file_10.readline())
                # 'i' is bypassed here
                # TODO this is only for PETASCE02.for. Will need to include 'i'
                #  in the long run
                bypass_match_source = self.check_io_variables(
                    function_name
                )
                if bypass_match_source:
                    if "var" in src:
                        self.exclude_list.append(src["var"]["variable"])
                    # TODO This is a hack for SIR's retval to be included as
                    #  an assign function (will not have an input). But,
                    #  moving on a proper method for handling IO is required.
                    #  Uncomment the line below to revert to old form.
                    # return fn
                    io_source = True
                # TODO Finalize the spec for calls here of this form:
                #  "@container::<namespace_path_string>::<scope_path_string>::
                #   <container_base_name>" and add here.
                if not io_source:
                    for source_ins in self.make_call_body_dict(src):
                        source.append(source_ins)
                # Check for cases of string index operations
                if method_name in ["f_index", "get_substr"]:
                    string_var = src["call"]["function"].split(".")[0]
                    index = state.last_definitions[string_var]
                    source.append(f"@variable::{string_var}::{index}")

            elif "var" in src:
                source_string = f"@variable::{src['var']['variable']}::" \
                                f"{src['var']['index']}"
                source.append(source_string)
            # The code below is commented out to not include any `literal`
            # values in the input of `function` bodies. The spec does mention
            # including `literals` so if needed, uncomment the code block below

            # elif "type" in src and src["type"] == "literal":
            #     variable_type = self.type_def_map[src["dtype"]]
            #     source_string = f"@literal::{variable_type}::{src['value']}"
            #     source.append(source_string)
            # else:
            #     assert False, f"Unidentified source: {src}"

        # Removing duplicates
        unique_source = []
        [unique_source.append(obj) for obj in source if obj not in
         unique_source]
        source = unique_source

        fn = {
            "function": name,
            "input": source,
            "output": [target_string],
            "updated": []
        }

        return fn

    @staticmethod
    def _remove_io_variables(variable_list):
        """
            This function scans each variable from a list of currently defined
            variables and removes those which are related to I/O such as format
            variables, file handles, write lists and write_lines.
        """
        io_regex = re.compile(r"(format_\d+_obj)|(file_\d+)|(write_list_\d+)|"
                              r"(write_line)")
        io_match_list = [io_regex.match(var) for var in variable_list]

        return [var for var in variable_list if io_match_list[
            variable_list.index(var)] is None]

    def make_call_body_dict(self, source):
        """
            We are going to remove addition of functions such as "max", "exp",
            "sin", etc to the source list. The following two lines when
            commented helps us do that. If user-defined functions come up as
            sources, some other approach might be required.
        """
        # TODO Try with user defined functions and see if the below two lines
        #  need to be reworked
        # name = source["call"]["function"]
        # source_list.append({"name": name, "type": "function"})

        source_list = []
        for ip in source["call"]["inputs"]:
            if isinstance(ip, list):
                for item in ip:
                    if "var" in item:
                        source_string = f"@variable::" \
                                        f"{item['var']['variable']}::" \
                                        f"{item['var']['index']}"
                        source_list.append(source_string)
                    # TODO Adding boolean literals as an input to an assign
                    #  function but not integer literals?
                    elif 'type' in item and item['type'] == 'literal' and \
                            item['dtype'] == 'boolean':
                        source_string = f"@literal::" \
                                        f"{item['dtype']}::" \
                                        f"{item['value']}"
                        source_list.append(source_string)
                    elif "call" in item:
                        source_list.extend(self.make_call_body_dict(item))
                    elif "list" in item:
                        # Handles a case where array declaration size
                        # was given with a variable value.
                        for value in item["list"]:
                            if "var" in value:
                                variable = f"@variable:" \
                                           f":{value['var']['variable']}::0"
                                source_list.append(variable)

        return source_list

    def process_decorators(self, node, state):
        """
            Go through each decorator and extract relevant information.
            Currently this function only checks for the static_vars decorator
            for the SAVEd variables and updates variable_types with the data
            type of each variable.
        """
        for decorator in node:
            decorator_function_name = decorator.func.id
            if decorator_function_name == "static_vars":
                for arg in decorator.args[0].elts:
                    variable = arg.values[0].s
                    variable_type = arg.values[2].s
                    state.variable_types[variable] = self.annotate_map[
                        variable_type]

    @staticmethod
    def _merge_dictionary(dicts: Iterable[Dict]) -> Dict:
        """
            This function merges the entire dictionary created by `gen_grfn`
            into another dictionary in a managed manner. The `dicts` argument is
            a list of form [{}, {}, {}] where each {} dictionary is the grfn
            specification of a function. It contains `functions` and
            `identifiers` as its keys. Additionally, if the python code has a
            starting point, that is also present in the last {} of `dicts`. The
            function merges the values from the `functions` key of each {} in
            `dicts` into a single key of the same name. Similarly, it does this
            for every unique key in the `dicts` dictionaries.
        """
        fields = set(chain.from_iterable(d.keys() for d in dicts))
        merged_dict = {field: [] for field in fields}

        # Create a cross-product between each unique key and each grfn
        # dictionary
        for field, d in product(fields, dicts):
            if field in d:
                if isinstance(d[field], list):
                    merged_dict[field] += d[field]
                else:
                    merged_dict[field].append(d[field])

        return merged_dict

    def get_last_definition(self, var, last_definitions,
                            last_definition_default):
        """
            This function returns the last (current) definition (index) of a
            variable.
        """
        index = last_definition_default

        # Pre-processing and removing certain Assigns which only pertain to the
        # Python code and do not relate to the FORTRAN code in any way.
        bypass_match = self.re_bypass_io.match(var)

        if not bypass_match:
            if var in last_definitions:
                index = last_definitions[var]
            else:
                last_definitions[var] = index
            return index
        else:
            return 0

    @staticmethod
    def _get_next_definition(var, last_definitions, next_definitions,
                             last_definition_default):
        """
            This function returns the next definition i.e. index of a variable.
        """
        # The dictionary `next_definitions` holds the next index of all current
        # variables in scope. If the variable is not found (happens when it is
        # assigned for the first time in a scope), its index will be one greater
        # than the last definition default.

        index = next_definitions.get(var, last_definition_default + 1)
        # Update the next definition index of this variable by incrementing
        # it by 1. This will be used the next time when this variable is
        # referenced on the LHS side of an assignment.
        next_definitions[var] = index + 1
        # Also update the `last_definitions` dictionary which holds the current
        # index of all variables in scope.
        last_definitions[var] = index
        return index

    def get_variable_type(self, annotation_node):
        """
            This function returns the data type of a variable using the
            annotation information used to define that variable
        """
        # If the variable has been wrapped in a list like x: List[int],
        # `annotation_node` will be a Subscript node
        if isinstance(annotation_node, ast.Subscript):
            data_type = annotation_node.slice.value.id
        else:
            data_type = annotation_node.id
        if self.annotate_map.get(data_type):
            return self.annotate_map[data_type]
        else:
            sys.stderr.write(
                "Unsupported type (only float, int, list, real, bool and str "
                "supported as of now).\n"
            )

    @staticmethod
    def _get_variables_and_functions(grfn):
        variables = list(chain.from_iterable(stmt["variables"] for stmt in
                                             grfn))
        fns = list(chain.from_iterable(stmt["functions"] for stmt in grfn))
        containers = list(chain.from_iterable(stmt["containers"] for stmt in
                                              grfn))
        return variables, fns, containers

    def generate_gensym(self, tag):
        """
            The gensym is used to uniquely identify any identifier in the
            program. Python's uuid library is used to generate a unique 12 digit
            HEX string. The uuid4() function of 'uuid' focuses on randomness.
            Each and every bit of a UUID v4 is generated randomly and with no
            inherent logic. To every gensym, we add a tag signifying the data
            type it represents.
            'v': variables
            'c': containers
            'f': functions
        """
        return f"{self.gensym_tag_map[tag]}_{uuid.uuid4().hex[:12]}"

    def generate_lambda_function(self, node, function_name: str,
                                 return_value: bool, array_assign: bool,
                                 string_assign: bool, d_type_assign: bool,
                                 inputs, state, is_custom: bool):
        self.generated_lambda_functions.append(function_name)
        lambda_for_var = True
        lambda_strings = []
        argument_strings = []
        
        # We need to remove the attribute (class member var) from
        # the source_list as we do not need it in the lambda function
        # argument. Also, form an __object.attribtue__ string.
        if d_type_assign:
            d_type = state.variable_types[self.current_d_object_name]
            target_name = self.current_d_object_name
            for attr in self.current_d_object_attributes:
                if attr in self.derived_types_attributes[d_type]:
                    target_name += f".{attr}"
                    # Since the next attribute that will be seen must be dependent
                    # on the current attribute type, here it's updating the d_type.
                    d_type = state.variable_types[attr]

        # If a custom lambda function is encountered, create its function
        # instead
        if is_custom:
            lambda_strings.append(
                f"def {function_name}({', '.join(inputs)}):\n    "
            )
            if return_value:
                if isinstance(node, str):
                    lambda_strings.append(f"return {node}")
                elif isinstance(node, int):
                    lambda_strings.append(f"return {node}")
                else:
                    lambda_code_generator = genCode()
                    code = lambda_code_generator.generate_code(
                        node,
                        PrintState("\n    ")
                    )
                    lambda_strings.append(f"return {code}")
            else:
                assert False, f"Should always return"
            lambda_strings.append("\n\n")
            return "".join(lambda_strings)
        # Sort the arguments in the function call as it is used in the operation
        input_list = sorted(set(inputs), key=inputs.index)
        # Add type annotations to the function arguments
        for ip in input_list:
            annotation = state.variable_types.get(ip)
            if ip in state.array_types:
                lambda_for_var = False
            if (
                    lambda_for_var
                    and not annotation
            ):
                # `variable_types` does not contain annotations for variables
                # for indexing such as 'abc_1', etc. Check if the such variables
                # exist and assign appropriate annotations
                key_match = lambda var, dicn: ([i for i in dicn if i in var])
                annotation = state.variable_types[
                    key_match(ip, state.variable_types)[0]
                ]
            # function argument requires annotation only when
            # it's dealing with simple variable (at least for now).
            # TODO String assignments of all kinds are class/method related
            #  operations and will not involve annotations. Discuss this.
            if lambda_for_var and annotation != "string":
                if annotation in self.annotate_map:
                    annotation = self.annotate_map[annotation]
                else:
                    assert (
                            annotation in self.derived_types
                    ), f"Annotation must be a regular type or user defined type.\
                        Annotation: {annotation}"
                argument_strings.append(f"{ip}: {annotation}")
            # Currently, this is for array specific else case.
            else:
                argument_strings.append(ip)
                lambda_for_var = True

        lambda_strings.append(
            f"def {function_name}({', '.join(argument_strings)}):\n    "
        )
        # If a `decision` tag comes up, override the call to genCode to manually
        # enter the python script for the lambda file.
        if "__decision__" in function_name:
            code = f"{inputs[1]} if {inputs[2]} else {inputs[0]}"
        elif not string_assign:
            lambda_code_generator = genCode()
            code = lambda_code_generator.generate_code(
                node,
                PrintState("\n    ")
            )
        if return_value:
            if array_assign:
                lambda_strings.append(f"{self.array_assign_name} = {code}\n")
                lambda_strings.append(f"    return {self.array_assign_name}")
                state.array_assign_name = None
            elif string_assign:
                lambda_code_generator = genCode(
                    self.strings[state.string_assign_name]["length"]
                )
                code = lambda_code_generator.generate_code(
                    node,
                    PrintState("\n    "),
                )

                if self.strings[state.string_assign_name]["annotation"]:
                    self.strings[state.string_assign_name]["annotation"] = False
                if self.strings[state.string_assign_name]["annotation_assign"]:
                    self.strings[state.string_assign_name]["annotation_assign"] \
                        = False
                lambda_strings.append(f"return {code}")
                state.string_assign_name = None
            elif d_type_assign:
                lambda_strings.append(f"{target_name} = {code}\n")
                lambda_strings.append(f"    return {target_name}")
            else:
                lambda_strings.append(f"return {code}")
        else:
            lines = code.split("\n")
            indent = re.search("[^ ]", lines[-1]).start()
            lines[-1] = lines[-1][:indent] + "return " + lines[-1][indent:]
            lambda_strings.append("\n".join(lines))
        lambda_strings.append("\n\n")
        return "".join(lambda_strings)

    def generate_container_id_name(self, namespace_file: str, scope_path,
                                   container_basename: str) -> str:
        namespace = self._get_namespace(namespace_file)
        if isinstance(scope_path, list):
            scope_path_string = '.'.join(scope_path)
        elif isinstance(scope_path, str):
            scope_path_string = scope_path
        else:
            assert False, f"Invalid scope_path type {scope_path}"
        container_id = f"@container::{namespace}::{scope_path_string}::" \
                       f"{container_basename}"

        return container_id

    def generate_variable_definition(self, variables, reference, d_type_object_assign, state):
        """
            This function generates the GrFN structure for a variable
            definition, of the form:
            variable: {
                        name:
                        source_refs:
                        gensym:
                        domain:
                        domain_constraints:
                        }
            Args:
                variables (list): List of variables.
                reefeerence (str): Either array's indexing variable (i.e. i for array[i])
                or derived type object's referencing class member variable (i.e. k for x.k).

            Returns:
                list : Generated GrFN.
        """
        namespace = self._get_namespace(self.fortran_file)
        index = []
        domains = []
        for variable in variables:
            if variable in state.last_definitions:
                index.append(state.last_definitions[variable])
            elif variable in self.strings and self.strings[variable]["annotation"]:
                # If this is a string initialization without assignment,
                # the index will be 0 by default
                index.append(0)
            elif variable in self.arrays:
                index.append(0)
            domains.append(self.get_domain_dictionary(variable, state))
        for domain in domains:
            # Since we need to update the domain of arrays that
            # were passed to a function once the program actually
            # finds about it, we need to temporarily hold the domain
            # information in the dictionary of domain list.
            if "name" in domain:
                if domain["name"] == "array":
                    if variable in self.array_arg_domain:
                        self.array_arg_domain[variable].append(domain)
                    else:
                        self.array_arg_domain[variable] = [domain]
                elif domain["name"] in self.derived_types:
                    self.derived_type_objects[variable] = domain["name"]

            # Only array variables hold dimensions in their domain
            # when they get declared, we identify the array variable
            # declaration by simply checking the existence of the dimensions
            # key in the domain. Also, the array was previously passed
            # to functions.
            if (
                "dimensions" in domain
                and variable in self.array_arg_domain
            ):
                # Since we can't simply do "dom = domain"
                # as this will do a replacement of the dict element
                # not the actual domain object of the original function
                # argument, we need to clean off the existing contents
                # first and then add the array domain spec one-by-one.
                for dom in self.array_arg_domain[variable]:
                    if "name" in dom:
                        del dom["name"]
                    if "type" in dom:
                        del dom["type"]
                    dom["index"] = domain["index"]
                    dom["dimensions"] = domain["dimensions"]
                    dom["elem_type"] = domain["elem_type"]
                    dom["mutable"] = domain["mutable"]

        variable_gensym = self.generate_gensym("variable")

        if reference is not None:
            # var_type = state.variable_types[variable]
            if d_type_object_assign:
                variable = reference
                for var in variables:
                    variable += f"_{var}"
            else:
                variable = f"{variable}_{reference}"
            state.last_definitions[variable] = index[0]

        variable_name = f"@variable::{namespace}::{self.current_scope}::" \
                        f"{variable}::{index[0]}"
        # TODO Change the domain constraint. How do you figure out the domain
        #  constraint?
        domain_constraint = "(and (> v -infty) (< v infty)))"

        variable_definition = {
            "name": variable_name,
            "gensym": variable_gensym,
            "source_refs": [],
            "domain": domain,
            "domain_constraint": domain_constraint,
        }

        return variable_definition

    def get_domain_dictionary(self, variable, state):
        if variable in self.arrays:
            domain_dictionary = self.arrays[variable]
        else:
            if variable in state.variable_types:
                variable_type = state.variable_types[variable]
            elif variable in self.module_variable_types:
                variable_type = self.module_variable_types[variable][1]

            # Mark if a variable is mutable or not.
            if variable in self.variable_map and \
                    self.variable_map[variable]["parameter"]:
                is_mutable = True
            else:
                is_mutable = False

            # Array as a function argument handler.
            if (
                self.handling_f_args
                and variable_type == "array"
            ):
                self.f_array_arg.append(variable)

            # Retrieve variable type name (i.e. integer, float, __derived_type__)
            if variable_type in self.type_def_map:
                type_name = self.type_def_map[variable_type]
            elif variable_type in self.derived_types:
                type_name = variable_type
                # Since derived type variables are not a regular type variable,
                # we need to needs to them manually here into variable_types dictionary
                # to be referenced later in the stream.
                state.variable_types[variable] = type_name
            else:
                assert (
                    False
                ), f"Type {variable_type} is not a valid type."

            domain_dictionary = {
                "name": type_name,
                "type": "type",
                "mutable": is_mutable,
            }
        return domain_dictionary

    def generate_function_name(self, function_type, variable, arr_index):
        """
            This function generates the name of the function inside the
            container wiring within the body of a container.
        """
        variable_spec_regex = r'@.*?::(?P<namescope>.*?::.*?)::(' \
                              r'?P<variable>.*?)::(?P<index>.*)'
        variable_match = re.match(variable_spec_regex, variable)
        if variable_match:
            namespace_scope = variable_match.group("namescope")
            variable_name = variable_match.group("variable")
            if arr_index:
                variable_name += "_"
                for index in arr_index:
                    variable_name = variable_name + f"{index}"
            variable_index = variable_match.group("index")

            name = namespace_scope + function_type + variable_name + "::" + \
                variable_index
            name = self.replace_multiple(name, ['$', '-', ':'], '_')
            name = name.replace('.', '__')
            if any([x in function_type for x in ["assign", "condition",
                                                 "decision"]]):
                spec_type = "lambda"
            else:
                spec_type = "None"
        else:
            assert False, f"Cannot match regex for variable spec: {variable}"

        return {"name": name, "type": spec_type}

    def load_updated(self, grfn_dict):
        """
            This function parses through the GrFN once and finds the
            container spec of functions whose `updated` fields needs to be
            filled in that functions' function call spec.
        """
        for container in self.function_argument_map:
            if container in self.update_functions:
                for container_grfn in grfn_dict[0]['containers']:
                    for body_function in container_grfn['body']:
                        function_name = body_function['function']['name']
                        if function_name.startswith('@container') and \
                                function_name.split('::')[-1] == container:
                            updated_variable = [body_function['input'][i] for
                                                i in self.function_argument_map[
                                                    container][
                                                    'updated_indices']]
                            for i in range(len(updated_variable)):
                                old_index = int(updated_variable[i].split(
                                    "::")[-1])
                                new_index = old_index + 1
                                updated_var_list = updated_variable[i].split(
                                    "::")[:-1]
                                updated_var_list.append(str(new_index))
                                updated_variable[i] = '::'.join(
                                    updated_var_list)
                                self.current_scope = self.update_functions[
                                    container]['scope']
                                variable_name = updated_var_list[1]
                                variable_spec = \
                                    self.generate_variable_definition(
                                        variable_name, None,
                                        False,
                                        self.update_functions[
                                            container]['state']
                                    )
                                variable_name_list = variable_spec[
                                                         'name'
                                                     ].split("::")[:-1]
                                variable_name_list.append(str(new_index))
                                variable_spec['name'] = "::".join(
                                    variable_name_list
                                )
                                grfn_dict[0]['variables'].append(variable_spec)
                            body_function['updated'] = updated_variable
        return grfn_dict

    @staticmethod
    def _get_array_dimension(sources, array_dimensions, inputs):
        """This function is for extracting bounds of an array.

            Args:
                sources (list): A list holding GrFN element of
                array function. For example, Array (int, [[(0, 10)]).
                array_dimensions (list): An empty list that will be
                populated by current function with the dimension info.
                inputs (list): A list that holds inputs dictionary
                extracted from sources.

            Returns:
                None.
        """
        # A multi-dimensional array handler
        if len(inputs[1]) > 1:
            for lst in inputs[1]:
                low_bound = int(lst[0]["list"][0]["value"])
                upper_bound = int(lst[0]["list"][1]["value"])
                array_dimensions.append(upper_bound - low_bound + 1)
        # 1-D array handler
        else:
            bounds = inputs[1][0][0]["list"]
            # Get lower bound of an array
            if "type" in bounds[0]:
                # When an index is a scalar value
                low_bound = bounds[0]["value"]
            else:
                # When an index is a variable
                low_bound = bounds[0]["var"]["variable"]
            # Get upper bound of an array
            if "type" in bounds[1]:
                upper_bound = bounds[1]["value"]
            else:
                upper_bound = bounds[1]["var"]["variable"]

            if isinstance(low_bound, int) and isinstance(upper_bound, int):
                array_dimensions.append(upper_bound - low_bound + 1)
            elif isinstance(upper_bound, str):
                assert (
                        isinstance(low_bound, int) and low_bound == 0
                ), "low_bound must be <integer> type and 0 (zero) for now."
                array_dimensions.append(upper_bound)
            else:
                assert False, f"low_bound type: {type(low_bound)} is " \
                              f"currently not handled."

    def _generate_array_setter(self, node, function, arg, name,
                              container_id_name, arr_index, state
                              ):
        """
            This function is for handling array setter (ex. means.set_(...)).

            Args:
                node: The node referring to the array
                function (list): A list holding the information of the function
                for JSON and lambda function generation.
                arg (list): A list holding the arguments of call['inputs'].
                name (str): A name of the array.
                container_id_name (str): A name of function container. It's an
                array name with other appended info. in this function.
                arr_index (str): Index of a target array.
                state: The current state of the system

            Returns:
                (list) function: A completed list of function.
        """
        argument_list = [name]
        # Array index is always one of
        # the lambda function argument
        for idx in arr_index:
            if (
                    idx not in self.arithmetic_ops
                    and isinstance(idx, str)
            ):
                argument_list.append(idx)
        # For array setter value handler
        for var in arg[0]["call"]["inputs"][0]:
            # If an input is a simple variable
            if "var" in var:
                var_name = var['var']['variable']
                if var_name not in argument_list:
                    input_index = self.get_last_definition(
                        var_name,
                        state.last_definitions,
                        state.last_definition_default
                    )
                    function["input"].append(
                        f"@variable::"
                        f"{var_name}::"
                        f"{input_index}")
                    argument_list.append(var_name)
                else:
                    # It's not an error, so just pass it.
                    pass
            # If an input is an array (for now).
            elif "call" in var:
                ref_call = var["call"]
                if ".get_" in ref_call["function"]:
                    get_array_name = ref_call["function"].replace(".get_", "")
                    if get_array_name not in argument_list:
                        argument_list.append(get_array_name)
                        if get_array_name != name:
                            ip_index = self.get_last_definition(
                                get_array_name,
                                state.last_definitions,
                                state.last_definition_default
                            )
                            function["input"].append(
                                f"@variable::"
                                f"{get_array_name}::"
                                f"{ip_index}")
                    else:
                        # It's not an error, so just pass it.
                        pass

        # Generate lambda function for array[index]
        lambda_string = self.generate_lambda_function(
            node,
            container_id_name,
            True,
            True,
            False,
            False,
            argument_list,
            state,
            False
        )
        state.lambda_strings.append(lambda_string)

        return function

    def _generate_array_index (self, node):
        """This function is for generating array index grfn
        handling both single and multi-dimensional arrays.

        Args:
            node: The node referring to the array.

        Returns:
            (list) index: Formed array index.
        """
        args = node.value.args[0]
        args_name = args.__repr__().split()[0][2:]
        # Case 1: Single dimensional array
        if args_name == "ast.Subscript":
            return [args.value.id]
        # Case 1.1: Single dimensional array with arithmetic
        # operation as setter index
        elif args_name == "ast.BinOp":
            left_ast = args.left.__repr__().split()[0][2:]
            right_ast = args.right.__repr__().split()[0][2:]
            # Get the operator's left side value
            if left_ast == "ast.Subscript":
                left = args.left.value.id
            elif left_ast == "ast.Num":
                left = args.left.n
            # Get the arithmetic operator
            op = self.arithmetic_ops[args.op.__repr__().split()[0][6:]]
            # Get the operator's right side value
            if right_ast == "ast.Subscript":
                right = args.right.value.id
            elif right_ast == "ast.Num":
                right = args.right.n
            return [left, op, right]
        # Case 2: Multi-dimensional array
        elif args_name == "ast.Tuple":
            md_array_name = node.value.func.value.id
            if md_array_name not in self.md_array:
                self.md_array.append(md_array_name)
            dimensions = args.elts
            dimension_list = []
            for dimension in dimensions:
                ast_name = dimension.__repr__().split()[0][2:]
                if ast_name == "ast.Subscript":
                    dimension_list.append(dimension.value.id)
                else:
                    assert (
                        ast_name == "ast.Num"
                    ), f"Unable to handle {ast_name} for multi-dimensional array"
            return dimension_list
        else:
            assert False, f"Unable to handle {args_name}"


    @staticmethod
    def replace_multiple(main_string, to_be_replaced, new_string):
        """
            Replace a set of multiple sub strings with a new string in main
            string.
        """
        # Iterate over the strings to be replaced
        for elem in to_be_replaced:
            # Check if string is in the main string
            if elem in main_string:
                # Replace the string
                main_string = main_string.replace(elem, new_string)

        return main_string

    @staticmethod
    def _find_updated(argument_list, body_variable_list, f_array_arg, state):
        """
            This function finds and generates a list of updated identifiers
            in a container.
        """
        # TODO After implementing everything, check if `argument_dict` and
        #  `body_dict` will be the same as `function_state.last_definitions`
        #  before and after getting `body_grfn`. If so, remove the creation
        #  of `argument_dict` and `body_dict` and use the `last_definitions`
        #  instead
        argument_dict = {}
        body_dict = {}
        updated_list = []
        variable_regex = re.compile(r'.*::(?P<variable>.*?)::(?P<index>.*$)')
        # First, get mapping of argument variables and their indexes
        for var in argument_list:
            var_match = variable_regex.match(var["name"])
            if var_match:
                argument_dict[var_match.group('variable')] = var_match.group(
                    'index')
            else:
                assert False, f"Error when parsing argument variable " \
                              f"{var['name']}"
        # Now, get mapping of body variables and their latest indexes
        for var in body_variable_list:
            var_match = variable_regex.match(var["name"])
            if var_match:
                body_dict[var_match.group('variable')] = \
                    var_match.group('index')
            else:
                assert False, f"Error when parsing body variable " \
                              f"{var['name']}"
        # Now loop through every argument variable over the body variable to
        # check if the indices mismatch which would indicate an updated variable
        for argument in argument_dict:
            if argument in body_dict and \
                    int(body_dict[argument]) > int(argument_dict[argument]):
                updated_list.append(f"@variable::{argument}::"
                                    f"{body_dict[argument]}")
            # If argument is an array type, get the current index and
            # update it. Then, append to the function's updated list
            elif argument in f_array_arg:
                updated_idx = state.last_definitions[argument]
                updated_list.append(f"@variable::{argument}::"
                                    f"{updated_idx}")

        return updated_list

    def check_io_variables(self, variable_name):
        """
            This function scans the variable and checks if it is an io
            variable. It returns the status of this check i.e. True or False.
        """
        io_match = self.re_bypass_io.match(variable_name)
        return io_match

    @staticmethod
    def _get_call_inputs(call_function, function_input, container_argument,
                         loop_condition_inputs,
                         loop_condition_inputs_lambda, state):
        """
            This function parses a call function (such as when reading an
            array) and loads all respective input variables from it.
        """
        # First check if the call is from an array call. We only update the
        # lists if it is an array operation (such as samples.get_((x[0]))
        if ".get_" in call_function['function']:
            array_name = call_function['function'].replace(".get_", "")
            array_index = state.last_definitions.get(
                array_name,
                state.last_definition_default
            )
            function_input.append(f"@variable::"
                                  f"{array_name}::"
                                  f"{array_index}")
            container_argument.append(f"@variable::"
                                      f"{array_name}::-1")
            loop_condition_inputs.append(
                f"@variable::"
                f"{array_name}::-1")
            loop_condition_inputs_lambda.append(array_name)
            for inputs in call_function['inputs']:
                if not isinstance(inputs, list):
                    inputs = [inputs]
                for var in inputs:
                    if 'var' in var:
                        function_input.append(f"@variable::"
                                              f"{var['var']['variable']}::"
                                              f"{var['var']['index']}")
                        container_argument.append(
                            f"@variable::{var['var']['variable']}::-1"
                        )
                        loop_condition_inputs.append(
                            f"@variable::"
                            f"{var['var']['variable']}::-1")
                        loop_condition_inputs_lambda.append(
                            var['var']['variable']
                        )
        else:
            pass

    @staticmethod
    def _remove_duplicate_from_list(input_list):
        """
            This helper function removes any duplicates from a list
        """
        # return list(set(input_list))
        return list(OrderedDict.fromkeys(input_list))

    def get_variables(self, condition_sources):
        variable_list = list()
        for item in condition_sources:
            if isinstance(item, dict) and "var" in item:
                variable_list.append(item)
            elif isinstance(item, list):
                variable_list += self.get_variables(item)

        # Remove any duplicate dictionaries from the list. This is done to
        # preserve ordering.
        # Reference: https://www.geeksforgeeks.org/
        # python-removing-duplicate-dicts-in-list/
        variable_list = [i for n, i in enumerate(variable_list) if
                         i not in variable_list[n + 1:]]

        return variable_list


def get_path(file_name: str, instance: str):
    """
        This function returns the path of a file starting from the root of
        the delphi repository. The returned path varies depending on whether
        it is for a namespace or a source variable, which is denoted by the
        `instance` argument variable. It is important to note that the path
        refers to that of the original system being analyzed i.e. the Fortran
        code and not the intermediate Python file which is used to generate
        the AST.
    """
    if instance == "source":
        source_match = re.match(r'[./]*(.*)', file_name)
        assert source_match, f"Original Fortran source file for {file_name} " \
                             f"not found."
        return source_match.group(1)
    elif instance == "namespace":
        source_match = re.match(r'[./]*(.*)\.', file_name)
        assert source_match, f"Namespace path for {file_name} not found."
        return source_match.group(1).split("/")
    else:
        assert False, f"Error when trying to get the path of file {file_name}."


def dump_ast(node, annotate_fields=True, include_attributes=False, indent="  "):
    """
        Return a formatted dump of the tree in *node*. This is mainly useful for
        debugging purposes. The returned string will show the names and the
        values for fields. This makes the code impossible to evaluate,
        so if evaluation is wanted *annotate_fields* must be set to False.
        Attributes such as line numbers and column offsets are not dumped by
        default. If this is wanted, *include_attributes* can be set to True.
    """

    def _format(ast_node, level=0):
        if isinstance(ast_node, ast.AST):
            fields = [(a, _format(b, level)) for a, b in
                      ast.iter_fields(ast_node)]
            if include_attributes and ast_node._attributes:
                fields.extend(
                    [
                        (a, _format(getattr(ast_node, a), level))
                        for a in ast_node._attributes
                    ]
                )
            return "".join(
                [
                    ast_node.__class__.__name__,
                    "(",
                    ", ".join(
                        ("%s=%s" % field for field in fields)
                        if annotate_fields
                        else (b for a, b in fields)
                    ),
                    ")",
                ]
            )
        elif isinstance(ast_node, list):
            lines = ["["]
            lines.extend(
                (
                    indent * (level + 2) + _format(x, level + 2) + ","
                    for x in ast_node
                )
            )
            if len(lines) > 1:
                lines.append(indent * (level + 1) + "]")
            else:
                lines[-1] += "]"
            return "\n".join(lines)
        return repr(ast_node)

    if not isinstance(node, ast.AST):
        raise TypeError("expected AST, got %r" % node.__class__.__name__)
    return _format(node)


def process_comments(source_comment_dict, generator_object):
    """
        This function replaces the keys in the source comments that are
        function names in the source files into their container id name.
    """
    grfn_argument_map = generator_object.function_argument_map
    for key in source_comment_dict:
        if key in grfn_argument_map:
            source_comment_dict[grfn_argument_map[key]['name']] = \
                source_comment_dict.pop(key)

    return source_comment_dict


# noinspection PyDefaultArgument
def create_grfn_dict(
        lambda_file: str,
        asts: List,
        file_name: str,
        mode_mapper_dict: list,
        original_file: str,
        mod_log_file_path: str,
        module_file_exist=False,
        module_import_paths={},
) -> Dict:
    """
        Create a Python dict representing the GrFN, with additional metadata for
        JSON output.
    """

    lambda_string_list = [
        "from numbers import Real\n",
        "from random import random\n",
        "from delphi.translators.for2py.strings import *\n"
        "import delphi.translators.for2py.math_ext as math\n\n"
    ]

    state = GrFNState(lambda_string_list)
    generator = GrFNGenerator()
    generator.mode_mapper = mode_mapper_dict[0]
    generator.fortran_file = original_file

    # Currently, we are specifying the module file with
    # a prefix "m_", this may be changed in the future.
    # If it requires a change, simply modify this below prefix.
    module_file_prefix = "m_"

    with open(mod_log_file_path) as json_f:
        module_logs = json.load(json_f)

    try:
        filename_regex = re.compile(r"(?P<path>.*/)(?P<filename>.*).py")
        file_match = re.match(filename_regex, file_name)
        assert file_match, f"Can't match filename to any format: {file_name}"

        path = file_match.group("path")
        filename = file_match.group("filename")

        # Since we do not have separate variable pickle file
        # for m_*.py, we need to use the original program pickle
        # file that module resides.
        module_name = None
        if module_file_exist:
            module_file_path = file_name
            # Ignoring the module file prefix
            module_name = filename[len(module_file_prefix):]
            org_file = get_original_file_name(original_file)
            file_name = path + org_file
        else:
            file_name = path+filename

        with open(f"{file_name}_variables_pickle", "rb") as f:
            variable_map = pickle.load(f)
        generator.variable_map = variable_map
    except IOError:
        raise For2PyError(f"Unable to read file {file_name}.")

    # Extract variables with type that are declared in module
    generator.module_variable_types = mode_mapper_dict[0]["symbol_types"]
    # Extract functions (and subroutines) declared in module
    for module in mode_mapper_dict[0]["subprograms"]:
        for subp in mode_mapper_dict[0]["subprograms"][module]:
            generator.module_subprograms.append(subp)
            if module in module_logs["mod_info"]:
                module_logs["mod_info"][module]["symbol_types"][subp] = "func"

    for module in mode_mapper_dict[0]["imports"]:
        for subm in mode_mapper_dict[0]["imports"][module]:
            import_module_name = list(subm.keys())[0]
            import_function_list = subm[import_module_name]
            if (
                    not import_function_list
                    and import_module_name in module_logs["mod_info"]
            ):
                symbols = module_logs["mod_info"][import_module_name]["symbol_types"]
                for key, value in symbols.items():
                    if value == "func":
                        generator.module_subprograms.append(key)

            generator.module_subprograms.extend(import_function_list)

    # Generate GrFN with an AST generated from Python IR.
    grfn = generator.gen_grfn(asts, state, "")[0]

    if len(generator.mode_mapper["use_mapping"]) > 0:
        for user, module in generator.mode_mapper["use_mapping"].items():
            if (
                    (user in generator.module_names)
                    or (module_name and module_name == user)
            ):
                module_paths = []
                for import_mods in module:
                    for mod_name, target in import_mods.items():
                        module_path = path + module_file_prefix + mod_name + "_GrFN.json"
                        module_paths.append(module_path)
                module_import_paths[user] = module_paths

    # If the GrFN has a `start` node, it will refer to the name of the
    # PROGRAM module which will be the entry point of the GrFN.
    if grfn.get("start"):
        grfn["start"] = [grfn["start"][0]]
    elif generator.function_definitions:
        # TODO: The `grfn_spec` mentions this to be null (None) but it looks
        #  like `networks.py` requires a certain function. Finalize after
        #  `networks.py` is completed.
        # grfn["start"] = None
        grfn["start"] = [generator.function_definitions[-1]]
    else:
        grfn["start"] = None

    # Add the placeholder to enter the grounding and link hypothesis information
    grfn["grounding"] = []
    # TODO Add a placeholder for `types`. This will have to be populated when
    #  user defined types start appearing.
    grfn["types"] = generator.derived_types_grfn
    # Get the file path of the original Fortran code being analyzed
    source_file = get_path(original_file, "source")

    # TODO Hack: Currently only the file name is being displayed as the
    #  source in order to match the handwritten SIR model GrFN JSON. Since
    #  the directory of the `SIR-Gillespie-SD_inline.f` file is the root,
    #  it works for this case but will need to be generalized for other cases.
    file_path_list = source_file.split("/")
    grfn["source"] = [file_path_list[-1]]

    # Get the source comments from the original Fortran source file.
    source_file_comments = get_comments(original_file)
    comment_dict = process_comments(dict(source_file_comments), generator)
    source_comments = comment_dict
    grfn["source_comments"] = source_comments

    # dateCreated stores the date and time on which the lambda and GrFN files
    # were created. It is stored in the YYYMMDD format
    grfn["date_created"] = f"{datetime.utcnow().isoformat('T')}Z"

    with open(lambda_file, "w") as lambda_fh:
        lambda_fh.write("".join(lambda_string_list))

    with open(mod_log_file_path, "w+") as json_f:
        json_f.write(json.dumps(module_logs, indent=2))

    return grfn


def generate_ast(filename: str):
    """
        This function generates the AST of a python file using Python's ast
        module.
    """
    return ast.parse(tokenize.open(filename).read())


def get_asts_from_files(file_list: List[str], printast=False) -> List:
    """
        This function returns the AST of each python file in the
        python_file_list.
    """
    ast_list = []
    for file in file_list:
        ast_list.append(generate_ast(file))
        if printast:
            # If the printAst flag is set, print the AST to console
            print(dump_ast(ast_list[-1]))
    return ast_list


def get_system_name(pyfile_list: List[str]):
    """
    This function returns the name of the system under analysis. Generally,
    the system is the one which is not prefixed by `m_` (which represents
    modules).
    """
    system_name = None
    path = None
    for file in pyfile_list:
        if not file.startswith("m_"):
            system_name_match = re.match(r'.*/(.*)\.py', file)
            assert system_name_match, f"System name for file {file} not found."
            system_name = system_name_match.group(1)

            path_match = re.match(r'(.*)/.*', file)
            assert path_match, "Target path not found"
            path = path_match.group(1)

    if not (system_name or path):
        assert False, f"Error when trying to find the system name of the " \
                      f"analyzed program."

    return system_name, path


def generate_system_def(
        python_list: List[str],
        module_grfn_list: List[str],
        import_grfn_paths: List[str],
        module_logs: Dict,
        original_file_path: str,
):
    """
        This function generates the system definition for the system under
        analysis and writes this to the main system file.
    """
    (system_name, path) = get_system_name(python_list)
    system_filepath = f"{path}/system.json"
    module_name_regex = re.compile(r"(?P<path>.*/)m_(?P<module_name>.*)_GrFN.json")

    grfn_components = []
    for module_grfn in module_grfn_list:
        code_sources = []
        module_match = re.match(module_name_regex, module_grfn)
        if module_match:
            module_name = module_match.group("module_name")
            if module_name in module_logs["mod_to_file"]:
                for path in module_logs["mod_to_file"][module_name]:
                    code_sources.append(path)

        if not code_sources:
            code_sources.append(original_file_path)
        grfn_components.append({
            "grfn_source": module_grfn,
            "code_source": code_sources,
            "imports": []
        })
    for grfn in import_grfn_paths:
        for path in import_grfn_paths[grfn]:
            grfn_components[0]["imports"].append(path)
    system_def = {
        "date_created": f"{datetime.utcnow().isoformat('T')}Z",
        "name": system_name,
        "components": grfn_components
    }
    if os.path.isfile(system_filepath):
        with open(system_filepath, "r") as f:
            systems_def = json.load(f)
            systems_def['systems'].append(system_def)
    else:
        systems_def = {'systems': [system_def]}

    with open(system_filepath, "w") as system_file:
        system_file.write(json.dumps(systems_def, indent=2))


def process_files(python_list: List[str], grfn_tail: str, lambda_tail: str,
                  original_file_path: str, print_ast_flag=False):
    """
        This function takes in the list of python files to convert into GrFN
        and generates each file's AST along with starting the GrFN generation
        process.
    """

    module_file_exist = False

    module_mapper = {}
    grfn_filepath_list = []
    ast_list = get_asts_from_files(python_list, print_ast_flag)

    # Regular expression to identify the path and name of all python files
    filename_regex = re.compile(r"(?P<path>.*/)(?P<filename>.*).py")

    # First, find the main python file in order to populate the module
    # mapper
    for item in python_list:
        file_match = re.match(filename_regex, item)
        assert file_match, "Invalid filename."

        path = file_match.group("path")
        filename = file_match.group("filename")

        # Ignore all python files of modules created by `pyTranslate.py`
        # since these module files do not contain a corresponding XML file.
        if not filename.startswith("m_"):
            xml_file = f"{path}rectified_{filename}.xml"
            # Calling the `get_index` function in `mod_index_generator.py` to
            # map all variables and objects in the various files
        else:
            module_file_exist = True
            file_name = get_original_file_name(original_file_path)
            xml_file = f"{path}rectified_{file_name}.xml"
        # Calling the `get_index` function in `mod_index_generator.py` to
        # map all variables and objects in the various files
        module_mapper = get_index(xml_file)

    module_import_paths = {}
    for index, ast_string in enumerate(ast_list):
        lambda_file = python_list[index][:-3] + "_" + lambda_tail
        grfn_file = python_list[index][:-3] + "_" + grfn_tail
        grfn_dict = create_grfn_dict(
            lambda_file, [ast_string], python_list[index], module_mapper,
            original_file_path, module_file_exist, module_import_paths
        )
        if module_file_exist:
            main_python_file = path + file_name + ".py"
            python_list[index] = main_python_file
        grfn_filepath_list.append(grfn_file)
        # Write each GrFN JSON into a file
        with open(grfn_file, "w") as file_handle:
            file_handle.write(json.dumps(grfn_dict, sort_keys=True, indent=2))

    # Finally, write the <systems.json> file which gives a mapping of all the
    # GrFN files related to the system.
    generate_system_def(python_list, grfn_filepath_list, module_import_paths)


def get_original_file_name(original_file_path):
    original_file = original_file_path.split('/')
    return original_file[-1].split('.')[0]


if __name__ == "__main__":
    parser = argparse.ArgumentParser()
    parser.add_argument(
        "-f",
        "--files",
        nargs="+",
        required=True,
        help="A list of python files to generate a PGM for",
    )
    parser.add_argument(
        "-p",
        "--grfn_suffix",
        nargs=1,
        required=True,
        help="Filename for the output PGM",
    )
    parser.add_argument(
        "-l",
        "--lambda_suffix",
        nargs=1,
        required=True,
        help="Filename for output lambda functions",
    )
    parser.add_argument(
        "-o",
        "--out",
        nargs=1,
        required=True,
        help="Text file containing the list of output python files being "
             "generated",
    )
    parser.add_argument(
        "-a",
        "--print_ast",
        action="store_true",
        required=False,
        help="Print ASTs",
    )
    parser.add_argument(
        "-g",
        "--original_file",
        nargs=1,
        required=True,
        help="Filename of the original Fortran file",
    )
    arguments = parser.parse_args(sys.argv[1:])

    # Read the outputFile which contains the name of all the python files
    # generated by `pyTranslate.py`. Multiple files occur in the case of
    # modules since each module is written out into a separate python file.
    with open(arguments.out[0], "r") as f:
        python_files = f.read()

    # The Python file names are space separated. Append each one to a list.
    python_file_list = python_files.rstrip().split(" ")

    grfn_suffix = arguments.grfn_suffix[0]
    lambda_suffix = arguments.lambda_suffix[0]
    fortran_file = arguments.original_file[0]
    print_ast = arguments.print_ast

    process_files(python_file_list, grfn_suffix, lambda_suffix, fortran_file,
                  print_ast)<|MERGE_RESOLUTION|>--- conflicted
+++ resolved
@@ -1637,19 +1637,11 @@
                 and isinstance(else_grfn[0]["functions"][0], str) \
                 and else_grfn[0]["functions"][0] == "insert_break":
             # Get next def of EXIT
-<<<<<<< HEAD
             exit_index = self._get_next_definition("EXIT",
                                                    else_state.last_definitions,
                                                    state.next_definitions,
                                                    0)
             loop_break_variable = self.generate_variable_definition(["EXIT"],
-=======
-            _ = self._get_next_definition("EXIT",
-                                          else_state.last_definitions,
-                                          state.next_definitions,
-                                          0)
-            loop_break_variable = self.generate_variable_definition("EXIT",
->>>>>>> c972d338
                                                                     None,
                                                                     False,
                                                                     else_state)
@@ -1660,19 +1652,11 @@
                 and isinstance(if_grfn[0]["functions"][0], str) \
                 and if_grfn[0]["functions"][0] == "insert_break":
             # Get next def of EXIT
-<<<<<<< HEAD
             exit_index = self._get_next_definition("EXIT",
                                                    if_state.last_definitions,
                                                    state.next_definitions,
                                                    0)
             loop_break_variable = self.generate_variable_definition(["EXIT"],
-=======
-            _ = self._get_next_definition("EXIT",
-                                          if_state.last_definitions,
-                                          state.next_definitions,
-                                          0)
-            loop_break_variable = self.generate_variable_definition("EXIT",
->>>>>>> c972d338
                                                                     None,
                                                                     False,
                                                                     if_state)
@@ -2066,14 +2050,11 @@
                     # For example, arr(i) = 100.
                     elif "type" in arg[0] and array_set:
                         generate_lambda_for_arr = True
-<<<<<<< HEAD
-=======
 
                     if (
                             generate_lambda_for_arr
                     ):
                         argument_list.append(function_name)
->>>>>>> c972d338
                         lambda_string = self.generate_lambda_function(
                             node,
                             container_id_name,
@@ -2542,16 +2523,9 @@
                     # If this is just a string initialization,
                     # last_definition should not contain this string's index.
                     # This happens only during assignments.
-<<<<<<< HEAD
                     del(state.last_definitions[target_names[0]])
                     self.strings[target_names[0]]["annotation"] = True
                     self.strings[target_names[0]]["annotation_assign"] = False
-=======
-                    del(state.last_definitions[target_name])
-                    self.strings[target_name]["annotation"] = True
-                    self.strings[target_name]["annotation_assign"] = False
-                    return []
->>>>>>> c972d338
                 else:
                     self.strings[target_names[0]]["annotation"] = False
                     self.strings[target_names[0]]["annotation_assign"] = True
@@ -2576,7 +2550,7 @@
 
             if array_assignment:
                 var_name = target["var"]["variable"]
-                self.array_assign_name = var_name
+                state.array_assign_name = var_name
                 # Just like the same reason as the variables
                 # declared with annotation within function (not
                 # function arguments) need to have index of zero.
@@ -3433,8 +3407,8 @@
             )
         if return_value:
             if array_assign:
-                lambda_strings.append(f"{self.array_assign_name} = {code}\n")
-                lambda_strings.append(f"    return {self.array_assign_name}")
+                lambda_strings.append(f"{state.array_assign_name} = {code}\n")
+                lambda_strings.append(f"    return {state.array_assign_name}")
                 state.array_assign_name = None
             elif string_assign:
                 lambda_code_generator = genCode(
