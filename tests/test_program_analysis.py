import os
import json
from datetime import date
import xml.etree.ElementTree as ET
import subprocess as sp
import ast
import pytest

from delphi.translators.for2py import (
    preprocessor,
    translate,
    get_comments,
    pyTranslate,
    genPGM,
    mod_index_generator,
    rectify,
)

from pathlib import Path
from typing import Dict, Tuple


DATA_DIR = "tests/data/program_analysis"

def get_python_source(original_fortran_file) -> Tuple[str, str, str, str, Dict]:
    stem = original_fortran_file.stem
    preprocessed_fortran_file = stem + "_preprocessed.f"
    lambdas_filename = stem + "_lambdas.py"
    json_filename = stem + ".json"
    python_filename = stem + ".py"

    with open(original_fortran_file, "r") as f:
        inputLines = f.readlines()

    with open(preprocessed_fortran_file, "w") as f:
        f.write(preprocessor.process(inputLines))

    xml_string = sp.run(
        [
            "java",
            "fortran.ofp.FrontEnd",
            "--class",
            "fortran.ofp.XMLPrinter",
            "--verbosity",
            "0",
            preprocessed_fortran_file,
        ],
        stdout=sp.PIPE,
    ).stdout

    tree = rectify.buildNewASTfromXMLString(xml_string)
    trees = [tree]

    mode_mapper_tree = tree
    generator = mod_index_generator.moduleGenerator()
    mode_mapper_dict = generator.analyze(mode_mapper_tree)

    outputDict = translate.xml_to_py(trees, preprocessed_fortran_file)
    pySrc = pyTranslate.create_python_source_list(outputDict)[0][0]
    os.remove(preprocessed_fortran_file)

    return pySrc, lambdas_filename, json_filename, python_filename, mode_mapper_dict


def make_grfn_dict(original_fortran_file) -> Dict:
    pySrc, lambdas_filename, json_filename, python_filename, mode_mapper_dict = get_python_source(original_fortran_file)
    asts = [ast.parse(pySrc)]
    _dict = genPGM.create_pgm_dict(lambdas_filename, asts, python_filename, mode_mapper_dict, save_file=False)
    for identifier in _dict["identifiers"]:
        del identifier["gensyms"]

    os.remove(lambdas_filename)
    return _dict


def postprocess_test_data_grfn_dict(_dict):
    """ Postprocess the test data grfn dict to change the date to the date of
    execution, and also remove the randomly generated gensyms """
    _dict["dateCreated"] = "".join(str(date.today()).split("-"))
    for identifier in _dict["identifiers"]:
        if "gensyms" in identifier:
            del identifier["gensyms"]

@pytest.fixture
def crop_yield_python_IR_test():
    yield get_python_source(Path(f"{DATA_DIR}/crop_yield.f"))[0]

@pytest.fixture
def PETPT_python_IR_test():
    yield get_python_source(Path(f"{DATA_DIR}/PETPT.for"))[0]

@pytest.fixture
def io_python_IR_test():
    yield get_python_source(Path(f"{DATA_DIR}/io-tests/iotest_05.for"))[0]

@pytest.fixture
def array_python_IR_test():
    yield get_python_source(Path(f"{DATA_DIR}/arrays/arrays-basic-06.f"))[0]

@pytest.fixture
def do_while_python_IR_test():
    yield get_python_source(Path(f"{DATA_DIR}/do-while/do_while_04.f"))[0]

@pytest.fixture
<<<<<<< HEAD
def derived_type_python_IR_test():
    yield get_python_source(Path(f"{DATA_DIR}/derived-types/derived-types-04.f"))[0]

@pytest.fixture
=======
>>>>>>> 31374974
def goto_python_IR_test():
    yield get_python_source(Path(f"{DATA_DIR}/goto/goto_02.f"))[0]

def test_crop_yield_pythonIR_generation(crop_yield_python_IR_test):
    with open(f"{DATA_DIR}/crop_yield.py", "r") as f:
        python_src = f.read()
    assert crop_yield_python_IR_test == python_src

def test_PETPT_pythonIR_generation(PETPT_python_IR_test):
    with open(f"{DATA_DIR}/PETPT.py", "r") as f:
        python_src = f.read()
    assert PETPT_python_IR_test == python_src

def test_io_test_pythonIR_generation(io_python_IR_test):
    with open(f"{DATA_DIR}/io-tests/iotest_05.py", "r") as f:
        python_src = f.read()
    assert io_python_IR_test == python_src

def test_array_pythonIR_generation(array_python_IR_test):
    with open(f"{DATA_DIR}/arrays-basic-06.py", "r") as f:
        python_src = f.read()
    assert array_python_IR_test == python_src

def test_do_while_pythonIR_generation(do_while_python_IR_test):
    with open(f"{DATA_DIR}/do-while/do_while_04.py", "r") as f:
        python_src = f.read()
    assert do_while_python_IR_test == python_src

<<<<<<< HEAD
def test_derived_type_pythonIR_generation(derived_type_python_IR_test):
    with open(f"{DATA_DIR}/derived-types-04.py", "r") as f:
        python_src = f.read()
    assert derived_type_python_IR_test == python_src

=======
>>>>>>> 31374974
def test_goto_pythonIR_generation(goto_python_IR_test):
    with open(f"{DATA_DIR}/goto/goto_02.py", "r") as f:
        python_src = f.read()
    assert goto_python_IR_test == python_src<|MERGE_RESOLUTION|>--- conflicted
+++ resolved
@@ -102,13 +102,10 @@
     yield get_python_source(Path(f"{DATA_DIR}/do-while/do_while_04.f"))[0]
 
 @pytest.fixture
-<<<<<<< HEAD
 def derived_type_python_IR_test():
     yield get_python_source(Path(f"{DATA_DIR}/derived-types/derived-types-04.f"))[0]
 
 @pytest.fixture
-=======
->>>>>>> 31374974
 def goto_python_IR_test():
     yield get_python_source(Path(f"{DATA_DIR}/goto/goto_02.f"))[0]
 
@@ -137,14 +134,11 @@
         python_src = f.read()
     assert do_while_python_IR_test == python_src
 
-<<<<<<< HEAD
 def test_derived_type_pythonIR_generation(derived_type_python_IR_test):
     with open(f"{DATA_DIR}/derived-types-04.py", "r") as f:
         python_src = f.read()
     assert derived_type_python_IR_test == python_src
 
-=======
->>>>>>> 31374974
 def test_goto_pythonIR_generation(goto_python_IR_test):
     with open(f"{DATA_DIR}/goto/goto_02.py", "r") as f:
         python_src = f.read()
