--- conflicted
+++ resolved
@@ -29,24 +29,14 @@
 
 # Dictionary of negated operations
 NEGATED_OP = {
-<<<<<<< HEAD
-                ".le." : ".ge.",
-                ".ge." : ".le.",
-=======
                 ".le." : ".gt.",
                 ".ge." : ".lt.",
->>>>>>> cd2b4999
                 ".lt." : ".ge.",
                 ".gt." : ".le.",
                 ".eq." : ".ne.",
                 ".ne." : ".eq.",
-<<<<<<< HEAD
-                "<=" : ">=",
-                ">=" : "<="
-=======
                 "<=" : ">",
                 ">=" : "<"
->>>>>>> cd2b4999
               }
 
 # Const variable for setting
