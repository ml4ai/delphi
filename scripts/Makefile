--- conflicted
+++ resolved
@@ -41,13 +41,8 @@
 DSSAT_AGGREGATED_DATA := $(RAW)/DSSAT/SSD_csv
 
 data/delphi.db: create_delphi_db.py\
-<<<<<<< HEAD
 				data/indicator_data.tsv\
 				data/primary_to_indicators.tsv\
-=======
-				data/south_sudan_ethiopia_data.tsv\
-				data/un_to_indicators.tsv\
->>>>>>> a1942941
 				data/raw/adjectiveData.tsv\
 				$(DSSAT_AGGREGATED_DATA)
 	python $^ $@
@@ -66,18 +61,10 @@
 $(DSSAT_AGGREGATED_DATA): $(RAW)
 
 
-<<<<<<< HEAD
 data/fao_data.tsv: $(RAW)/FAOSTAT
 	python data_processing/process_FAO_and_WDI_data.py --fao
 
 data/wdi_data.tsv: $(RAW)/WDI/WDIData.csv
-=======
-data/south_sudan_ethiopia_data_fao.tsv: $(RAW)/FAOSTAT
-	python data_processing/process_FAO_and_WDI_data.py --fao
-
-data/south_sudan_ethiopia_data_wdi.tsv: $(RAW)/WDI/WDIData.csv
->>>>>>> a1942941
-	python data_processing/process_FAO_and_WDI_data.py --wdi
 
 data/indicator_data_fewsnet.tsv: $(RAW)/FEWS
 	python data_processing/process_FEWSNET_data.py	
@@ -104,7 +91,6 @@
 # Creation of final indicator table and flat list of indicators
 # =============================================================================
 
-<<<<<<< HEAD
 data/indicator_data.tsv: data_processing/process_FAO_and_WDI_data.py\
 						   data/fao_data.tsv\
 						   data/wdi_data.tsv\
@@ -117,20 +103,6 @@
 	python $< --combine
 
 data/indicator_flat_list.txt: data/indicator_data.tsv
-=======
-data/south_sudan_ethiopia_data.tsv: data_processing/process_FAO_and_WDI_data.py\
-						   data/south_sudan_ethiopia_data_fao.tsv\
-						   data/south_sudan_ethiopia_data_wdi.tsv\
-						   $(RAW)/wm_12_month_evaluation/south_sudan_data_conflict.tsv\
-						   data/south_sudan_data_fewsnet.tsv\
-						   data/south_sudan_data_climis_unicef_ieconomics.tsv\
-						   data/south_sudan_data_dssat.tsv\
-						   data/south_sudan_data_UNHCR.tsv\
-						   data/south_sudan_migration_data_secondary
-	python $< --combine
-
-data/indicator_flat_list.txt: data/south_sudan_ethiopia_data.tsv
->>>>>>> a1942941
 
 
 # =============================================================================
@@ -179,11 +151,7 @@
 
 data/primary_to_indicators.tsv: data/indicator_flat_list.txt\
 						   $(ONTOLOGY_GEN_SCRIPT)\
-<<<<<<< HEAD
 						   data/indicator_data.tsv\
-=======
-						   data/south_sudan_ethiopia_data.tsv\
->>>>>>> a1942941
 						   $(EIDOS)/$(EIDOS_JAR)\
 						   $(WORD_EMBEDDING_VECTORS)
 	python $(ONTOLOGY_GEN_SCRIPT) $< $(TARGET_ONTOLOGY_FILENAME) $(TARGET_ONTOLOGY_NAME) 
