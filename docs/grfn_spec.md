# Grounded Function Network (GrFN) JSON Specification

**Version 0.1.m7**

## TODO

In progress. Release target date: July 1, 2019

>TODO:
>
>- Add namespace (corresonding to Fortran Modules)
>	- each module is a GrFN file (no matter how many source files)
>	- each program is a GrFN file (no matter how many source files)
>- Add gounding metadata
>	- variable definition
>	- variable value units
>	- variable value constraints
>- Change loops to open-ended representation
>	- subsumes for/iteration loops
>- Add goto
>- Structured Types
>	- Add arrays
>- Add precision info to `<variable_domain_type>`
>- Add variable domain constraints

### [0.1.m7] - 2019-07-01

#### Added
- GrFN_spec Index with links for quick reference navigation
- Changelog, inspired by [Keep a Changelog](https://keepachangelog.com)

#### Changed
- Reorganized and rewrote portions of Introduction

[Change Log](#change-og) (from previous releases)


<<<<<<< HEAD
## grfn_spec Index

- [`<grfn_spec>`](#top-level-GrFN-specification)[attrval] ::=
	- "date_created" : `<string>`
	- "source" : list of [`<source_code_file_path>`](#scope-and-namespace-paths)
	- "start": list of `<string>`
	- "identifiers" : list of [`<identifier_spec>`](#identifier-specification)[attrval] ::=

		- "base_name" : [`<base_name>`](#base-name)
		- "scope" : [`<scope_path>`](#scope-and-namespace-paths)
		- "namespace" : [`<namespace_path>`](#scope-and-namespace-paths)
		- "source\_references" : list of [`<source_code_reference>`](#grounding-and-source-code-reference)
		- "gensym" : [`<gensym>`](#identifier-gensym)
	
	- "variables" : list of [`<variable_spec>`](#variable-specification)[attrval] ::=

		- "name" : [`<variable_name>`](#variable-naming-convention)
		- "domain" : [`<variable_domain_type>`](#variable-value-domain)
		- "mutable" : `TRUE` | `FALSE`
		
	- "functions" : list of [`<function_spec>`](#function-specification) ... instances of the following:
		
		- [`<function_assign_spec>`](#function-assign-specification)[attrval] ::=
			- "name" : [`<function_name>`](#function-naming-conventions)
			- "type" : "assign" | "condition" | "decision"
			- "sources" : list of [ [`<function_source_reference>`](#function-assign-specification) | [`<variable_name>`](#variable-naming-convention) ]
			- "target" : [`<function_source_reference>`](#function-assign-specification) | [`<variable_name>`](#variable-naming-convention)
			- "body" : one of the following:
				- [`<function_assign_body_literal_spec>`](#function-assign-body-literal)[attrval] ::=
					- "type" : "literal"
					- "value" : [`<literal_value>`](#function-assign-body-literal)[attrval] ::=
						- "dtype" : "real" | "integer" | "boolean" | "string"
						- "value" : `<string>`
				- [`<function_assign_body_lambda_spec>`](#function_assign_body_lambda)[attrval] ::=
					- "type" : "lambda"
					- "name" : [`<function_name>`](#function-naming-conventions)
					- "reference" : [`<lambda_function_reference>`](#funciton-assign-body-lambda) ::= a `<string>` denoting function in `lambdas.py`
		
		- [`<function_container_spec>`](#function-container-specification)[attrval] ::=
			- "name" : [`<function_name>`](#function-naming-conventions)
			- "type" : "assign" | "condition" | "decision"
			- "sources" : list of [ [`<function_source_reference>`](#function-assign-specification) | [`<variable_name>`](#variable-naming-convention) ]
			- "target" : [`<function_source_reference>`](#function-assign-specification) | [`<variable_name>`](#variable-naming-convention)
			- "body" : list of [`<function_reference_spec>`](#function-reference-specification)
		
		- [`<function_loop_plate_spec>`](#function-loop-plate-specification)[attrval] ::=
			- "name" : [`<function_name>`](#function-naming-conventions)
			- "type" : "loop\_plate"
			- "input" : list of [`<variable_name>`](#variable-naming-convention)
			- "index\_variable" : [`<variable_name>`](#variable-naming-convention)
			- "index\_iteration\_range" : `<index_range>` ::=
				- "start" : `<integer>` | [`<variable_referene>`](#variable-reference) | [`<variable_name>`](#variable-naming-convention)
				- "end" : `<integer>` | [`<variable_referene>`](#variable-reference) | [`<variable_name>`](#variable-naming-convention)
			- "condition" : `<loop_condition>`
			- "body" : list of [`<function_reference_spec>`](#function-reference-specification)

- [`<function_reference_spec>`](#function-reference-specification)[attrval] ::=
	- "function" : [`<function_name>`](#function-naming-conventions)
	- "input" : list of [ [`<variable_reference>`](#variable-reference) | [`<variable_name>`](#variable-naming-convention) ]
	- "output" : list of [ [`<variable_reference>`](#variable-reference) | [`<variable_name>`](#variable-naming-convention) ]

- [`<function_source_reference>`](#function-assign-specification)
	- "name" : [ [`<variable_name>`](#variable-naming-convention) | [`<function_name>`](#function-naming-conventions) ]
	- "type" : "variable" | "function"

- [`<variable_referene>`](#variable-reference)[attrval] ::=
	- "variable" : [`<variable_name>`](#variable-naming-convention)
	- "index" : `<integer>`


=======
{% include_relative grfn_index.md %}


>>>>>>> 5e005017
## Introduction

### Background: From source code to dynamic system representation

GrFN, pronounced "Griffin", is the central representation generated and manipulated by the [AutoMATES](https://ml4ai.github.io/automates/) system (incorporating [Delphi](https://ml4ai.github.io/delphi)).

The goal of GrFN is to provide the end-point target for a translation from the semantics of program (computation) specification (as asserted in source code) and scientific domain concepts (as expressed in text and equations) to the semantics of a (discretized) dynamic system model (akin to an extended version of a probabilistic graphical model).

A key assumption is that the program source code we are analyzing is intended to model aspects of some target physical domain, and that this target physical domain is a dynamical system that evolves over time. This means that some source code variables are assumed to correspond to dynamical system states of the represented system. 

The system is decomposed into a set of individual states (represented as (random) variables), where the values of the states at any given time are a function of the values of zero or more other states at the current and/or previous time point(s). Because we are considering the evolution of the system over time, in general every variable has an index. The functional relationships may be instantaneous (based on the variables indexed at the same point in time) or a function of states of variables at different time indices.

There are four components in AutoMATES that generate (contribute to) and/or consume (operate on) GrFN:

- Program Analysis (PA) - generates
- Text Reading (TR) - generates
- Equation Reading (ER) - generates
- Model Analysis (MA) - consumes

GrFN integrates the extracted _Function Network_ representation of source code (the result of Program Analysis) along with associated extracted comments, links to natural language text (the result of natural language processing by Text Reading), and links to and representation of equations (the result of equation extraction by Equation Reading).


### Spec Notation Conventions

This specification (spec) document describes the GrFN JSON schema, specifying the JSON format that is to be generated by Program Analysis, Text Reading and Equation Reading. Model Analysis is the current main consumer; we also hope that other scientific model analysis systems (e.g., from the ASKE Program) will also be consumers and/or generators.

In this document we adopt a simplified [Backus-Naur Form (BNF)](https://en.wikipedia.org/wiki/Backus%E2%80%93Naur_form)-inspired grammar specification convention combined with a convention for intuitively defining JSON attribute-value lists. The schema definitions and instance GrFN examples are rendered in `monospaced font`, and interspersed with comments/discussion.

Following BNF convention, elements in `<...>` denote nonterminals, with `::=` indicating a definition of how a nonterminal is expanded. We will use some common nonterminals with standard expected interpretations, such as `<string>` for strings, `<integer>` for integers, etc. Many of the definitions below will specify JSON attribute-value lists; when this is the case, we will decorate the nonterminal element definition by adding `[attrval]`, as follows::

    <element_name>[attrval] ::= 

We will then specify the structure of the JSON attribute-value list attributes (quoted strings) and their value types using a mixture of [JSON](https://www.json.org/) and [BNF](https://en.wikipedia.org/wiki/Backus%E2%80%93Naur_form).

We also use the following conventions in the discussion below:

- 'FUTURE': Tags anticipated extensions that may be needed but not yet 
supported.
- 'CHOICE': Captures discussion of a CHOICE that does not yet have a clear 
resolution
- 'FOR NOW': Tags the approach being currently taken, eiher in response to FUTURE or CHOICE.


Identifiers: grounding, scopes, namespaces and gensyms
------------------------------------------------------

### Preamble

The current GrFN design strategy is to separate _identifiers_ (any program symbol used to denote a program element) from the _program elements_ themselves (namely, variables and functions), as each program element will be denoted by one or more identifiers, and the different types of program elements themselves have intended "functions": variables (may) represent aspects of the modeled domain, and functions represent processes that change variable states.

A critical role of identifiers is to enable _linking_ of program elements to information extracted by Text and Equation Reading. In particular, identifiers capture two types of information useful for this task:
<<<<<<< HEAD

1. Information about the name and namespace context of the identifier as it appears in program source context -- e.g., using the identifier name as evidence to be used in linking to other textual sources based on string similarity;
2. Information about the location and neighborhood in source code where the identifier is used (a [`<source_code_reference>`](#grounding-and-source-code-reference)) -- e.g., to use as evidence when linking to other texture sources such as docstrings and comments, based on locality in the source code.

Variables (and functions) are associated with identifiers based on declarations in source code, and thereafter, the use in source code of an identifier is a denotation of the variable. So when information is linked to terms ("mentions") from text and equation sources, this information can then be associated with variables themselves. For example, the indicator 'S' may be described in documentation as corresponding to the "susceptible population".

Text Reading is currently working on extracting three types of information:

=======

1. Information about the name and namespace context of the identifier as it appears in program source context -- e.g., using the identifier name as evidence to be used in linking to other textual sources based on string similarity;
2. Information about the location and neighborhood in source code where the identifier is used (a [`<source_code_reference>`](#grounding-and-source-code-reference)) -- e.g., to use as evidence when linking to other texture sources such as docstrings and comments, based on locality in the source code.

Variables (and functions) are associated with identifiers based on declarations in source code, and thereafter, the use in source code of an identifier is a denotation of the variable. So when information is linked to terms ("mentions") from text and equation sources, this information can then be associated with variables themselves. For example, the indicator 'S' may be described in documentation as corresponding to the "susceptible population".

Text Reading is currently working on extracting three types of information:

>>>>>>> 5e005017
- Definitions (e.g., 'wind speed', 'susceptible individuals')
- Units (e.g., 'millimeters', 'per capita')
- Constraints (e.g., '> 0', '<= 100')

### Identifier

An identifier is a symbol used to uniquely identify a program element in code, where a *program element* is a 

- variable (or constant)
- function
- type (class)

More than one identifier can be used to denote the same program element, but an identifier can only be associated with one program element at a time.

### Grounding and source code reference

[Identifiers](#identifier-specification) play a key role in connecting the model as implemented in source code to the target domain that it models. *Grounding* is the task of inferring what aspect of the target domain a program element may correspond to. Identifiers, by their [(base) name(s)](#base-name) and the context of their declaration and use (i.e., where they occur in code, through their [scope and namespace](#scope-and-namespace-paths)), and the doc and comment strings that occur around them, provide clues to what program elements are intended to represent in the target domain. For this reason, we need to associate with identifiers several pieces of information. This information will be collected during program analysis and associated with the identifier declaration:
    
>FUTURE: General handling of pointers/references (related to the concept of having an "alias") will require care, as this introduces the possiblity of multiple identifiers being used to refer to the same program element, and also a single identifier being used to refer to different program elements in different contexts. In the general case it is not possible to determine all pointer references *statically*. (DSSAT does include some pointers.)
	
To facilitate grounding inference, the [`<identifier_spec>`](#identifier-specification) will have a "source\_references" attribute whose value is a list of `<source_code_reference>`s:

	<source_code_reference> ::= <string>

The string contains information to indicate the location within the source code where an identifier was used. 

>TODO: Program Analysis and Text and Equation Reading (NLP processing of comments and source literature) will determine how source code references are represented within the string. It may be sufficient to have a single line number to represent the source code line within which the identifier was used.

### Base Name

The `<base_name>` is intended to correspond (when available) to the identifier token name as it appears in the source language (e.g., Fortran). The `<base_name>` is itself a string

    <base_name> ::= <string>

but follows the conventions of [python identifier specification rules](https://docs.python.org/3/reference/lexical_analysis.html#identifiers) (which includes Fortran naming syntax).

>FUTURE: may extend this as more source languages are supported.

Below, we specify the conventions for `<base_name>`s of identifiers that do not originate in the source code:

- [Variable Naming Convention](#variable-naming-convention)

- [Function Naming Conventions](#function-naming-conventions)

### Scope and Namespace Paths

Identifiers may have the same [`<base_name>`](#base-name) (as it appears in source code) but be distinguished by either (or both) the "[scope](https://en.wikipedia.org/wiki/Scope_(computer_science))" and "[namespace](https://en.wikipedia.org/wiki/Namespace)" within which they are defined in the source code.

Each source language has its own rules for specifying scope and namespace, and it will be the responsibility of each program analysis module (e.g., Fortran `for2py`) to identify the hierarchical structure of the context that uniquely identifies the specific scope and/or namespace within which an identifier [`<base_name>`](#base-name) is defined. However, generally scopes and namespaces may be defined hierarchically, such that the name for each level of the hierarchy taken together uniquely define the context. A "path" of names appears to be sufficient to generally represent the hierarchical context for either a specific scope or namespace. In general, names for a path are listed in order from general (highest level in the hierarchy) to specific.

Examples:

- `<scope_path>`: As will be described below, program analysis will assign unique names for scopes (see [discussion below under conditional, container and loop\_plate functions naming conventions](#function-naming-conventions)). Given these names, the scopes of the two inner loops within the outer loop of function `foo` in this example,
    
    ```
    def foo():
        for i in range(10):      # assigned name 'loop$1'
            for j in range(10):  # assigned name 'loop$1' (in the scope
                                 #    ... of the outer loop$1)
                x = i*j
            for k in range(10):  # assigned name 'loop$2' (also in the
                                 #    ... scope of the outer loop$1)
                z = x+1
    ```
    
    ... would be uniquely specified by the following path (respectively):
    
    ```
    ["foo", "loop$1", "loop$1"]
    ```
    
    ```
    ["foo", "loop$1", "loop$2"]
    ```
    
    In general, it is not necessary within GrFN to independently declare scopes. Instead, we simply specify the `<scope_path>` in an indicator declaration as a list of strings under the "scope" attribute in the identifier declaration (below).
    
    ```
    <scope_path> ::= list of <string>
    ```
    
	The "top" level of the file (i.e., not enclosed within another program block context) will be assigned the default scope name of "\_TOP". All other scopes are either explicitly named (such as a named function), or are assigned a unique name by program analysis according to the rules of the type of scope (such as container, loop, conditional, etc), defined below. In such cases other than top, there is no need to include the "\_TOP" in the path -- it will be assumed that those named scopes are all within the default top-level scope.
    
- `<namespace_path>`: Different languages have different conventions for defining namespaces, but in general they are either (1) explicitly defined within source code by namespace declarations (such as Fortran "modules" or C++ "namespace"s), or (2) implicitly defined by the project directory structure within which a file is located (as in Python). In the case of namespaces defined by project directory structure, two files in different locations in the project directory tree may have the same name. To distinguish these, program analysis will capture the path of the directory tree from the root to the file. The final name in the path, which is the name of the source file, will drop the file extension. For example, the namespace for file `baz.py` within the following directory tree
    
    ```
    foo/
        bar/
            baz.py
    ```
    
    would be the uniquely specified by the following path:
    
    ```
    ["foo", "bar", "baz"]
    ```

	In the case of declared namespaces, the namespace declaration will determine the path (which may only consist of one string name).

    Again, it is not necessary within GrFN to independently declare a namespace; like the `<scope_path>`, we specify the `<namespace_path>` within an identifier declaration as a list strings under the "namespace" attribute in the identifier declaration:
	
	```
    <namespace_path> ::= list of <string>
    ```
    
    Like the `<scope_path>`, the string names of the path uniquely defining the namespace are in in order from general to specific, with the last string name either being the implicit namespace defined by the source code file, or the user-defined name of the namespace.

### Path Strings

It will be convenient to be able to express [`<scope_path>`](#scope-and-namespace-paths)s and [`<namespace_path>`](#scope-and-namespace-paths)s using single strings within GrFN (particularly when building an identifier string). For this we introduce a special string notation in which the string names that make up a path are expressed in order but separated by periods. These representations will be referred to as the `<scope_path_string>` and `<namespace_path_string>`, respectively. The string representations of the [`<scope_path>`](#scope-and-namespace-paths) and [`<namespace_path>`](#scope-and-namespace-paths) examples above would be:

- Example `<scope_path_string>`:
    
    ```
    "foo.loop$1.loop$1"
    ```
    
    and
    
    ```
    "foo.loop$1.loop$2"
    ```

- Example `<namespace_path_string>`:
	
	```
	"foo.bar.baz"
	```

### Identifier String

Identifiers are uniquely defined by their [`<base_name>`](#base-name), [`<scope_path>`](#scope-and-namespace-paths), and [`<namespace_path>`](#scope-and-namespace-paths). It will be convenient to refer unambiguously to any identifier using a single string, outside of the identifier specification declaration (defined below). We define an `<identifier_string>` by combining the 'namespace', 'scope' and 'base_name' (in that order) within a single string by separating the [`<namespace_path_string>`](#path-strings), [`<scope_path_string>`](#path-strings) and [`<base_name>`](#base-name) by double-colons:

    <identifier_string> ::= "<namespace_path_string>::<scope_path_string>::<base_name>"

`<identifier_string>`s will be used to denote identifiers as they are used in variable and function specifications (described below).

### Identifier Gensym

One of the outputs of program analysis is a functionally equivalent version of the original source code and lambda functions (described below), both expressed in Python (as the intermediate target language). All identifiers in the output Python must match identifiers in GrFN. Since capturing the semantics (particularly the namespace and scope context) results in a representation that does not appear to be consistently expressible in legal Python symbol names, we will use `<gensym>`s that can be represented (generally more compactly) as legal Python names and associated uniquely with identifiers.

>FUTURE: Create a hashing function that can translate uniquely back and forth between `<gensym>`s and identifier strings.

>FOR NOW: Generate `<gensym>`s as Python names that start with a letter followed by a unique integer. The letter could be 'g' for a generic gensym (e.g., g2381), or 'v' to indicate a variable identifier (e.g., v921) and 'f' to indicate a function identifier (e.g. f38).

Each identifier will be associated one-to-one with a unique `<gensym>`.

### Identifier Specification

Each identifier within a GrFN specification will have a single `<identifier_spec>` declaration. An identifier will be declared in the GrFN spec JSON by the following attribute-value list:

    <identifier_spec>[attrval] ::=
        "base_name" : <base_name>
        "scope" : <scope_path>
        "namespace" : <namespace_path>
        "source_references" : list of <source_code_reference>
        "gensym" : <gensym>


Variable and Function Identifiers and References
------------------------------------------------

### Variable Naming Convention

A variable name will be an [`<identifier_string>`](#identifier-string):

    <variable_name> ::= <identifier_string>

A top level source variable named ABSORPTION would then simply have the [`<base_name>`](#base-name) of "ABSORPTION" plus the relevant [`<namespace_path_string>`](#path-strings) and [`<scope_path_string>`](#path-strings).

When there are two (or more) separate instances of new variable declarations in the same context (same namespace and scope) using the same name, then we'll add an underscore and number to the [`<base_name>`](#base-name) to distinguish them. For example, if ABSORPTION is defined twice in the same namespace and scope, then the [`<base_name>`](#base-name) of the first (in order in the source code) is named:

    "ABSORPTION_1"

And the second:

    "ABSORPTION_2"

Finally, in some cases (described below), program analysis will introduce variables (e.g., when analyzing conditionals). The naming conventions for the [`<base_name>`](#base-name) of such introduced variables are described below.

### Variable Reference

    <variable_reference>[attrval] ::= 
        "variable" : <variable_name>
        "index" : <integer>

In addition to capturing source code variable environment context in variable declarations, we also need a mechanism to disambiguate specific instances of *use* of the same variable within the same context to accurately capture the logical order of variable value updates. In this case, we consider this as a repeated reference to the same variable. The semantics of repeated reference is captured by the variable "index" attribute of a `<variable_reference>`. The index integer serves to disambiguate the execution order of the variable state references, as determined during program analysis.

### Function Naming Conventions

Function names, like variable names, are also ultimately [identifiers](#identifier-specification) that will commonly be referenced within GrFN by their [`<identifier_string>`](#identifier-string) (and therefore include their [`<namespace_path_string>`](#path-strings) and [`<scope_path_string>`](#path-strings))

    <function_name> ::= <identifier_string>

However, there are additional rules for determining the [`<base_name>`](#base-name) of the function. Because of this particular set of rules, the [`<base_name>`](#base-name) of the function name will be referred to as a `<function_base_name>`. The general string format for a `<function_base_name>` is:

    <function_base_name> ::= <function_type>[$[<var_affected>|<code_given_name>]]

The `<function_type>` is the string representing which of the four types the function belongs to (the types are described in more detail, below): ["assign"](#function-assign-specification), ["condition"](#function-assign-specification), ["decision"](#function-assign-specification), ["container"](#function-container-specification), ["loop\_plate"](#function-loop-plate-specification). In the case of a loop\_plate, we will name the specific loop using the generic name "loop" along with an integer (starting with value 1) uniquely distinguishing loops within the same namespace and scope.

The optional `<code_given_name>` is used when the function identified by program analysis has also been given a name within source code. For example, in this python example:

```javascript
def foo():
    ...
```

the function foo is a type of "container" and its `<code_given_name>` is "foo", making the `<function_base_name>` be

    "container$foo"

The optional `<var_affected>` will only be relevant for assign, condition and decision function types, and the name of the variable affected will be added after the `<function_type>` and `$`. For example, a condition involving the setting of the (inferred) boolean variable IF\_1 would have the `<function_base_name>`:

    "condition$IF_1"

Here are example function names for each function type. In each example, we assume the function is defined within the scope of another function, UPDATE\_EST, and the namespace CROP\_YIELD.

-   [**Assign**](#function-assign-specification): An assignment of the variable with the `<identifier_string>` "CROP\_YIELD::UPDATE\_EST::YIELD\_EST" (which denotes the identifier with `<base_name>` "YIELD\_EST" in the scope of the function UPDATE\_EST declared in the namespace CROP\_YIELD) has the `function_base_name>`:
    
    	"assign$CROP_YIELD::UPDATE_EST::YIELD_EST"
    
	If this assignment takes place in the function UPDATE\_EST and the namespace CROP\_YIELD, then the full [`<identifier_string>`](#identifier-string) of the function identifier would be:

        "CROP_YIELD::UPDATE_EST::assign$CROP_YIELD::UPDATE_EST::YIELD_EST"

-   [**Condition**](#function-assign-specification): A condition assigning the (inferred) boolean variable IF\_1 in the scope of the function UPDATE\_EST of the namespace CROP\_YIELD would have the [`<identifier_string>`](#identifier-string):

        "CROP_YIELD::UPDATE_EST::condition$IF_1"

-   [**Decision**](#function-assign-specification): A decision function assigns a variable a value based on the (outcome) state of a condition variable. If the variable "YIELD\_EST" (from the namespace "CROP\_YIELD" and scope "UPDATE\_EST") is being updated as a result of a conditional outcome in the namespace "CROP\_YIELD" and scope "DERIVE\_YIELD", then the [`<identifier_string>`](#identifier-string) would be:
    
    	"CROP_YIELD::DERIVE_YIELD::decision$CROP_YIELD::UPDATE_EST::YIELD_EST"

-   [**Container**](#function-container-specification): A container function declared in source code to have the name CROP\_YIELD would then have the `<code_given_name>` of CROP\_YIELD, and if this was declared at the top level of a file (defining the namespace) called CROP\_YIELD would have the `<function_base_name>`:

        "container$CROP_YIELD"
    
    and the full `<identifier_string>` of:
    
        "CROP_YIELD::NULL::container$CROP_YIELD"
    
    (Note that the first occurrence of "CROP\_YIELD" in the string is for the namespace, the NULL is because it's defined at the top level, and then the second occurrence of "CROP\_YIELD" is the `<code_given_name>` of CROP\_YIELD.)

-   [**Loop_plate**](#function-loop-plate-specification): Loops themselves are not assigned identifiers within source code, so identifiers will be assigned during program analysis. As described above, the `<function_base_name>` of the loop\_plate function type is "loop" followed by a '$' and an integer starting from `1` that distinguishes the loop from any other loops occurring in the same namespace and scope.

    -   A single loop within the function CROP\_YIELD of the namespace CROP\_YIELD has the `<identifier_string>`:

            "CROP_YIELD::CROP_YIELD::loop$1"

    -   The third of three loops within the function CROP\_YIELD of namespace CROP\_YIELD:

            "CROP_YIELD::CROP_YIELD::loop$3"

    -   A loop nested in the context of the second loop, "loop$2", in the CROP\_YIELD function within the CROP\_YIELD namespace:

            "CROP_YIELD::CROP_YIELD.loop$2::loop$1"

    -   An assignment of the variable "CROP\_YIELD::\_TOP::RAIN" (i.e., the variable "RAIN" was defined in the default "top"-level scope, within the namespace CROP\_YIELD) within a single loop in the CROP\_YIELD function in the CROP\_YIELD namespace:

            "CROP_YIELD::CROP_YIELD.loop$1::assign$CROP_YIELD::_TOP::RAIN"
        
        (Note that the above string is still unambiguous to parse to recover the components pieces of the name: the first two names separated by '::' are the [`<namespace_path_string>`](#path-strings) followed by the [`<scope_path_string>`](#path-strings), with the rest being the `<function_base_name>` of the function, which itself is an "assign" of a variable that itself is a complete [`<identifier_string>`](#identifier-string))


Top-level GrFN Specification
----------------------------

The top-level structure of the GrFN specification is the `<grfn_spec>` and is itself a JSON attribute-value list, with the following schema definition:

    <grfn_spec>[attrval] ::=
        "date_created" : <string>
        "source" : list of <source_code_file_path>
        "start": list of <string>
        "identifiers" : list of <identifier_spec>
        "variables" : list of <variable_spec>
        "functions" : list of <function_spec>

The "date\_created" attribute is a string representing the date+time that the current GrFN was generated (this helps resolve what version of the program analysis code (e.g., for2py) was used).

There may be a single GrFN spec file for multiple source code files.

>CHOICE: A source file may define identifiers and program elements that are then referenced/used in many other system program unit components (other files). We can defined the concepts of a "Program" as the collection of source code from a file plus any other files containing source code that it references/uses. If we have a single GrFN spec for each "Program", then we will be repeatedly reproducing many identifiers and other program element declarations (variables, functions). The alternatives are:

>1. A single GrFN spec for a given "Program" and live with the redundant re-representation of source code that is shared across different units. 
>2. Have a single GrFN spec for each individual file and develop method for importing/using GrFN specs that are used by other GrFN specs. (A variant of this approach could allow only including GrFN spec for the parts of the shared source code that are directly relevant to a "Program".)

>FOR NOW: Go with Option (1): The main target of a GrFN spec file is _all_ of the source code files involved in defining a "Program".
    
>FUTURE: Add ability for GrFN specs to "import" and/or "use" other GrFN specs of other modules (leading to the more efficient option (2)).

>FOR NOW: the "source" attribute is a list of one or more `<source_code_file_path>`s. The `<source_code_file_path>` identifying a source file is represented the same way as a [`<namespace_path>`](#scope-and-namespace-paths), except that the final name (the name of the file itself) _will_ include the file extension.

It is conventient to explicitly represent the functions that are intended to be called as the "top level" functions of the "Program". We will refer to these as "start" points. These may be explicity specified by a programmer/user. 

>FOR NOW: "start" points will be manually specified.

>FUTURE: Consider methods of automatically inferring the "start" points. For example, these might be the roots of the computation graph representing the "Program". However, there are subtleties here: e.g., function call loops (fn1 calls fn2, which calls fn1).

To capture this concept, the "start" attribute is a list of zero or more names of the entry point(s) of the (Fortran) source code (for example, the PROGRAM module). These will be function [`<identifier_string>`](#identifier-string)s. In the absence of any entry point, this value will be an empty list: `[]`.

The "identifiers" attributes contains a list of [`<identifer_spec>`](#identifier-specification)s.

>FUTURE: It may also be desirable to add an attribute to represent the program analysis code version used to generate the GrFN (as the program analysis code is evolving and each change has different properties).

>FOR NOW: "dateCreated" will play this role.

The "variables" attribute contains a list of [`<variable_spec>`](#variable-specification)s.

>(NOTE: In GrFN version 0.1.m3, [`<variable_spec>`](#variable-specification)s were defined in the context of [`<function_spec>`](#function-specification)s. With need to iterate over variables (e.g. when performing inference for associating comments and text with variable definitions), it is more convenient to group variable specifications at the top level. Starting in GrFN version 0.1.m5, references to variables within functions will use [`<identifier_string>`](#identifier-string)s to identify the variables, and [`<variable_spec>`](#variable-specification)s will be listed in the top-level GrFN "variables" attribute.)

A (partial) example instance of the JSON generated for a `<grfn_spec>` of an analyzed file in the path 'crop\_system/yield/crop\_yield.py' is:

```javascript
{
    "dateCreated": "20190127",
    "source": [["crop_system", "yield", "crop_yield.py"]],
    "start": ["MAIN"],
    "identifiers": [... identifier_specs go here...]
    "variables": [... variable_specs go here...]
    "functions": [... function_specs go here...]
}
```

Variable Specification
----------------------

    <variable_spec>[attrval] ::=
        "name" : <variable_name>
        "domain" : <variable_domain_type>
        "mutable" : TRUE | FALSE

As defined above, the [`<variable_name>`](#variable-naming-convention) is itself an [`<identifier_string>`](#identifier-string).

The "mutable" attribute specifies whether the variable value _can_ (TRUE) or _cannot_ (FALSE) be changed. (Note that the values TRUE and FALSE are JSON Boolean values.) Mutability is determined by Program Analysis, and Model Analysis can use this information in sensitivity anlysis (if the constant value of a non-mutable variable can be determined, then the variable does not need to be varied in sensitivity analysis).

>TODO: Possibly make explicit specification of "mutable" optional, with default value TRUE, so only need to explicitly specify when FALSE. Does this cause trouble for parsing?

Some languages (including Fortran and Python) provide mechanisms for making variable declarations private (such as Python's name mangling, by prepending an underscore to a variable name).

>FOR NOW: Our hypothesis is that simply prepending another underscore (following python [name mangling](https://docs.python.org/2/tutorial/classes.html#private-variables-and-class-local-references)) will make the "private" variable [`<base_name>`](#base-name) unique from other variable names. Also, Program Analysis will "preserve" the semantics of privacy by ensuring there are no outer-scope references to a private variable, and this will carry through in explicit references (or lack thereof, in this case) captured in the GrFN spec (in particular, in the [`<function_reference_spec>`](#function-reference-specification)s of the "body" of container and loop\_plate function specs).

### Variable Value Domain

    <variable_domain_type> ::= <string>

The "domain" attribute of a [`<variable_spec>`](#variable-specification) specifies what values the variable can be assigned to. To start, we will keep things simple and restrict ourselves to four types that can be specified as strings:

-   "real" (i.e. a floating-point number)
-   "integer"
-   "boolean"
-   "string"

(The idea of the variable domain is intended to be close to the idea of
the "support" of a random variable, although should also correspond to
standard data types.)

>FUTURE: Extend to accommodate arrays.

>FUTURE:

>-  Accommodate other structures: Unions, composite data structures, classes.
>-  Extend the domain specification to represent whether there are bounds on the values (e.g., positive integers, or real values in (0,10\], etc.). When we move to doing this, the value of "domain" will itself become a new JSON attrval type.

Python is a strongly-typed language, but is also a dynamically typed language. However, that's not to say that there is no type specification in Python. Python 3 now provides nascent support for explicit typing via [type
hints](https://docs.Python.org/3/library/typing.html).

>FUTURE: Explore whether/how type hints get represented in the AST. This will matter when we get to adding more explicit variable domain semantics in later model analysis.

For our purposes in the near term, we do want to capture what type and value-domain information is available; there are two main sources of this information (parentheses note the analysis process that may extract/infer/preserve this information):

1.  **Source Declarations**: (Program Analysis) Fortran statically specifies types in declarations. 
We can preserve type information in Program Analysis-generated Python code by using type hints or by adding to generated docstrings.
2.  **Docstrings**: (Text Reading) Source code docstrings and comments may provide information about types and value ranges that can be inferred by Text Reading.

### \<variable\_spec\> examples

Here are three examples of `<variable_spec>` objects:

-   Example of a "standard" variable MAX\_RAIN within the CROP\_YIELD function of the CROP namespace:

    ```javascript
    {
        "name": "CROP::CROP_YIELD::MAX_RAIN",
        "domain": "real",
        "mutable": FALSE
    }
    ```

-   Example of loop index variable DAY in the context of the second instance of a loop in the function CROP\_YIELD (in the CROP namespace):

    ```javascript
    {
        "name": "CROP::CROP_YIELD.loop$2::DAY"
        "domain": "integer",
        "mutable": TRUE
    }
    ```

-   Example of variable introduced (inferred) when analyzing a conditional statement that is within the named function UPDATE\_EST of the CROP namespace:

    ```javascript
    {
        "name": "CROP::UPDATE_EST::IF_1"
        "domain": "boolean",
        "mutable": TRUE
    }
    ```

Function Specification
----------------------

Next we have the `<function_spec>`. 

All `<function_spec>`s include a [`<function_name>`](#function-naming-conventions), following the [function naming conventions described above](#function-naming-conventions).

There are five types of functions; three types can be expressed using the same attributes in their JSON attribute-value list ([`<function_assign_spec>`](#function-assign-specification)), while the others ([`<function_container_spec>`](#function-container-specification), [`<function_loop_plate_spec>`](#function-loop-plate-specification)) require different attributes. So this means there are three specializations of the \<function\_spec\>, one of which ([`<function_assign_spec>`](#function-assign-specification)) will be used for three function types.

    <function_spec> ::=
        <function_assign_spec>         # covers "assign", "condition", "decision"
        | <function_container_spec>    # type "container"
        | <function_loop_plate_spec>   # type "loop_plate"

All three specs will have a "type" attribute with a string value that will unambiguously identify which type of function is being specified. The five possible types are:

- "[assign](#function-assign-specification)"
    - "[condition](#function-assign-specification)" (a special case of Assign)
    - "[decision](#function-assign-specification)"  (a special case of Assign)
- "[container](#function-container-specification)"
- "[loop\_plate](#function-loop-plate-specification)"

All `<function_spec>`s will also have a "name" attribute with a unique
[`<identifier_string>`](#identifier-string) (across `<function_spec>`s), as described above under the [Function Naming Conventions](#function-naming-conventions) section; as described in that section, the function [`<base\_name>`](#base-name) will include the function type name, but having the explicit type attribute makes JSON parsing easier.

### Function Assign Specification

A `<function_assign_spec>` denotes the setting of the value of a
variable. The values are assigned to the "target" variable (denoted by
a [`<variable_reference>`](#variable-reference) or [`<variable_name>`](#variable-naming-convention)) and the value is determined by the "body" of the assignment, which itself may either be a literal value (specified by [`<function_assign_body_literal_spec>`](#function-assign-body-literal)) or a lambda function (specified by [`<function_assign_body_lambda_spec>`](#function-assign-body-lambda)).

    <function_assign_spec>[attrval] ::=
        "name" : <function_name>
        "type" : "assign" | "condition" | "decision"
            # note that the value of the "type" is a literal/terminal 
            # value of the grammar
        "sources" : list of [ <function_source_reference> | <variable_name> ]
        "target" : <function_source_reference> | <variable_name>
        "body" : <function_assign_body_literal_spec> 
                 | <function_assign_body_lambda_spec>

There are three types of assign functions, distinguished by the value of the attribute "type".

- **"assign"**: This represents the general case of assignment of a variable to some value.

- **"condition"**: In the special case where Program Analysis is analyzing a conditional (i.e., "if") statement, then Program Analysis will infer a new boolean target variable, and the computation of the condition itself will be represented by a function assigning the inferred boolean variable value. Semantically, this is nothing more than an assignment of a boolean variable, but conceptually it will be useful to distinguish assignments used for conditions from other assignments.

- **"decision"**: Also as part of analyzing a conditional, any variables whose values are updated as a result of the condition outcome must have their values updated. These will be updated by "decision" assignment functions, whose target is the variable being updated, and the computations will involve the state of the conditional variable, the previous state of the variable being updated, and possibly other variable values. Again, semantically this is nothing more than an assignment, but is useful to distinguish from other assignments.

The identifier conventions for assign, condition and decision functions is described above in the section on [Function Naming Conventions](#function-naming-conventions).

For "sources" and "target": When there is no need to refer to the variable by its relative index, then [`<variable_name>`](#variable-naming-convention) (itself an [`<identifier_string>`](#identifier-string)) is sufficient, and index will be assumed to be 0 (if at all relevant). 

In other cases, the variables will be referenced using the `<function_source_reference>`, to indicate the return value of the function. There may also be cases where the sources can be a function, either built-in or user-defined. These two will be referenced using `<function_source_reference>` defined as:

    <function_source_reference> ::=
       "name" : [ <variable_name> | <function_name> ]
       "type" : "variable" | "function"

#### Function assign body Literal

The `<function_assign_body_literal_spec>` asserts the assignment of a `<literal_value>` to the target variable. The `<literal_value>` has a data type (corresponding to one of our four domain types), and the value itself will be represented generically in a string (the string will be parsed to extract the actual value according to its data type).

    <function_assign_body_literal_spec>[attrval] ::=
        "type" : "literal"
        "value" : <literal_value>

    <literal_value>[attrval] ::=
        "dtype" : "real" | "integer" | "boolean" | "string"
        "value" : <string>

#### Function assign body Lambda

When more computation is done to determine the value that is being assigned to the variable in the [`<function_assign_spec>`](#function-assign-specification), then `<function_assign_body_lambda_spec>` is used.

    <function_assign_body_lambda_spec>[attrval] ::=
        "type" : "lambda"
        "name" : <function_name>
        "reference" : <lambda_function_reference>

>FUTURE: Eventually, we can expand this part of the grammar to accommodate a restricted set of arithmetic operations involved in computing the final value (this is now of interest in the World Modelers program and we\'re interested in supporting this in Delphi). 

The `<lambda_function_reference>` references the source code function in the `lambdas.py` file that does the computation, in the translated Python generated by program analysis.

	<lambda_function_reference> ::= <string>

>NOTE: The `<lambda_function_reference>`, which refers to the post-analysis lambdas function created by Program Analysis is *NOT* to be confused with a [`<source_code_reference>`](#grounding-and-source-code-reference), which refers to the original source code that was analyzed (i.e., the original Fortran source code).

Any variables that are required as arguments to the lambda function must correspond to the "source" list of variables ([`<variable_name>`](#variable-naming-convention) references) in the [`<function_assign_spec>`](#function-assign-specification).

As noted above, due to the more semantically rich identifier specification and [`<identifier_string>`](#identifier-string) representation, it is not straightforward to use the [`<identifier_string>`](#identifier-string) as the python symbol in the translated Python generated by program analysis. Instead, function and variable identifiers will be represented in the generated Python using their [gensym](#identifier-gensym). For debugging and visualization purposes, the generated Python code may be displayed with [`<identifier_string>`](#identifier-string)s (or some version that is closer to legal Python naming, although in general it does not appear to be possible to create "safe" Python names directly from [`<identifier_string>`](#identifier-string)s).

### Function Container Specification

A `<function_container_spec>` represents the grouping of a set of variables and how they are updated by functions. Generally the "function container" corresponds to functions (or subroutines) defined in source code. A "function container" is also defined for the "top" level of a source code file.

    <function_container_spec>[attrval] ::=
        "name" : <function_name>
        "type" : "container"
        "DOCS" : <string>
        "input" : list of [ <variable_reference> | <variable_name> ]
        "output" : list of <variable_reference> | <variable_name>
        "body" : list of <function_reference_spec>

There will be a container function for each source code function. For this reason, we need an "input" variable list (of 0 or more variables) as well as an "output" variable. In Python, a function only returns a value if there is an explicit return expression. Otherwise it returns `None`.

The "body" is specified by a list of [`<function_reference_spec>`](#function-reference-specification)

Case 1: subroutine

```python
def foo1_subroutine(x,y):
    x = y

def foo2_subroutine():
    Integer z, y, w
    y = 5
    foo1(z,y)
    foo1(w,y)
```

now z = 5 and w = 5

Case 2: fortran function with simple return

```python
def foo():
    x <-
    return x

def foo2():
    y = foo()
```

Case 3: fortran function with return expression

```python
def foo():
    return x+1
```

becomes\...

```python
def foo():
  foo_return1 = x+1

return foo_return1
```

Case 4: conditional return statements

```python
def foo(): #fortran function
    if(x):
        return x
    else:
        return y
```

### Function Reference Specification

    <function_reference_spec>[attrval] ::=
        "function" : <function_name>
        "input" : list of [ <variable_reference> | <variable_name> ]
        "output" : <variable_reference> | <variable_name>

The `<function_reference_spec>` defines the "wiring" between functions and their input and output variable(s).

### Function Loop Plate Specification

The concept behind a "loop plate" is a generalization of the [probabilistic graphical model](https://en.wikipedia.org/wiki/Graphical_model) convention for [plate notation](https://en.wikipedia.org/wiki/Plate_notation), extended to represent dynamic processes (a specification of a sequence of state changes).

>TODO: Provide more background on the "loop plate" concept.

    <function_loop_plate>[attrval] ::=
        "name" : <function_name>
        "type" : "loop_plate"
        "input" : list of <variable_name>
        "index_variable" : <variable_name>
        "index_iteration_range" : <index_range>
        "condition" : <loop_condition>
        "body" : list of <function_reference_spec>

The "input" list of [`<variable_name>`](#variable-naming-convention) objects should list all variables that are set in the scope outside of the loop\_plate.

The current loop\_plate specification is aimed at handling for-loops. (assumes "index\_variable" and "index\_iteration\_range" are specified)

>FUTURE: Generalize to do-while loop by just relying on the "condition" `<loop_condition>` to determine when loop completes. We can then remove "index\_variable" and "index\_iteration\_range". There will still need to be a mechanism for identifying index\_variable(s).

The "index\_variable" is the named variable that stores the iteration state of the loop; the naming convention of this variable is described above, in the Variable naming convention section. The only new element introduced is the `<index_range>`:

    <index_range>[attrval] ::=
        "start" : <integer> | <variable_reference> | <variable_name>
        "end" : <integer> | <variable_reference> | <variable_name>

This definition permits loop iteration bounds to be specified either as literal integers, or as the values of variables.


<<<<<<< HEAD
# Change Log


Inspired by [Keep a Changelog](https://keepachangelog.com)

This project does not (yet) adhere to [Semantic Versioning](https://semver.org/spec/v2.0.0.html)


## [0.1.m5] - 2019-05-01:

### Added
- Added "mutable" attribute to [`<variable_spec>`](#variable-specification).
- Added "variables" attribute to top-level [`<grfn_spec>`](#top-level-grfn-specification), which contains the list of all `<variable_spec>`s. This change also means that [`<function_spec>`](#function-specification)s no longer house [`<variable_spec>`](#variable-specification)s, but instead just the [`<variable_names>`](#variable-naming-convention) (which themselves are [`<identifier_string>`s](#identifier-string)).
- Added links to help topic navigation.

### Changed
- Clarified distinction between [`<source_code_reference>`](#grounding-and-source-code-reference)s (linking identifiers to where they are used in the analyzed source code) and [`<lambda_function_reference>`](#function-assign-body-lambda)s (which denote functions in the Program Analysis-generated lambdas file source code); previously these two concepts were ambiguous.

### Removed
- Removed [`<identifier_spec>`](#identifier-specification) "aliases" attribute. To be handled later as part of pointer/reference analysis.


## [0.1.m3] - 2019-03-01:

### Added
- Addition of identifiers: `<identifier_spec>`, `<identifier_string>`, and `<gensym>` (for identifiers in generated code)

### Changed
- Revision of Introduction
- Updates to naming conventions for variables and functions
- General cleanup of discussion throughout


## Releases
- [unreleased]: https://github.com/ml4ai/delphi/blob/grfn/docs/grfn_spec.md
- [0.1.m5]: https://github.com/ml4ai/automates/blob/master/documentation/deliverable_reports/m5_final_phase1_report/GrFN_specification_v0.1.m5.md
- [0.1.m3]: https://github.com/ml4ai/automates/blob/master/documentation/deliverable_reports/m3_report_prototype_system/GrFN_specification_v0.1.m3.md
- [0.1.m1]: https://github.com/ml4ai/automates/blob/master/documentation/deliverable_reports/m1_architecture_report/GrFN_specification_v0.1.md
=======
{% include_relative CHANGELOG_grfn.md %}
>>>>>>> 5e005017
<|MERGE_RESOLUTION|>--- conflicted
+++ resolved
@@ -35,7 +35,6 @@
 [Change Log](#change-og) (from previous releases)
 
 
-<<<<<<< HEAD
 ## grfn_spec Index
 
 - [`<grfn_spec>`](#top-level-GrFN-specification)[attrval] ::=
@@ -106,11 +105,6 @@
 	- "index" : `<integer>`
 
 
-=======
-{% include_relative grfn_index.md %}
-
-
->>>>>>> 5e005017
 ## Introduction
 
 ### Background: From source code to dynamic system representation
@@ -162,7 +156,6 @@
 The current GrFN design strategy is to separate _identifiers_ (any program symbol used to denote a program element) from the _program elements_ themselves (namely, variables and functions), as each program element will be denoted by one or more identifiers, and the different types of program elements themselves have intended "functions": variables (may) represent aspects of the modeled domain, and functions represent processes that change variable states.
 
 A critical role of identifiers is to enable _linking_ of program elements to information extracted by Text and Equation Reading. In particular, identifiers capture two types of information useful for this task:
-<<<<<<< HEAD
 
 1. Information about the name and namespace context of the identifier as it appears in program source context -- e.g., using the identifier name as evidence to be used in linking to other textual sources based on string similarity;
 2. Information about the location and neighborhood in source code where the identifier is used (a [`<source_code_reference>`](#grounding-and-source-code-reference)) -- e.g., to use as evidence when linking to other texture sources such as docstrings and comments, based on locality in the source code.
@@ -171,16 +164,6 @@
 
 Text Reading is currently working on extracting three types of information:
 
-=======
-
-1. Information about the name and namespace context of the identifier as it appears in program source context -- e.g., using the identifier name as evidence to be used in linking to other textual sources based on string similarity;
-2. Information about the location and neighborhood in source code where the identifier is used (a [`<source_code_reference>`](#grounding-and-source-code-reference)) -- e.g., to use as evidence when linking to other texture sources such as docstrings and comments, based on locality in the source code.
-
-Variables (and functions) are associated with identifiers based on declarations in source code, and thereafter, the use in source code of an identifier is a denotation of the variable. So when information is linked to terms ("mentions") from text and equation sources, this information can then be associated with variables themselves. For example, the indicator 'S' may be described in documentation as corresponding to the "susceptible population".
-
-Text Reading is currently working on extracting three types of information:
-
->>>>>>> 5e005017
 - Definitions (e.g., 'wind speed', 'susceptible individuals')
 - Units (e.g., 'millimeters', 'per capita')
 - Constraints (e.g., '> 0', '<= 100')
@@ -788,7 +771,6 @@
 This definition permits loop iteration bounds to be specified either as literal integers, or as the values of variables.
 
 
-<<<<<<< HEAD
 # Change Log
 
 
@@ -827,6 +809,3 @@
 - [0.1.m5]: https://github.com/ml4ai/automates/blob/master/documentation/deliverable_reports/m5_final_phase1_report/GrFN_specification_v0.1.m5.md
 - [0.1.m3]: https://github.com/ml4ai/automates/blob/master/documentation/deliverable_reports/m3_report_prototype_system/GrFN_specification_v0.1.m3.md
 - [0.1.m1]: https://github.com/ml4ai/automates/blob/master/documentation/deliverable_reports/m1_architecture_report/GrFN_specification_v0.1.md
-=======
-{% include_relative CHANGELOG_grfn.md %}
->>>>>>> 5e005017
