import json
from uuid import uuid4
import pickle
from datetime import date, timedelta, datetime
import dateutil
from dateutil.relativedelta import relativedelta
from typing import Optional, List
from itertools import product
from delphi.random_variables import LatentVar
from delphi.bmi import initialize, update
from delphi.execution import default_update_function
from delphi.utils import flatten
from flask import jsonify, request, Blueprint
from delphi.icm_api.models import *
from delphi.paths import data_dir
import numpy as np

bp = Blueprint("icm_api", __name__)


@bp.route("/icm", methods=["POST"])
def createNewICM():
    """ Create a new ICM"""
    return "", 415


@bp.route("/icm", methods=["GET"])
def listAllICMs():
    """ List all ICMs"""
    return jsonify([metadata.id for metadata in ICMMetadata.query.all()])


@bp.route("/icm/<string:uuid>", methods=["GET"])
def getICMByUUID(uuid: str):
    """ Fetch an ICM by UUID"""
    _metadata = ICMMetadata.query.filter_by(id=uuid).first().deserialize()
    del _metadata["model_id"]
    return jsonify(_metadata)


@bp.route("/icm/<string:uuid>", methods=["DELETE"])
def deleteICM(uuid: str):
    """ Deletes an ICM"""
    _metadata = ICMMetadata.query.filter_by(id=uuid).first()
    db.session.delete(_metadata)
    db.session.commit()
    return ("", 204)


@bp.route("/icm/<string:uuid>", methods=["PATCH"])
def updateICMMetadata(uuid: str):
    """ Update the metadata for an existing ICM"""
    return "", 415


@bp.route("/icm/<string:uuid>/primitive", methods=["GET"])
def getICMPrimitives(uuid: str):
    """ returns all ICM primitives (TODO - needs filter support)"""
    primitives = [
        p.deserialize()
        for p in CausalPrimitive.query.filter_by(model_id=uuid).all()
    ]
    for p in primitives:
        del p["model_id"]
    return jsonify(primitives)


@bp.route("/icm/<string:uuid>/primitive", methods=["POST"])
def createICMPrimitive(uuid: str):
    """ create a new causal primitive"""
    return "", 415


@bp.route("/icm/<string:uuid>/primitive/<string:prim_id>", methods=["GET"])
def getICMPrimitive(uuid: str, prim_id: str):
    """ returns a specific causal primitive"""
    return "", 415


@bp.route("/icm/<string:uuid>/primitive/<string:prim_id>", methods=["PATCH"])
def updateICMPrimitive(uuid: str, prim_id: str):
    """ update an existing ICM primitive (can use this for disable?)"""
    return "", 415


@bp.route("/icm/<string:uuid>/primitive/<string:prim_id>", methods=["DELETE"])
def deleteICMPrimitive(uuid: str, prim_id: str):
    """ delete (disable) this ICM primitive"""
    return "", 415


@bp.route(
    "/icm/<string:uuid>/primitive/<string:prim_id>/evidence", methods=["GET"]
)
def getEvidenceForID(uuid: str, prim_id: str):
    """ returns evidence for a causal primitive (needs pagination support)"""
    return "", 415


@bp.route(
    "/icm/<string:uuid>/primitive/<string:prim_id>/evidence", methods=["POST"]
)
def attachEvidence(uuid: str, prim_id: str):
    """ attach evidence to a primitive"""
    return "", 415


@bp.route("/icm/<string:uuid>/evidence/<string:evid_id>", methods=["GET"])
def getEvidenceByID(uuid: str, evid_id: str):
    """ returns an individual piece of evidence"""
    return "", 415


@bp.route("/icm/<string:uuid>/evidence/<string:evid_id>", methods=["PATCH"])
def updateEvidence(uuid: str, evid_id: str):
    """ update evidence item"""
    return "", 415


@bp.route("/icm/<string:uuid>/evidence/<string:evid_id>", methods=["DELETE"])
def deleteEvidence(uuid: str, evid_id: str):
    """ delete evidence item"""
    return "", 415


@bp.route("/icm/<string:uuid>/recalculate", methods=["POST"])
def recalculateICM(uuid: str):
    """ indication that it is safe to recalculate/recompose model after performing some number of CRUD operations"""
    return "", 415


@bp.route("/icm/<string:uuid>/archive", methods=["POST"])
def archiveICM(uuid: str):
    """ archive an ICM"""
    return "", 415


@bp.route("/icm/<string:uuid>/branch", methods=["POST"])
def branchICM(uuid: str):
    """ branch an ICM"""
    return "", 415


@bp.route("/icm/fuse", methods=["POST"])
def fuseICMs():
    """ fuse two ICMs"""
    return "", 415


@bp.route("/icm/<string:uuid>/sparql", methods=["POST"])
def query(uuid: str):
    """ Query the ICM using SPARQL"""
    return "", 415

from delphi.icm_api import make_celery, create_app
celery = make_celery(create_app())

@celery.task()
def background_task(G, d, data, experiment_id):
    print("line152: background_task being called!")
    result = ForwardProjectionResult.query.filter_by(id=experiment_id).first()
    for i in range(data["projection"]["numSteps"]):
        update(G)

        increment_month = lambda m: (m+1)%12 if (m+1) % 12 != 0 else 12
        if data["projection"]["stepSize"] == "MONTH":
            d = date(d.year, increment_month(d.month), d.day)

        for n in G.nodes(data=True):
            result.results.append(
                {
                    "id": n[1]["id"],
                    "baseline": {
                        "active": "ACTIVE",
                        "time": d.isoformat(),
                        "value": 1,
                    },
                    "intervened": {
                        "active": "ACTIVE",
                        "time": d.isoformat(),
                        "value": np.mean(n[1]["rv"].dataset),
                    },
                }
            )
    db.session.add(result)
    db.session.commit()
    print("line178: *****background_task before returns*****")
    return True


@bp.route("/icm/<string:uuid>/experiment", methods=["POST"])
def createExperiment(uuid: str):
    """ Execute an experiment over the model"""
    G = DelphiModel.query.filter_by(id=uuid).first().model
    data = json.loads(request.data)
    default_latent_var_value = 1.0
    for n in G.nodes(data=True):
        n[1]["rv"] = LatentVar(n[0])
        n[1]["update_function"] = default_update_function
        rv = n[1]["rv"]
        rv.dataset = [default_latent_var_value for _ in range(G.res)]
        if n[1].get("indicators") is not None:
            for ind in n[1]["indicators"]:
                ind.dataset = np.ones(G.res) * ind.mean

        rv.partial_t = 0.0
        for variable in data["interventions"]:
            if n[1]["id"] == variable["id"]:
                # TODO : Right now, we are only taking the first value in the
                # "values" list. Need to generalize this so that you can have
                # multiple interventions at different times.

                # TODO : The subtraction of 1 is a TEMPORARY PATCH to address
                # the mismatch in semantics between the ICM API and the Delphi
                # model. MUST FIX ASAP.
                rv.partial_t = variable["values"]["value"]["value"] - 1
                break

    id = str(uuid4())
    experiment = ForwardProjection(baseType="ForwardProjection", id=id)
    db.session.add(experiment)
    db.session.commit()

    result = ForwardProjectionResult(id=id, baseType="ForwardProjectionResult")
    db.session.add(result)
    db.session.commit()

<<<<<<< HEAD
    # TODO Right now, we just take the timestamp of the first intervention -
    # we might need a more generalizable approach.

    date_integers = [
        int(s) for s in data["interventions"][0]["values"]["time"].split("-")
    ]
    d = date(*date_integers)
    
    print("line:221 Before calling baskground_tasks.")
    
    result = background_task.delay(G,d,data,experiment.id)
    result.wait()
    
    print (result)
=======
    d = dateutil.parser.parse(data["projection"]["startTime"])

    for i in range(data["projection"]["numSteps"]):
        if data["projection"]["stepSize"] == "MONTH":
            d = d + relativedelta(months=1)
        elif data["projection"]["stepSize"] == "YEAR":
            d = d + relativedelta(years=1)

        update(G)

        for n in G.nodes(data=True):
            CausalVariable.query.filter_by(
                id=n[1]["id"]
            ).first().lastUpdated = d.isoformat()
            result.results.append(
                {
                    "id": n[1]["id"],
                    "baseline": {
                        "active": "ACTIVE",
                        "time": d.isoformat(),
                        "value": {"baseType": "FloatValue", "value": 1.0},
                    },
                    "intervened": {
                        "active": "ACTIVE",
                        "time": d.isoformat(),
                        "value": {
                            "baseType": "FloatValue",
                            "value": np.mean(n[1]["rv"].dataset),
                        },
                    },
                }
            )
    db.session.add(result)
    db.session.commit()

>>>>>>> 7facd24d
    return jsonify(
        {
            "id": experiment.id,
            "message": "Forward projection sent successfully",
        }
    )



@bp.route("/icm/<string:uuid>/experiment", methods=["GET"])
def getExperiments(uuid: str):
    """ list active (running or completed) experiments"""
    return jsonify([x.deserialize() for x in Experiment.query.all()])


@bp.route("/icm/<string:uuid>/experiment/<string:exp_id>", methods=["GET"])
def getExperiment(uuid: str, exp_id: str):
    """ Fetch experiment results"""
    experimentResult = ForwardProjectionResult.query.filter_by(
        id=exp_id
    ).first()
    return jsonify(experimentResult.deserialize())


@bp.route("/icm/<string:uuid>/experiment/<string:exp_id>", methods=["DELETE"])
def deleteExperiment(uuid: str, exp_id: str):
    """ Delete experiment"""
    return "", 415


@bp.route("/icm/<string:uuid>/traverse/<string:prim_id>", methods=["POST"])
def traverse(uuid: str, prim_id: str):
    """ traverse through the ICM using a breadth-first search"""
    return "", 415


@bp.route("/version", methods=["GET"])
def getVersion():
    """ Get the version of the ICM API supported"""
    return "", 415


@bp.route("/ping", methods=["GET"])
def ping():
    """ Get the health status of the ICM server"""
    return "", 415<|MERGE_RESOLUTION|>--- conflicted
+++ resolved
@@ -152,103 +152,21 @@
     """ Query the ICM using SPARQL"""
     return "", 415
 
+
 from delphi.icm_api import make_celery, create_app
+
 celery = make_celery(create_app())
+
 
 @celery.task()
 def background_task(G, d, data, experiment_id):
     print("line152: background_task being called!")
     result = ForwardProjectionResult.query.filter_by(id=experiment_id).first()
     for i in range(data["projection"]["numSteps"]):
-        update(G)
-
-        increment_month = lambda m: (m+1)%12 if (m+1) % 12 != 0 else 12
-        if data["projection"]["stepSize"] == "MONTH":
-            d = date(d.year, increment_month(d.month), d.day)
-
-        for n in G.nodes(data=True):
-            result.results.append(
-                {
-                    "id": n[1]["id"],
-                    "baseline": {
-                        "active": "ACTIVE",
-                        "time": d.isoformat(),
-                        "value": 1,
-                    },
-                    "intervened": {
-                        "active": "ACTIVE",
-                        "time": d.isoformat(),
-                        "value": np.mean(n[1]["rv"].dataset),
-                    },
-                }
-            )
-    db.session.add(result)
-    db.session.commit()
-    print("line178: *****background_task before returns*****")
-    return True
-
-
-@bp.route("/icm/<string:uuid>/experiment", methods=["POST"])
-def createExperiment(uuid: str):
-    """ Execute an experiment over the model"""
-    G = DelphiModel.query.filter_by(id=uuid).first().model
-    data = json.loads(request.data)
-    default_latent_var_value = 1.0
-    for n in G.nodes(data=True):
-        n[1]["rv"] = LatentVar(n[0])
-        n[1]["update_function"] = default_update_function
-        rv = n[1]["rv"]
-        rv.dataset = [default_latent_var_value for _ in range(G.res)]
-        if n[1].get("indicators") is not None:
-            for ind in n[1]["indicators"]:
-                ind.dataset = np.ones(G.res) * ind.mean
-
-        rv.partial_t = 0.0
-        for variable in data["interventions"]:
-            if n[1]["id"] == variable["id"]:
-                # TODO : Right now, we are only taking the first value in the
-                # "values" list. Need to generalize this so that you can have
-                # multiple interventions at different times.
-
-                # TODO : The subtraction of 1 is a TEMPORARY PATCH to address
-                # the mismatch in semantics between the ICM API and the Delphi
-                # model. MUST FIX ASAP.
-                rv.partial_t = variable["values"]["value"]["value"] - 1
-                break
-
-    id = str(uuid4())
-    experiment = ForwardProjection(baseType="ForwardProjection", id=id)
-    db.session.add(experiment)
-    db.session.commit()
-
-    result = ForwardProjectionResult(id=id, baseType="ForwardProjectionResult")
-    db.session.add(result)
-    db.session.commit()
-
-<<<<<<< HEAD
-    # TODO Right now, we just take the timestamp of the first intervention -
-    # we might need a more generalizable approach.
-
-    date_integers = [
-        int(s) for s in data["interventions"][0]["values"]["time"].split("-")
-    ]
-    d = date(*date_integers)
-    
-    print("line:221 Before calling baskground_tasks.")
-    
-    result = background_task.delay(G,d,data,experiment.id)
-    result.wait()
-    
-    print (result)
-=======
-    d = dateutil.parser.parse(data["projection"]["startTime"])
-
-    for i in range(data["projection"]["numSteps"]):
         if data["projection"]["stepSize"] == "MONTH":
             d = d + relativedelta(months=1)
         elif data["projection"]["stepSize"] == "YEAR":
             d = d + relativedelta(years=1)
-
         update(G)
 
         for n in G.nodes(data=True):
@@ -275,15 +193,64 @@
             )
     db.session.add(result)
     db.session.commit()
-
->>>>>>> 7facd24d
+    print("line178: *****background_task before returns*****")
+    return True
+
+
+@bp.route("/icm/<string:uuid>/experiment", methods=["POST"])
+def createExperiment(uuid: str):
+    """ Execute an experiment over the model"""
+    G = DelphiModel.query.filter_by(id=uuid).first().model
+    data = json.loads(request.data)
+    default_latent_var_value = 1.0
+    for n in G.nodes(data=True):
+        n[1]["rv"] = LatentVar(n[0])
+        n[1]["update_function"] = default_update_function
+        rv = n[1]["rv"]
+        rv.dataset = [default_latent_var_value for _ in range(G.res)]
+        if n[1].get("indicators") is not None:
+            for ind in n[1]["indicators"]:
+                ind.dataset = np.ones(G.res) * ind.mean
+
+        rv.partial_t = 0.0
+        for variable in data["interventions"]:
+            if n[1]["id"] == variable["id"]:
+                # TODO : Right now, we are only taking the first value in the
+                # "values" list. Need to generalize this so that you can have
+                # multiple interventions at different times.
+
+                # TODO : The subtraction of 1 is a TEMPORARY PATCH to address
+                # the mismatch in semantics between the ICM API and the Delphi
+                # model. MUST FIX ASAP.
+                rv.partial_t = variable["values"]["value"]["value"] - 1
+                break
+
+    id = str(uuid4())
+    experiment = ForwardProjection(baseType="ForwardProjection", id=id)
+    db.session.add(experiment)
+    db.session.commit()
+
+    result = ForwardProjectionResult(id=id, baseType="ForwardProjectionResult")
+    db.session.add(result)
+    db.session.commit()
+
+    print("line:221 Before calling baskground_tasks.")
+
+    d = dateutil.parser.parse(data["projection"]["startTime"])
+    result = background_task.delay(G, d, data, experiment.id)
+    result.wait()
+
+    print(result)
+
+    db.session.add(result)
+    db.session.commit()
+
     return jsonify(
         {
             "id": experiment.id,
             "message": "Forward projection sent successfully",
         }
     )
-
 
 
 @bp.route("/icm/<string:uuid>/experiment", methods=["GET"])
