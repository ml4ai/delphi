cmake_minimum_required(VERSION 3.11)
project(delphi)

# Uncomment this line to generate debug code
#set(CMAKE_BUILD_TYPE Debug)

set(CMAKE_CXX_STANDARD 17)
set(CMAKE_CXX_STANDARD_REQUIRED ON)
set(CMAKE_MODULE_PATH ${CMAKE_MODULE_PATH} "${CMAKE_CURRENT_SOURCE_DIR}/cmake")
set(Boost_NO_BOOST_CMAKE ON)
set(CMAKE_POSITION_INDEPENDENT_CODE ON)
set(CMAKE_CXX_FLAGS
    "${CMAKE_CXX_FLAGS} -fvisibility=hidden -fvisibility-inlines-hidden")

find_package(Graphviz)

# Add and link pybind11 modules
find_package(Boost COMPONENTS graph program_options REQUIRED)
<<<<<<< HEAD
=======
include_directories(lib)
include_directories(external)
include_directories(${Boost_INCLUDE_DIR})
>>>>>>> 666e5338

find_package(range-v3 REQUIRED)
find_package(Eigen3 REQUIRED NO_MODULE)
find_package(fmt REQUIRED)
find_package(nlohmann_json REQUIRED)

option(BUILD_PYTHON_BINDINGS "Build Python bindings" ON)

# Optional building of Python bindings using Pybind11
if(BUILD_PYTHON_BINDINGS)
    find_package(pybind11 CONFIG REQUIRED)
    message(STATUS "Found pybind11 v${pybind11_VERSION}: ${pybind11_INCLUDE_DIRS}")
    find_package(Python3 REQUIRED)
    set(PYBIND11_PYTHON_VERSION "${PYTHON_VERSION_MAJOR}.${PYTHON_VERSION_MINOR}")
    set(PYBIND11_CPP_STANDARD -std=c++17)
endif()

find_package(SQLite3 REQUIRED)

add_library(Delphi
<<<<<<< HEAD
    lib/causemos_integration.cpp
    lib/constructors.cpp
    lib/database.cpp
    lib/DatabaseHelper.cpp
    lib/data.cpp
    lib/format_output.cpp
    lib/graph_building.cpp
    lib/graph_modification.cpp
    lib/graph_utils.cpp
    lib/graphviz.cpp
    lib/graphviz_interface.cpp
    lib/head_nodes.cpp
    lib/Indicator.cpp
    lib/indicator_manipulation.cpp
    lib/KDE.cpp
    lib/parameter_initialization.cpp
    lib/prediction.cpp
    lib/printing.cpp
    lib/Random_Variables.cpp
    lib/rng.cpp
    lib/sampling.cpp
    lib/sandbox.cpp
    lib/subgraphs.cpp
    lib/synthetic_data.cpp
    lib/to_json.cpp
    lib/train_model.cpp
    lib/Tran_Mat_Cell.cpp
    lib/utils.cpp
)
=======
  lib/AnalysisGraph.hpp
  lib/parameter_initialization.cpp
  lib/to_json.cpp
  lib/data.cpp
  lib/data.hpp
  lib/DiGraph.hpp
  lib/graphviz_interface.cpp
  lib/graphviz_interface.hpp
  lib/graphviz.cpp
  lib/KDE.cpp
  lib/KDE.hpp
  lib/Random_Variables.cpp
  lib/Random_Variables.hpp
  lib/rng.cpp
  lib/rng.hpp
  lib/train_model.cpp
  lib/Tran_Mat_Cell.hpp
  lib/Tran_Mat_Cell.cpp
  lib/utils.cpp
  lib/utils.hpp
  lib/Node.hpp
  lib/Edge.hpp
  lib/Indicator.hpp
  lib/Indicator.cpp
  lib/subgraphs.cpp
  lib/constructors.cpp
  lib/causemos_integration.cpp
  lib/sampling.cpp
  lib/prediction.cpp
  lib/synthetic_data.cpp
  lib/graph_building.cpp
  lib/graph_modification.cpp
  lib/graph_utils.cpp
  lib/printing.cpp
  lib/indicator_manipulation.cpp
  lib/sandbox.cpp
  lib/format_output.cpp
  lib/database.cpp
  #lib/PybindTester.hpp
  lib/head_nodes.cpp
  lib/Timer.hpp)
>>>>>>> 666e5338

target_link_libraries(Delphi
                      PRIVATE ${Boost_LIBRARIES}
                              fmt::fmt
                              SQLite::SQLite3
                              nlohmann_json::nlohmann_json
                              Eigen3::Eigen
                              ${GRAPHVIZ_LIBS})
target_link_libraries(Delphi INTERFACE range-v3)
target_include_directories(Delphi PRIVATE ${GRAPHVIZ_INCLUDE_DIRS} lib external)

if(BUILD_PYTHON_BINDINGS)

    pybind11_add_module(DelphiPython MODULE NO_EXTRAS lib/DelphiPython.cpp)
    target_link_libraries(DelphiPython PRIVATE Delphi Eigen3::Eigen)
    target_include_directories(DelphiPython PRIVATE ${GRAPHVIZ_INCLUDE_DIRS})
    add_custom_command(TARGET DelphiPython POST_BUILD
        COMMAND echo ""
        COMMAND echo "Copying..."
        COMMAND ls DelphiPython*
        COMMAND echo "to ${PROJECT_SOURCE_DIR}/delphi/cpp/"
        COMMAND echo ""
        COMMAND rm -rf ${PROJECT_SOURCE_DIR}/delphi/cpp/DelphiPython*
        COMMAND cp DelphiPython* ${PROJECT_SOURCE_DIR}/delphi/cpp/
    )

#add_executable(pybind_tester_driver apps/pybind_tester_driver.cpp)

endif()

# Find the served library
find_package(PkgConfig REQUIRED)
pkg_check_modules(SERVED REQUIRED IMPORTED_TARGET served)

# Executables
add_executable(create_model apps/create_model.cpp)
target_link_libraries(create_model PRIVATE Delphi Eigen3::Eigen)
target_include_directories(create_model PRIVATE ${Boost_INCLUDE_DIR} lib external ${GRAPHVIZ_INCLUDE_DIRS})

add_executable(sandbox_tester apps/sandbox_tester.cpp)
target_link_libraries(sandbox_tester PRIVATE Delphi Eigen3::Eigen)
add_executable(timer
        apps/timer.cpp
        lib/Timer.hpp
        lib/CSVWriter.hpp)
target_link_libraries(timer PRIVATE Delphi Eigen3::Eigen ${Boost_LIBRARIES})

# Timer program
add_executable(timer
        apps/timer.cpp
        lib/Timer.hpp
        lib/CSVWriter.hpp)
target_link_libraries(timer PRIVATE Delphi Eigen3::Eigen ${Boost_LIBRARIES})
target_include_directories(timer PRIVATE ${Boost_INCLUDE_DIR} lib external ${GRAPHVIZ_INCLUDE_DIRS})

# Build the REST API program
add_executable(delphi_rest_api apps/delphi_rest_api.cpp)
target_link_libraries(delphi_rest_api PRIVATE Delphi PkgConfig::SERVED Eigen3::Eigen pthread)
target_include_directories(delphi_rest_api PRIVATE ${Boost_INCLUDE_DIR} lib external ${GRAPHVIZ_INCLUDE_DIRS})<|MERGE_RESOLUTION|>--- conflicted
+++ resolved
@@ -16,12 +16,6 @@
 
 # Add and link pybind11 modules
 find_package(Boost COMPONENTS graph program_options REQUIRED)
-<<<<<<< HEAD
-=======
-include_directories(lib)
-include_directories(external)
-include_directories(${Boost_INCLUDE_DIR})
->>>>>>> 666e5338
 
 find_package(range-v3 REQUIRED)
 find_package(Eigen3 REQUIRED NO_MODULE)
@@ -42,60 +36,17 @@
 find_package(SQLite3 REQUIRED)
 
 add_library(Delphi
-<<<<<<< HEAD
-    lib/causemos_integration.cpp
-    lib/constructors.cpp
-    lib/database.cpp
-    lib/DatabaseHelper.cpp
-    lib/data.cpp
-    lib/format_output.cpp
-    lib/graph_building.cpp
-    lib/graph_modification.cpp
-    lib/graph_utils.cpp
-    lib/graphviz.cpp
-    lib/graphviz_interface.cpp
-    lib/head_nodes.cpp
-    lib/Indicator.cpp
-    lib/indicator_manipulation.cpp
-    lib/KDE.cpp
-    lib/parameter_initialization.cpp
-    lib/prediction.cpp
-    lib/printing.cpp
-    lib/Random_Variables.cpp
-    lib/rng.cpp
-    lib/sampling.cpp
-    lib/sandbox.cpp
-    lib/subgraphs.cpp
-    lib/synthetic_data.cpp
-    lib/to_json.cpp
-    lib/train_model.cpp
-    lib/Tran_Mat_Cell.cpp
-    lib/utils.cpp
-)
-=======
-  lib/AnalysisGraph.hpp
   lib/parameter_initialization.cpp
   lib/to_json.cpp
   lib/data.cpp
-  lib/data.hpp
-  lib/DiGraph.hpp
   lib/graphviz_interface.cpp
-  lib/graphviz_interface.hpp
   lib/graphviz.cpp
   lib/KDE.cpp
-  lib/KDE.hpp
   lib/Random_Variables.cpp
-  lib/Random_Variables.hpp
   lib/rng.cpp
-  lib/rng.hpp
   lib/train_model.cpp
-  lib/Tran_Mat_Cell.hpp
   lib/Tran_Mat_Cell.cpp
   lib/utils.cpp
-  lib/utils.hpp
-  lib/Node.hpp
-  lib/Edge.hpp
-  lib/Indicator.hpp
   lib/Indicator.cpp
   lib/subgraphs.cpp
   lib/constructors.cpp
@@ -111,10 +62,8 @@
   lib/sandbox.cpp
   lib/format_output.cpp
   lib/database.cpp
-  #lib/PybindTester.hpp
   lib/head_nodes.cpp
-  lib/Timer.hpp)
->>>>>>> 666e5338
+)
 
 target_link_libraries(Delphi
                       PRIVATE ${Boost_LIBRARIES}
@@ -141,8 +90,6 @@
         COMMAND cp DelphiPython* ${PROJECT_SOURCE_DIR}/delphi/cpp/
     )
 
-#add_executable(pybind_tester_driver apps/pybind_tester_driver.cpp)
-
 endif()
 
 # Find the served library
@@ -156,11 +103,6 @@
 
 add_executable(sandbox_tester apps/sandbox_tester.cpp)
 target_link_libraries(sandbox_tester PRIVATE Delphi Eigen3::Eigen)
-add_executable(timer
-        apps/timer.cpp
-        lib/Timer.hpp
-        lib/CSVWriter.hpp)
-target_link_libraries(timer PRIVATE Delphi Eigen3::Eigen ${Boost_LIBRARIES})
 
 # Timer program
 add_executable(timer
