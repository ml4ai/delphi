--- conflicted
+++ resolved
@@ -165,12 +165,8 @@
             "value-range": self.process_value_range,
             "interface": self.process_interface,
             "argument-types": self.process_argument_types,
-<<<<<<< HEAD
-            # "read": self.process_read,
-=======
             "read": self.process_read,
             "write": self.process_write,
->>>>>>> 8636983b
         }
 
         self.unhandled_tags = set()  # unhandled xml tags in the current input
@@ -1059,9 +1055,6 @@
             self.saved_filehandle += [val]
         return [val]
 
-<<<<<<< HEAD
-    # def process_read(self, root, state): -> List[Dict]:
-=======
     def process_read(self, root, state) -> List[Dict]:
         """
             Handles reads of File or reading from a character string
@@ -1301,7 +1294,6 @@
             return new_val
         return [val]
 
->>>>>>> 8636983b
     def process_terminal(self, root, _) -> List[Dict]:
         """Handles tags that terminate the computation of a
         program unit, namely, "return", "stop", and "exit" """
