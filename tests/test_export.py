from conftest import G, concepts

def test_to_dict(G):
    d = G.to_dict()
    assert (
        d["name"] == "Linear Dynamical System with Stochastic Transition Model"
    )
    variables = [x["name"] for x in d["variables"]]
    assert d["timeStep"] == "1.0"
<<<<<<< HEAD
    assert set(variables) == set(
        [conflict_string, food_security_string, human_migration_string]
    )
=======
    assert set(variables) == set([concepts['conflict']['grounding'], concepts['food security']['grounding']])
>>>>>>> 87b63c0c
<|MERGE_RESOLUTION|>--- conflicted
+++ resolved
@@ -7,10 +7,4 @@
     )
     variables = [x["name"] for x in d["variables"]]
     assert d["timeStep"] == "1.0"
-<<<<<<< HEAD
-    assert set(variables) == set(
-        [conflict_string, food_security_string, human_migration_string]
-    )
-=======
-    assert set(variables) == set([concepts['conflict']['grounding'], concepts['food security']['grounding']])
->>>>>>> 87b63c0c
+    assert set(variables) == set([concepts['conflict']['grounding'], concepts['food security']['grounding']])