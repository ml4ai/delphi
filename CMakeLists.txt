--- conflicted
+++ resolved
@@ -71,12 +71,8 @@
   lib/database.cpp
   lib/DatabaseHelper.cpp
   lib/head_nodes.cpp
-<<<<<<< HEAD
+  lib/TrainingStatus.cpp
   lib/profiler.cpp)
-=======
-  lib/TrainingStatus.cpp
-)
->>>>>>> 5f7a378f
 
 target_link_libraries(Delphi
                       PRIVATE ${Boost_LIBRARIES}
