--- conflicted
+++ resolved
@@ -1,9 +1,6 @@
 #pragma once
 
-<<<<<<< HEAD
 #include "kde.hpp"
-=======
->>>>>>> 78fd95c9
 #include <optional>
 #include "kde.hpp"
 #include "random_variables.hpp"
