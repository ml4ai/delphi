--- conflicted
+++ resolved
@@ -57,32 +57,18 @@
       auto indicator = node.indicators[i];
       try {
         if (units.find(name) != units.end()) {
-<<<<<<< HEAD
-          (*this)[v].indicators[i].set_unit(units[name]);
-          (*this)[v].indicators[i].set_mean(
+          indicator.set_unit(units[name]);
+          indicators.set_mean(
               get_data_value(name, country, state, county, year, month, units[name]));
-          stdev = 0.1 * abs((*this)[v].indicators[i].get_mean());
-          (*this)[v].indicators[i].set_stdev(stdev);
-        }
-        else {
-          (*this)[v].indicators[i].set_default_unit();
-          (*this)[v].indicators[i].set_mean(
-              get_data_value(name, country, state, county, year, month));
-          stdev = 0.1 * abs((*this)[v].indicators[i].get_mean());
-          (*this)[v].indicators[i].set_stdev(stdev);
-=======
-          indicator.set_unit(units[name]);
-          indicator.set_mean(
-              get_data_value(name, country, state, year, month, units[name]));
           stdev = 0.1 * abs(indicator.get_mean());
           indicator.set_stdev(stdev);
         }
         else {
           indicator.set_default_unit();
-          indicator.set_mean(get_data_value(name, country, state, year, month));
+          indicator.set_mean(
+              get_data_value(name, country, state, county, year, month));
           stdev = 0.1 * abs(indicator.get_mean());
           indicator.set_stdev(stdev);
->>>>>>> 258d6c70
         }
       }
       catch (logic_error& le) {
