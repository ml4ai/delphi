#pragma once

#include <Eigen/Dense>
#include <unsupported/Eigen/MatrixFunctions>

#include <boost/graph/graph_traits.hpp>
#include <boost/range/adaptor/transformed.hpp>
#include <boost/range/algorithm/for_each.hpp>
#include <boost/range/iterator_range.hpp>
#include <range/v3/all.hpp>

#include <sqlite3.h>

#include "graphviz_interface.hpp"

#include "DiGraph.hpp"
#include "Tran_Mat_Cell.hpp"
#include <fmt/format.h>
#include <nlohmann/json.hpp>

const double tuning_param = 1.0;

enum InitialBeta { ZERO, ONE, HALF, MEAN, MEDIAN, PRIOR, RANDOM };
//enum class InitialBeta : char { ZERO, ONE, HALF, MEAN, MEDIAN, PRIOR, RANDOM };
enum InitialDerivative { DERI_ZERO, DERI_PRIOR };

typedef std::unordered_map<std::string, std::vector<double>>
    AdjectiveResponseMap;

// This is a multimap to keep provision to have multiple observations per
// time point per indicator.
// Access (concept is a vertex in the CAG)
// [ concept ][ indicator ][ epoch --→ observation ]
typedef std::vector<std::vector<std::multimap<long, double>>>
    ConceptIndicatorData;

// Keeps the sequence of dates for which data points are available
// Data points are sorted according to dates
// Access:
// [ concept ][ indicator ][epoch]
typedef std::vector<std::vector<long>> ConceptIndicatorEpochs;

// Access
// [ timestep ][ concept ][ indicator ][ observation ]
typedef std::vector<std::vector<std::vector<std::vector<double>>>>
    ObservedStateSequence;

typedef std::vector<std::vector<std::vector<double>>>
    PredictedObservedStateSequence;

typedef std::pair<std::tuple<std::string, int, std::string>,
                  std::tuple<std::string, int, std::string>>
    CausalFragment;

// { concept_name --> (ind_name, [obs_0, obs_1, ... ])}
typedef std::unordered_map<std::string,
                           std::pair<std::string, std::vector<double>>>
    ConceptIndicatorAlignedData;

typedef std::tuple<std::vector<std::string>, std::vector<int>, std::string>
    EventCollection;

typedef std::pair<EventCollection, EventCollection>
    CausalFragmentCollection;

// Access
// [ sample ][ time_step ]{ vertex_name --> { indicator_name --> pred}}
// [ sample ][ time_step ][ vertex_name ][ indicator_name ]
typedef std::vector<std::vector<
    std::unordered_map<std::string, std::unordered_map<std::string, double>>>>
    FormattedPredictionResult;

// Access
// [ vertex_name ][ timestep ][ sample ]
typedef std::unordered_map<std::string, std::vector<std::vector<double>>>
    FormattedProjectionResult;

// Access
// get<0>:
//      Training range
//      <<start_year, start_month>, <end_year, end_month>>
// get<1>:
//      Sequence of prediction time steps
//      [yyyy-mm₀, yyyy-mm₁, yyyy-mm₂, yyyy-mm₃, .....]
// get<2>:
//      Prediction results
//      [ sample ][ time_step ]{ vertex_name --> { indicator_name --> pred}}
//      [ sample ][ time_step ][ vertex_name ][ indicator_name ]
typedef std::tuple<std::pair<std::pair<int, int>, std::pair<int, int>>,
                   std::vector<std::string>,
                   FormattedPredictionResult>
    Prediction;

// Format AnalysisGraph state to output
// [ concept name ] --> [ ind1, ind2, ... ]
typedef std::unordered_map<std::string, std::vector<std::string>> ConceptIndicators;

// List of edges [(source, target), ...]
typedef std::vector<std::pair<std::string, std::string>> Edges;

// List of adjectives [(source, target), ...]
typedef std::vector<std::pair<std::string, std::string>> Adjectives;

// List of polarities [(source, target), ...]
typedef std::vector<std::pair<int, int>> Polarities;

// Vector of theta priors and samples pairs for each edge
// Ordering is according to order of edges in Edges data vector
// For each edge, there is a tuple of vectors
// first element of the tuple is a vector of theta priors KDEs
// second element of the tuple is a vector of sampled thetas
// [([p1, p1, ...], [s1, s2, ...]), ... ]
typedef std::vector<std::pair<std::vector<double>, std::vector<double>>> Thetas;

// Sampled Derivatives for each concept
// Access
// [ concept name ] --> [s_1, s_2, ..., s_res ]
typedef std::unordered_map<std::string, std::vector<double>> Derivatives;

// Data
// Access
// [ indicator name ] --> {
//                           [ "Time Step" ] --> [ts1, ts2, ...]
//                           [ "Data" ]      --> [ d1,  d2, ...]
//                        }
typedef std::unordered_map<std::string, std::unordered_map<std::string, std::vector<double>>> Data;

// Predictions
// Access
// [ indicator name ] --> {
//                           [ ts ] --> [p_1, p_2, p_3, ..., p_res]
//                        }
typedef std::unordered_map<std::string, std::unordered_map<int, std::vector<double>>> Predictions;

typedef std::unordered_map<std::string, std::unordered_map<std::string, std::vector<double>>>
    CredibleIntervals;

typedef std::tuple<
    ConceptIndicators,
    Edges, // List of edges [(source, target), ...]
    Adjectives,
    Polarities,
    // Theta priors and samples for each edge
    // [(priors, samples), ... ]
    Thetas,
    Derivatives,
    // Data year month range
    //std::vector<std::string>,
    std::vector<long>,
    // Data
    Data,
    // Prediction year month range
    //std::vector<std::string>,
    std::vector<double>,
    Predictions,
    CredibleIntervals,
    // Log likelihoods
    std::vector<double>
            > CompleteState;

// Access
// [prediction time step] -->
//      get<0>:
//          concept name
//      get<1>
//          indicator name
//      get<2>
//          value
typedef std::unordered_map<int, std::vector<std::tuple<std::string,
        std::string, double>>> ConstraintSchedule;

typedef boost::graph_traits<DiGraph>::edge_descriptor EdgeDescriptor;
typedef boost::graph_traits<DiGraph>::edge_iterator EdgeIterator;

typedef std::multimap<std::pair<int, int>, std::pair<int, int>>::iterator
    MMapIterator;

AdjectiveResponseMap construct_adjective_response_map(size_t n_kernels);

/**
 * The AnalysisGraph class is the main model/interface for Delphi.
 */
class AnalysisGraph {

  private:
  // True only when Delphi is run through the CauseMos HMI.
  bool causemos_call = false;

  DiGraph graph;

  // Handle to the random number generator singleton object
  RNG* rng_instance = nullptr;

  std::mt19937 rand_num_generator;


  // Uniform distribution used by the MCMC sampler
  std::uniform_real_distribution<double> uni_dist;

  // Normal distribution used to perturb β
  std::normal_distribution<double> norm_dist;

  // Uniform discrete distribution used by the MCMC sampler
  // to perturb the initial latent state
  std::uniform_int_distribution<int> uni_disc_dist;

  // Sampling resolution
  size_t res;

  /*
   ============================================================================
   Meta Data Structures
   ============================================================================
  */

  // Maps each concept name to the vertex id of the
  // vertex that concept is represented in the CAG
  // concept name --> CAG vertex id
  std::unordered_map<std::string, int> name_to_vertex = {};

  // Keeps track of indicators in CAG to ensure there are no duplicates.
  std::unordered_set<std::string> indicators_in_CAG;

  // A_beta_factors is a 2D array (std::vector of std::vectors) that keeps track
  // of the β factors involved with each cell of the transition matrix A.
  //
  // According to our current model, which uses variables and their partial
  // derivatives with respect to each other ( x --> y, βxy = ∂y/∂x ),
  // at most half of the transition matrix cells can be affected by βs.
  // According to the way we organize the transition matrix, the cells
  // A[row][col] where row is an even index and col is an odd index
  // are such cells.
  //
  // Each cell of matrix A_beta_factors represent all the directed paths
  // starting at the vertex equal to the column index of the matrix and
  // ending at the vertex equal to the row index of the matrix.
  //
  // Each cell of matrix A_beta_factors is an object of Tran_Mat_Cell class.
  std::vector<std::vector<std::shared_ptr<Tran_Mat_Cell>>> A_beta_factors;

  // A set of (row, column) numbers of the 2D matrix A_beta_factors
  // where the cell (row, column) depends on β factors.
  std::set<std::pair<int, int>> beta_dependent_cells;

  // Maps each β to all the transition matrix cells that are dependent on it.
  std::multimap<std::pair<int, int>, std::pair<int, int>> beta2cell;

<<<<<<< HEAD
  std::unordered_set<int> dependent_nodes = {};
  std::unordered_set<int> independent_nodes = {};
=======
  std::unordered_set<int> body_nodes = {};
  std::unordered_set<int> head_nodes = {};
>>>>>>> 96079754
  std::vector<double> generated_latent_sequence;
  int generated_concept;

  /*
   ============================================================================
   Sampler Related Variables
   ============================================================================
  */

  // Keep track whether the model is trained.
  // Used to check whether there is a trained model before calling
  // generate_prediction()
  bool trained = false;

  int n_timesteps = 0;
  int pred_timesteps = 0;
  std::pair<std::pair<int, int>, std::pair<int, int>> training_range;
  std::vector<std::string> pred_range;
  long train_start_epoch = -1;
  long train_end_epoch = -1;
  double pred_start_timestep = -1;
  std::vector<double> observation_timestep_gaps;
  std::unordered_map<double, Eigen::MatrixXd> e_A_ts;
  long modeling_period = 1; // Number of epochs per one modeling timestep

  std::unordered_map<int, std::function<double(unsigned int, double)>> external_concepts;
  std::vector<unsigned int> concept_sample_pool;

  double t = 0.0;
  double delta_t = 1.0;

  double log_likelihood = 0.0;
  double previous_log_likelihood = 0.0;
  double log_likelihood_MAP = 0.0;
  int MAP_sample_number = -1;
  std::vector<double> log_likelihoods;

  // To decide whether to perturb a θ or a derivative
  // If coin_flip < coin_flip_thresh perturb θ else perturb derivative
  double coin_flip = 0;
  double coin_flip_thresh = 0.5;

  // Remember the old θ and the edge where we perturbed the θ.
  // We need this to revert the system to the previous state if the proposal
  // gets rejected.
  std::pair<EdgeDescriptor, double> previous_theta;
  
  // Do the same with log prior
  std::pair<EdgeDescriptor, double> previous_logpdf;

  // Remember the old derivative and the concept we perturbed the derivative
  int changed_derivative = 0;
  double previous_derivative = 0;

  // Latent state that is evolved by sampling.
  Eigen::VectorXd s0;
  Eigen::VectorXd s0_prev;
  double derivative_prior_variance = 0.1;

  // Transition matrix that is evolved by sampling.
  // Since variable A has been already used locally in other methods,
  // I chose to name this A_original. After refactoring the code, we could
  // rename this to A.
  Eigen::MatrixXd A_original;

  // Determines whether to use the continuous version or the discretized
  // version of the solution for the system of differential equations.
  //
  // continuous = true:
  //    Continuous version of the solution. We use the continuous form of the
  //    transition matrix and matrix exponential.
  //
  // continuous = false:
  //    Discretized version of the solution. We use the discretized version of
  //    the transition matrix and repeated matrix multiplication.
  //
  // A_discretized = I + A_continuous * Δt
  bool continuous = true;

  // Access this as
  // current_latent_state
  Eigen::VectorXd current_latent_state;

  // Access this as
  // observed_state_sequence[ time step ][ vertex ][ indicator ]
  ObservedStateSequence observed_state_sequence;

  // Access this as
  // prediction_latent_state_sequences[ sample ][ time step ]
  std::vector<std::vector<Eigen::VectorXd>> predicted_latent_state_sequences;

  // Access this as
  // predicted_observed_state_sequences
  //                            [ sample ][ time step ][ vertex ][ indicator ]
  std::vector<PredictedObservedStateSequence>
      predicted_observed_state_sequences;

  PredictedObservedStateSequence test_observed_state_sequence;

  // Implementing constraints or interventions.
  // -------------------------------------------------------------------------
  // We are implementing two ways to constrain the model.
  //    1. One-off constraints.
  //        A latent state is clamped to a constrained value just for the
  //        specified time step and released to evolve from the subsequent time
  //        step onward until the next constrained time step and so on.
  //        E.g. Getting a one time grant.
  //    2. Perpetual constraints
  //        Once a latent state gets clamped at a value at a particular time
  //        step, it stays clamped at that value in subsequent time steps until
  //        another constrain overwrites the current constrain or the end of
  //        the prediction time is reached.
  //        NOTE: Currently we do not have a way to have a semi-perpetual
  //        constraint: A constraint is applied perpetually for some number of
  //        continuous time steps and then switched off. With a little bit of
  //        work we can implement this. We just need a special constraint value
  //        to signal end of a constraint. One suggestion is to use NaN.
  //        E.g. Maintaining a water level of a reservoir at a certain amount.
  //
  // NOTE: WE either apply One-off or Perpetual constraints to all the
  //       concepts. The current design does not permit applying mixed
  //       constraints such that some concepts are constrained one-off while
  //       some others are constrained perpetual. With a little bit more work,
  //       we could also achieve this. Moving the constraint type into the
  //       constraint information data structure would work for keeping track
  //       of mixed constraint types:
  //        std::unordered_map<int, std::vector<std::tuple<int, double, bool>>>
  //       Then we would have to update the constraint processing logic
  //       accordingly.
  // -------------------------------------------------------------------------
  //
  // NOTE: This implementation of the constraints does not work at all with
  // multiple indicators being attached to a single concept. Constraining the
  // concept effects all the indicators and we cannot constrain targeted for a
  // particular indicator. In the current model we might achieve this by
  // constraining the scaling factor (which we incorrectly call as the
  // indicator mean).
  // Currently we are doing:
  //    constrained latent state = constrained indicator value / scaling factor
  // The constraining that might work with multiple indicators per concept:
  //    constrained scaling factor = constrained indicator value / latent state
  // -------------------------------------------------------------------------
  //
  // Implementing the One-off constraints:
  // -------------------------------------------------------------------------
  // To store constraints (or interventions)
  // For some times steps of the prediction range, latent state values could be
  // constrained to a value external from what the LDS predicts that value
  // should be. When prediction happens, if constrains are present at a time
  // step for some concepts, the predicted latent state values for those
  // concepts are overwritten by the constraints supplied in this data
  // structure.
  // Access
  // [ time step ] --> [(concept id, constrained value), ... ]
  // latent_state_constraints.at(time step)
  std::unordered_map<int, std::vector<std::pair<int, double>>>
      one_off_constraints;
  std::unordered_map<int, std::vector<std::pair<int, double>>>
      head_node_one_off_constraints;
  //
  // Implementing Perpetual constraints:
  // -------------------------------------------------------------------------
  // Access
  // [ concept id ] --> constrained value
  // perpetual_constraints.at(concept id)
  std::unordered_map<int, double> perpetual_constraints;
  //
  // Deciding which type of constraints to enforce
  // one_off_constraints is empty => unconstrained prediction
  // is_one_off_constraints = true => One-off constraints
  // is_one_off_constraints = false => Perpetual constraints
  bool is_one_off_constraints = true;
  //
  // Deciding whether to clamp the latent variable or the derivative
  // true  => clamp at derivative
  // false => clamp at latent variable
  bool clamp_at_derivative = true;
  //
  // When we are clamping derivatives the clamp sticks since derivatives never
  // chance in our current model. So for one-off clamping, we have to reset the
  // derivative back to original after the clamping step. This variable
  // remembers the time step to reset the clamped derivatives.
  int rest_derivative_clamp_ts = -1;

  std::vector<Eigen::MatrixXd> transition_matrix_collection;
  std::vector<Eigen::VectorXd> initial_latent_state_collection;
  //std::vector<std::vector<double>> latent_mean_collection;
  //std::vector<std::vector<double>> latent_std_collection;
  // Access:
  // [sample][node id]{partition --> (mean, std)}
  //std::vector<std::vector<std::unordered_map<int, std::pair<double, double>>>> latent_mean_std_collection;

  std::vector<Eigen::VectorXd> synthetic_latent_state_sequence;
  bool synthetic_data_experiment = false;

  /*
   ============================================================================
   Private: Integration with Uncharted's CauseMos interface
                                                  (in causemos_integration.cpp)
   ============================================================================
  */

            /*~~~~~~~~~~~~~~~~~~~~~~~~~~~~~~~~~~~~~~~~~~~~~~
                            create-model
            ~~~~~~~~~~~~~~~~~~~~~~~~~~~~~~~~~~~~~~~~~~~~~~*/

  /** Extracts concept to indicator mapping and the indicator observation
   * sequences from the create model JSON input received from the CauseMose
   * HMI. The JSON input specifies time as POSIX time stamps in milliseconds.
   * Also the JSON input does not mention anything about the observation
   * frequency, missing data points, or whether observation sequences for
   * multiple indicators are time aligned (e.g. Whether they have the same
   * starting and ending time, whether data points for a single indicator are
   * ordered in chronologically increasing order).
   *
   * This method does not assume any of these unspoken qualities. This method
   * reads in the observations from JSON and populate an internal intermediate
   * and temporary data structure time aligning observations.
   *
   * All the parameters except the first are used to return the results back to
   * the caller. The caller should declare these variables and pass them here so
   * that after the execution of this method, the caller can access the results.
   *
   * @param json_indicators         : conceptIndicators portion of the JSON
   *                                  input received from the HMI.
   * @param concept_indicator_data  : This data structure gets filled with
   *                                  chronologically ordered observation
   *                                  sequences for all the indicators,
   *                                  segmented according to the concepts they
   *                                  attach to. This is a temporary
   *                                  intermediate data structure used to time
   *                                  align observation and accumulate multiple
   *                                  observations for an indicator at a time
   *                                  point. Observed state sequence is filled
   *                                  using data in this data structure.
   * @param concept_indicator_epochs : This data structure gets filled with
   *                                  epochs where observations
   *                                  are available for each indicator. Each
   *                                  indicator gets a separate sequence of
   *                                  chronologically ordered epochs.
   *                                  These are used to asses the best
   *                                  frequency to align observations across
   *                                  all the indicators.
   * @returns void
   *
   */
  void extract_concept_indicator_mapping_and_observations_from_json(
                        const nlohmann::json &json_indicators,
                        ConceptIndicatorData &concept_indicator_data,
                        ConceptIndicatorEpochs &concept_indicator_epochs);


  static double epoch_to_timestep(long epoch, long train_start_epoch, long modeling_frequency);

  /** Infer the best sampling period to align observations to be used as the
   * modeling frequency from all the observation sequences.
   *
   * We consider the sequence of epochs where observations are available and
   * then the gaps in epochs between adjacent observations. We take the most
   * frequent gap as the modeling frequency. When more than one gap is most
   * frequent, we take the smallest such gap.
   *
   * NOTE: Some thought about how to use this information:
   * shortest_gap = longest_gap  ⇒ no missing data
   * shortest_gap < longest_gap ⇒ missing data
   * 1 < shortest_gap < longest_gap
   *    Best frequency to model at is the greatest common divisor of all
   *    gaps. For example if we see gaps 4, 6, 10 then gcd(4, 6, 10) = 2
   *    and modeling at a frequency of 2 months starting from the start
   *    date would allow us to capture all the observation sequences while
   *    aligning them with each other.
   *
   * All the parameters except the first are used to return the results back to
   * the caller. The caller should declare these variables and pass them here so
   * that after the execution of this method, the caller can access the results.
   *
   * @param concept_indicator_epochs : Chronologically ordered observation epoch
   *                                  sequences for each indicator extracted
   *                                  from the JSON data in the create model
   *                                  request. This data structure is populated
   *                                  by AnalysisGraph::
   *                                  extract_concept_indicator_mapping_and_observations_from_json().
   * @param shortest_gap            : Least number of epochs between any two
   *                                  consecutive observations.
   * @param longest_gap             : Most number of epochs between any two
   *                                  consecutive observations.
   * @param frequent_gap            : Most frequent number of epochs between
   *                                  two consecutive observations.
   * @param highest_frequency       : Number of time the frequent_gap is seen
   *                                  in all the observation sequences.
   * @returns epochs_sorted         : A sorted list of epochs where observations
   *                                  are present for at least one indicator
   */
  std::vector<long>
  infer_modeling_period(
                        const ConceptIndicatorEpochs &concept_indicator_epochs,
                        long &shortest_gap,
                        long &longest_gap,
                        long &frequent_gap,
                        int &highest_frequency);

  void infer_concept_period(const ConceptIndicatorEpochs &concept_indicator_epochs);

  /**
   * Set the observed state sequence from the create model JSON input received
   * from the HMI.
   * The training_start_epoch and training_end_epochs are extracted from the
   * observation sequences for indicators provided in the JSON input.
   * The sequence includes both ends of the range.
   *
   * NOTE: When Delphi is run locally, the observed state sequence is set in a
   *       separate method:
   *       AnalysisGraph::set_observed_state_sequence_from_data(), which the
   *       code could be found in train_model.cpp.
   *       It would be better if we could combine these two methods into one.
   *
   * @param json_indicators : JSON concept-indicator mapping and observations
   * @returns void
   *
   */
  void
  set_observed_state_sequence_from_json_dict(const nlohmann::json &json_indicators);

            /*~~~~~~~~~~~~~~~~~~~~~~~~~~~~~~~~~~~~~~~~~~~~~~
                          create-experiment
            ~~~~~~~~~~~~~~~~~~~~~~~~~~~~~~~~~~~~~~~~~~~~~~*/

  // Epoch --> (year, month, date)
  std::tuple<int, int, int> timestamp_to_year_month_date(long timestamp);

  void extract_projection_constraints(
                                const nlohmann::json &projection_constraints, long skip_steps);

  FormattedProjectionResult run_causemos_projection_experiment_from_json_dict(
                                               const nlohmann::json &json_data);

  FormattedProjectionResult format_projection_result();

  void sample_transition_matrix_collection_from_prior();


  /*
   ============================================================================
   Private: Model serialization (in serialize.cpp)
   ============================================================================
  */

  void from_delphi_json_dict(const nlohmann::json &json_data, bool verbose);

  /*
   ============================================================================
   Private: Utilities (in graph_utils.cpp)
   ============================================================================
  */

  void clear_state();

  void initialize_random_number_generator();

  void remove_node(int node_id);

  // Allocate a num_verts x num_verts 2D array (std::vector of std::vectors)
  void allocate_A_beta_factors();

  /**
   * Finds all the simple paths starting at the start vertex and
   * ending at the end vertex.
   * Uses find_all_paths_between_util() as a helper to recursively find the
   * paths
   */
  void find_all_paths_between(int start, int end, int cutoff);

  /**
   * Recursively finds all the simple paths starting at the start vertex and
   * ending at the end vertex. Used by find_all_paths_between()
   * Paths found are added to the Tran_Mat_Cell object that is tracking the
   * transition matrix cell (2*end, 2*start)
   *
   * @param start: Start vertex of the path
   * @param end  : End vertex of the path
   * @param path : A path starting at vettex start that is being explored
   *
   * @return void
   */
  void find_all_paths_between_util(int start,
                                   int end,
                                   std::vector<int>& path,
                                   int cutoff);

  /**
   * Utility function that converts a time range given a start date and end date
   * into an integer value.
   * At the moment returns the number of months withing the time range.
   * This should be the number of training data time points we have
   *
   * @param start_year  : Start year of the training data sequence
   * @param start_month : Start month of the training data sequence
   * @param end_year    : End year of the training data sequence
   * @param end_month   : End month of the training data sequence
   *
   * @return            : Number of months in the training data sequence
   *                      Including both start and end months
   */
  int calculate_num_timesteps(int start_year,
                              int start_month,
                              int end_year,
                              int end_month);

  /*
   ============================================================================
   Private: Subgraphs (in subgraphs.cpp)
   ============================================================================
  */

  void get_subgraph(int vert,
                    std::unordered_set<int>& vertices_to_keep,
                    int cutoff,
                    bool inward);

  void get_subgraph_between(int start,
                            int end,
                            std::vector<int>& path,
                            std::unordered_set<int>& vertices_to_keep,
                            int cutoff);

  /*
   ============================================================================
   Private: Accessors
   ============================================================================
  */

  int num_nodes() { return boost::num_vertices(graph); }

  int get_vertex_id(std::string concept) {
    using namespace fmt::literals;
    try {
      return this->name_to_vertex.at(concept);
    }
    catch (const std::out_of_range& oor) {
      throw std::out_of_range("Concept \"{}\" not in CAG!"_format(concept));
    }
  }

  auto node_indices() const {
    return boost::make_iterator_range(boost::vertices(this->graph));
  };

  auto nodes() {
    using boost::adaptors::transformed;
    return this->node_indices() |
           transformed([&](int v) -> Node& { return (*this)[v]; });
  };

  auto node_names() {
    using boost::adaptors::transformed;
    return this->nodes() |
           transformed([&](auto node) -> std::string { return node.name; });
  };

  int get_degree(int vertex_id) {
    return boost::in_degree(vertex_id, this->graph) +
           boost::out_degree(vertex_id, this->graph);
  };

  auto out_edges(int i) {
    return boost::make_iterator_range(boost::out_edges(i, graph));
  }

  Node& source(EdgeDescriptor e) {
    return (*this)[boost::source(e, this->graph)];
  };

  Node& target(EdgeDescriptor e) {
    return (*this)[boost::target(e, this->graph)];
  };

  auto successors(int i) {
    return boost::make_iterator_range(boost::adjacent_vertices(i, this->graph));
  }

  auto successors(std::string node_name) {
    return this->successors(this->name_to_vertex.at(node_name));
  }

  std::vector<Node> get_successor_list(std::string node) {
    std::vector<Node> successors = {};
    for (int successor : this->successors(node)) {
      successors.push_back((*this)[successor]);
    }
    return successors;
  }

  auto predecessors(int i) {
    return boost::make_iterator_range(
        boost::inv_adjacent_vertices(i, this->graph));
  }

  auto predecessors(std::string node_name) {
    return this->predecessors(this->name_to_vertex.at(node_name));
  }

  std::vector<Node> get_predecessor_list(std::string node) {
    std::vector<Node> predecessors = {};
    for (int predecessor : this->predecessors(node)) {
      predecessors.push_back((*this)[predecessor]);
    }
    return predecessors;
  }

  double get_beta(std::string source_vertex_name,
                  std::string target_vertex_name) {

    // This is ∂target / ∂source
    return this->A_original(2 * get_vertex_id(target_vertex_name),
                            2 * get_vertex_id(source_vertex_name) + 1);
  }

  /*
   ============================================================================
   Private: Get Training Data Sequence (in train_model.cpp)
   ============================================================================
  */

  /**
   * Set the observed state sequence for a given time range from data.
   * The sequence includes both ends of the range.
   * See data.hpp::get_observations_for() for missing data rules.
   * Note: units are automatically set according
   * to the parameterization of the given CAG.
   *
   * @param start_year  : Start year of the sequence of data
   * @param start_month : Start month of the sequence of data
   * @param end_year    : End year of the sequence of data
   * @param end_month   : End month of the sequence of data
   * @param country     : Country where the data is about
   * @param state       : State where the data is about
   * @param county      : County where the data is about
   *
   */
  void
  set_observed_state_sequence_from_data(std::string country = "South Sudan",
                                        std::string state = "",
                                        std::string county = "");

  /**
   * Get the observed state (values for all the indicators)
   * for a given time point from data.
   * See data.hpp::get_observations_for() for missing data rules.
   * Note: units are automatically set according
   * to the parameterization of the given CAG.
   *
   * @param year    : Year of the time point data is extracted
   * @param month   : Month of the time point data is extracted
   * @param country : Country where the data is about
   * @param state   : State where the data is about
   * @param county  : County where the data is about
   *
   * @return        : Observed state std::vector for the specified location
   *                  on the specified time point.
   *                  Access it as: [ vertex id ][ indicator id ]
   */
  std::vector<std::vector<std::vector<double>>>
  get_observed_state_from_data(int year,
                               int month,
                               std::string country,
                               std::string state = "",
                               std::string county = "");

  /*
   ============================================================================
   Private: Initializing model parameters (in parameter_initialization.cpp)
   ============================================================================
  */

  /**
   * Initialize all the parameters and hyper-parameters of the Delphi model.
   *
   * @param start_year  : Start year of the sequence of data
   * @param start_month : Start month of the sequence of data
   * @param end_year    : End year of the sequence of data
   * @param end_month   : End month of the sequence of data
   * @param res         : Sampling resolution. The number of samples to retain.
   * @param initial_beta: Criteria to initialize β
   * @param use_heuristic : Informs how to handle missing observations.
   *                        false => let them be missing.
   *                        true => fill them. See
   *                        data.hpp::get_observations_for() for missing data
   *                        rules.
   * @param use_continuous: Choose between continuous vs discretized versions
   *                        of the differential equation solution.
   *                        Default is to use the continuous version with
   *                        matrix exponential.
   */
  void initialize_parameters(int res = 200,
                             InitialBeta initial_beta = InitialBeta::ZERO,
                             InitialDerivative initial_derivative = InitialDerivative::DERI_ZERO,
                             bool use_heuristic = false,
                             bool use_continuous = true);

  void set_indicator_means_and_standard_deviations();

  /**
   * To help experiment with initializing βs to different values
   *
   * @param ib: Criteria to initialize β
   */
  void init_betas_to(InitialBeta ib = InitialBeta::MEAN);

  void construct_theta_pdfs();


  /*
   ============================================================================
   Private: Training by MCMC Sampling (in sampling.cpp)
   ============================================================================
  */

  void set_base_transition_matrix();

  // Sample elements of the stochastic transition matrix from the
  // prior distribution, based on gradable adjectives.
  void set_transition_matrix_from_betas();

  void set_log_likelihood_helper(int ts);

  void set_log_likelihood();

  /**
   * Run Bayesian inference - sample from the posterior distribution.
   */
  void sample_from_posterior();

  /**
   * Sample a new transition matrix from the proposal distribution,
   * given a current candidate transition matrix.
   * In practice, this amounts to:
   *    Selecting a random β.
   *    Perturbing it a bit.
   *    Updating all the transition matrix cells that are dependent on it.
   */
  // TODO: Need testng
  // TODO: Before calling sample_from_proposal() we must call
  // AnalysisGraph::find_all_paths()
  // TODO: Before calling sample_from_proposal(), we mush assign initial βs and
  // run Tran_Mat_Cell::compute_cell() to initialize the first transistion
  // matrix.
  // TODO: Update Tran_Mat_Cell::compute_cell() to calculate the proper value.
  // At the moment it just computes sum of length of all the paths realted to
  // this cell
  void sample_from_proposal();

  /**
   * Find all the transition matrix (A) cells that are dependent on the β
   * attached to the provided edge and update them.
   * Acts upon this->A_original
   *
   * @param e: The directed edge ≡ β that has been perturbed
   */
  void update_transition_matrix_cells(EdgeDescriptor e);

  double calculate_delta_log_prior();

  void revert_back_to_previous_state();


  /*
   ============================================================================
<<<<<<< HEAD
   Private: Modeling independent nodes (in independent_nodes.cpp)
=======
   Private: Modeling head nodes (in head_nodes.cpp)
>>>>>>> 96079754
   ============================================================================
  */

  void partition_data_and_calculate_mean_std_for_each_partition(
      Node& n, std::vector<double>& latent_sequence);

  void apply_constraint_at(int ts, int node_id);

  void generate_head_node_latent_sequence(int node_id,
                                          int num_timesteps,
                                          bool sample,
                                          int seq_no = 0);

  void generate_head_node_latent_sequence_from_changes(Node &n,
                                                       int num_timesteps,
                                                       bool sample);

  void generate_head_node_latent_sequences(int samp, int num_timesteps);

  void update_head_node_latent_state_with_generated_derivatives(
      int ts_current,
      int ts_next,
      int concept_id,
      std::vector<double>& latent_sequence);

  void update_latent_state_with_generated_derivatives(int ts_current,
                                                      int ts_next);

  /*
   ============================================================================
   Private: Prediction (in prediction.cpp)
   ============================================================================
  */

  /**
   * Generate a collection of latent state sequences from the likelihood
   * model given a collection of sampled
   * (initial latent state,  transition matrix) pairs.
   *
   * @param prediction_timesteps   : The number of timesteps for the prediction
   *                                 sequences.
   * @param initial_prediction_step: The initial prediction timestep relative
   *                                 to training timesteps.
   * @param total_timesteps        : Total number of timesteps from the initial
   *                                 training date to the end prediction date.
   * @param project                : Default false. If true, generate a single
   *                                 latent state sequence based on the
   *                                 perturbed initial latent state s0.
   */
  void generate_latent_state_sequences(double initial_prediction_step);

  void perturb_predicted_latent_state_at(int timestep, int sample_number);

  /** Generate observed state sequences given predicted latent state
   * sequences using the emission model
   */
  void generate_observed_state_sequences();

  std::vector<std::vector<double>>
  generate_observed_state(Eigen::VectorXd latent_state);

  /**
   * Format the prediction result into a format Python callers favor.
   *
   * @param pred_timestes: Number of timesteps in the predicted sequence.
   *
   * @return Re-formatted prediction result.
   *         Access it as:
   *         [ sample number ][ time point ][ vertex name ][ indicator name ]
   */
  FormattedPredictionResult format_prediction_result();

  void run_model(int start_year,
                 int start_month,
                 int end_year,
                 int end_month);

  void add_constraint(int step, std::string concept_name, std::string indicator_name,
                                                double indicator_clamp_value);

  /*
   ============================================================================
   Private: Synthetic Data Experiment (in synthetic_data.cpp)
   ============================================================================
  */

  /*
   ============================================================================
   Private: Graph Visualization (in graphviz.cpp)
   ============================================================================
  */

  std::pair<Agraph_t*, GVC_t*> to_agraph(
      bool simplified_labels =
          false, /** Whether to create simplified labels or not. */
      int label_depth =
          1, /** Depth in the ontology to which simplified labels extend */
      std::string node_to_highlight = "",
      std::string rankdir = "TB");

  public:
  AnalysisGraph() {
     one_off_constraints.clear();
     perpetual_constraints.clear();
  }

  ~AnalysisGraph() {}

  std::string id;
  std::string to_json_string(int indent = 0);
  bool data_heuristic = false;

  // Set the sampling resolution.
  void set_res(size_t res);

  // Get the sampling resolution.
  size_t get_res();


  // there may be a better place in this file for this prototype
  /** Construct an AnalysisGraph object from JSON exported by CauseMos. */
  void from_causemos_json_dict(const nlohmann::json &json_data,
                               double belief_score_cutoff,
                               double grounding_score_cutoff);

  /*
   ============================================================================
   Constructors from INDRA-exported JSON (in constructors.cpp)
   ============================================================================
  */

  /**
   * A method to construct an AnalysisGraph object given a JSON-serialized list
   * of INDRA statements.
   *
   * @param filename: The path to the file containing the JSON-serialized INDRA
   * statements.
   */
  static AnalysisGraph
  from_indra_statements_json_dict(nlohmann::json json_data,
                                  double belief_score_cutoff = 0.9,
                                  double grounding_score_cutoff = 0.0,
                                  std::string ontology = "WM");

  static AnalysisGraph
  from_indra_statements_json_string(std::string json_string,
                                    double belief_score_cutoff = 0.9,
                                    double grounding_score_cutoff = 0.0,
                                    std::string ontology = "WM");

  static AnalysisGraph
  from_indra_statements_json_file(std::string filename,
                                  double belief_score_cutoff = 0.9,
                                  double grounding_score_cutoff = 0.0,
                                  std::string ontology = "WM");

  /**
   * A method to construct an AnalysisGraph object given from a std::vector of
   * ( subject, object ) pairs (Statements)
   *
   * @param statements: A std::vector of CausalFragment objects
   */
  static AnalysisGraph
  from_causal_fragments(std::vector<CausalFragment> causal_fragments);

  static AnalysisGraph
  from_causal_fragments_with_data(std::pair<std::vector<CausalFragment>,
                                  ConceptIndicatorAlignedData> cag_ind_data,
                                  int kde_kernels = 5);

  /** From internal string representation output by to_json_string */
  static AnalysisGraph from_json_string(std::string);

  /** Copy constructor */
  AnalysisGraph(const AnalysisGraph& rhs);

  /*
   ============================================================================
   Public: Integration with Uncharted's CauseMos interface
                                                  (in causemos_integration.cpp)
   ============================================================================
  */

            /*~~~~~~~~~~~~~~~~~~~~~~~~~~~~~~~~~~~~~~~~~~~~~~
                            create-model
            ~~~~~~~~~~~~~~~~~~~~~~~~~~~~~~~~~~~~~~~~~~~~~~*/

  /** Construct an AnalysisGraph object from a JSON string exported by CauseMos.
   */
  static AnalysisGraph from_causemos_json_string(std::string json_string,
                                                 double belief_score_cutoff = 0,
                                                 double grounding_score_cutoff = 0,
                                                 int kde_kernels = 4);

  /** Construct an AnalysisGraph object from a file containing JSON data from
   * CauseMos. */
  static AnalysisGraph from_causemos_json_file(std::string filename,
                                               double belief_score_cutoff = 0,
                                               double grounding_score_cutoff = 0,
                                               int kde_kernels = 4);

  /**
   * Generate the response for the create model request from the HMI.
   * Calculate and return a JSON string with edge weight information for
   * visualizing AnalysisGraph models in CauseMos.
   * For now we always return success. We need to update this by conveying
   * errors into this response.
   */
  std::string generate_create_model_response();

            /*~~~~~~~~~~~~~~~~~~~~~~~~~~~~~~~~~~~~~~~~~~~~~~
                          create-experiment
            ~~~~~~~~~~~~~~~~~~~~~~~~~~~~~~~~~~~~~~~~~~~~~~*/

  FormattedProjectionResult
  run_causemos_projection_experiment_from_json_string(std::string json_string);

  FormattedProjectionResult
  run_causemos_projection_experiment_from_json_file(std::string filename);

  /*
   ============================================================================
   Public: Model serialization (in serialize.cpp)
   ============================================================================
  */

  std::string serialize_to_json_string(bool verbose = true);

  void export_create_model_json_string();

  static AnalysisGraph deserialize_from_json_string(std::string json_string, bool verbose = true);

  static AnalysisGraph deserialize_from_json_file(std::string filename, bool verbose = true);

  /*
   ============================================================================
   Public: Accessors
   ============================================================================
  */

  /** Number of nodes in the graph */
  size_t num_vertices() { return boost::num_vertices(this->graph); }

  Node& operator[](std::string node_name) {
    return (*this)[this->get_vertex_id(node_name)];
  }

  Node& operator[](int v) { return this->graph[v]; }

  size_t num_edges() { return boost::num_edges(this->graph); }

  auto edges() const { return boost::make_iterator_range(boost::edges(graph)); }

  Edge& edge(EdgeDescriptor e) { return this->graph[e]; }

  Edge& edge(int source, int target) {
    return this->graph[boost::edge(source, target, this->graph).first];
  }

  Edge& edge(int source, std::string target) {
    return this->graph
        [boost::edge(source, this->get_vertex_id(target), this->graph).first];
  }

  Edge& edge(std::string source, int target) {
    return this->graph
        [boost::edge(this->get_vertex_id(source), target, this->graph).first];
  }

  Edge& edge(std::string source, std::string target) {
    return this->graph[boost::edge(this->get_vertex_id(source),
                                   this->get_vertex_id(target),
                                   this->graph)
                           .first];
  }

  boost::range_detail::integer_iterator<unsigned long> begin() {
    return boost::vertices(this->graph).first;
  };

  boost::range_detail::integer_iterator<unsigned long> end() {
    return boost::vertices(this->graph).second;
  };

  Eigen::VectorXd& get_initial_latent_state() { return this->s0; };

  double get_MAP_log_likelihood() { return this->log_likelihood_MAP; };

  /*
   ============================================================================
   Public: Graph Building (in graph_building.cpp)
   ============================================================================
  */

  int add_node(std::string concept);

  bool add_edge(CausalFragment causal_fragment);
  void add_edge(CausalFragmentCollection causal_fragments);
  std::pair<EdgeDescriptor, bool> add_edge(int, int);
  std::pair<EdgeDescriptor, bool> add_edge(int, std::string);
  std::pair<EdgeDescriptor, bool> add_edge(std::string, int);
  std::pair<EdgeDescriptor, bool> add_edge(std::string, std::string);

  void remove_node(std::string concept);

  // Note:
  //      Although just calling this->remove_node(concept) within the loop
  //          for( std::string concept : concept_s )
  //      is sufficient to implement this method, it is not very efficient.
  //      It re-calculates directed simple paths for each vertex removed
  //
  //      Therefore, the code in this->remove_node() has been duplicated with
  //      slightly different flow to achive a more efficient execution.
  void remove_nodes(std::unordered_set<std::string> concepts);

  void remove_edge(std::string src, std::string tgt);

  void remove_edges(std::vector<std::pair<std::string, std::string>> edges);

  /*
   ============================================================================
   Public: Subgraphs (in subgraphs.cpp)
   ============================================================================
  */

  // TODO Change the name of this function to something better, like
  // restrict_to_subgraph_for_concept, update docstring

  /**
   * Returns the subgraph of the AnalysisGraph around a concept.
   *
   * @param concept: The concept to center the subgraph about.
   * @param depth  : The maximum number of hops from the concept provided
   *                 to be included in the subgraph.
   * #param inward : Sets the direction of the causal influence flow to
   *                 examine.
   *                 False - (default) A subgraph rooted at the concept
   * provided.
   *                 True  - A subgraph with all the paths ending at the concept
   * provided.
   */
  AnalysisGraph get_subgraph_for_concept(std::string concept,
                                         bool inward = false,
                                         int depth = -1);

  /**
   * Returns a new AnaysisGraph related to the source concept and the target
   * concetp provided, which is a subgraph of this graph.
   * This subgraph contains all the simple directed paths of length less than
   * or equal to the provided cutoff.
   *
   * @param source_concept: The concept where the influence starts.
   * @param target_concept: The concept where the influence ends.
   * @param cutoff        : Maximum length of a directed simple path from
   *                        the source to target to be included in the
   *                        subgraph.
   */
  AnalysisGraph get_subgraph_for_concept_pair(std::string source_concept,
                                              std::string target_concept,
                                              int cutoff = -1);

  /*
   ============================================================================
   Public: Graph Modification (in graph_modification.cpp)
   ============================================================================
  */

  void prune(int cutoff = 2);

  // Merge node n1 into node n2, with the option to specify relative polarity.
  // void
  // merge_nodes_old(std::string n1, std::string n2, bool same_polarity = true);

  /**
   * Merges the CAG nodes for the two concepts concept_1 and concept_2
   * with the option to specify relative polarity.
   */
  void merge_nodes(std::string concept_1,
                   std::string concept_2,
                   bool same_polarity = true);

  void change_polarity_of_edge(std::string source_concept,
                               int source_polarity,
                               std::string target_concept,
                               int target_polarity);

  /*
   ============================================================================
   Public: Indicator Manipulation (in indicator_manipulation.cpp)
   ============================================================================
  */

  int
  set_indicator(std::string concept, std::string indicator, std::string source);

  void delete_indicator(std::string concept, std::string indicator);

  void delete_all_indicators(std::string concept);

  /**
   * Map each concept node in the AnalysisGraph instance to one or more
   * tangible quantities, known as 'indicators'.
   *
   * @param n: Int representing number of indicators to attach per node.
   * Default is 1 since our model so far is configured for only 1 indicator per
   * node.
   */
  void map_concepts_to_indicators(int n = 1, std::string country = "");

  /*
   ============================================================================
   Public: Utilities (in graph_utils.cpp)
   ============================================================================
  */

  /*
   * Find all the simple paths between all the paris of nodes of the graph
   */
  void find_all_paths();

  void set_random_seed(int seed);

  void set_derivative(std::string, double);

  /*
   ============================================================================
   Public: Training the Model (in train_model.cpp)
   ============================================================================
  */

  /**
   * Train a prediction model given a CAG with indicators
   *
   * @param start_year  : Start year of the sequence of data
   * @param start_month : Start month of the sequence of data
   * @param end_year    : End year of the sequence of data
   * @param end_month   : End month of the sequence of data
   * @param res         : Sampling resolution. The number of samples to retain.
   * @param burn        : Number of samples to throw away. Start retaining
   *                      samples after throwing away this many samples.
   * @param country     : Country where the data is about
   * @param state       : State where the data is about
   * @param county      : county where the data is about
   * @param units       : Units for each indicator. Maps
   *                      indicator name --> unit
   * @param initial_beta: Criteria to initialize β
   * @param use_heuristic : Informs how to handle missing observations.
   *                        false => let them be missing.
   *                        true => fill them. See
   *                        data.hpp::get_observations_for() for missing data
   *                        rules.
   * @param use_continuous: Choose between continuous vs discretized versions
   *                        of the differential equation solution.
   *                        Default is to use the continuous version with
   *                        matrix exponential.
   */
  void train_model(int start_year = 2012,
                   int start_month = 1,
                   int end_year = 2017,
                   int end_month = 12,
                   int res = 200,
                   int burn = 10000,
                   std::string country = "South Sudan",
                   std::string state = "",
                   std::string county = "",
                   std::map<std::string, std::string> units = {},
                   InitialBeta initial_beta = InitialBeta::ZERO,
                   InitialDerivative initial_derivative = InitialDerivative::DERI_ZERO,
                   bool use_heuristic = false,
                   bool use_continuous = true);

  void run_train_model(int res = 200,
                   int burn = 10000,
                   InitialBeta initial_beta = InitialBeta::ZERO,
                   InitialDerivative initial_derivative = InitialDerivative::DERI_ZERO,
                   bool use_heuristic = false,
                   bool use_continuous = true,
                   int train_start_timestep = 0,
                   int train_timesteps = -1,
                   std::unordered_map<std::string, int> concept_periods = {},
                   std::unordered_map<std::string, std::string> concept_center_measures = {},
                   std::unordered_map<std::string, std::string> concept_models = {},
                   std::unordered_map<std::string, double> concept_min_vals = {},
                   std::unordered_map<std::string, double> concept_max_vals = {},
                   std::unordered_map
                       <std::string, std::function<double(unsigned int, double)>>
                   ext_concepts = {});

  void run_train_model_2(int res = 200,
                       int burn = 10000,
                       InitialBeta initial_beta = InitialBeta::ZERO,
                       InitialDerivative initial_derivative = InitialDerivative::DERI_ZERO,
                       bool use_heuristic = false,
                       bool use_continuous = true);

  /*
   ============================================================================
   Public: Training by MCMC Sampling (in sampling.cpp)
   ============================================================================
  */

  void set_initial_latent_state(Eigen::VectorXd vec) { this->s0 = vec; };

  void set_default_initial_state(InitialDerivative id = InitialDerivative::DERI_ZERO);

  /*
   ============================================================================
   Public: Prediction (in prediction.cpp)
   ============================================================================
  */

  /**
   * Given a trained model, generate this->res number of
   * predicted observed state sequences.
   *
   * @param start_year  : Start year of the prediction
   *                      Should be >= the start year of training
   * @param start_month : Start month of the prediction
   *                      If training and prediction start years are equal
   *                      should be >= the start month of training
   * @param end_year    : End year of the prediction
   * @param end_month   : End month of the prediction
   *
   * @return Predicted observed state (indicator value) sequence for the
   *         prediction period including start and end time points.
   *         This is a tuple.
   *         The first element is a std::vector of std::strings with labels for
   * each time point predicted (year-month). The second element contains
   * predicted values. Access it as: [ sample number ][ time point ][ vertex
   * name ][ indicator name ]
   */
  Prediction generate_prediction(int start_year,
                                 int start_month,
                                 int end_year,
                                 int end_month,
                                 ConstraintSchedule constraints =
                                 ConstraintSchedule(),
                                 bool one_off = true,
                                 bool clamp_deri = true);

  void generate_prediction(int pred_start_timestep,
                           int pred_timesteps,
                           ConstraintSchedule constraints =
                           ConstraintSchedule(),
                           bool one_off = true,
                           bool clamp_deri = true);

  /**
   * this->generate_prediction() must be called before calling this method.
   * Outputs raw predictions for a given indicator that were generated by
   * generate_prediction(). Each column is a time step and the rows are the
   * samples for that time step.
   *
   * @param indicator: A std::string representing the indicator variable for
   * which we want predictions.
   * @return A (this->res, x this->pred_timesteps) dimension 2D array
   *         (std::vector of std::vectors)
   *
   */
  std::vector<std::vector<double>> prediction_to_array(std::string indicator);

  /*
   ============================================================================
   Public: Synthetic data experiment (in synthetic_data.cpp)
   ============================================================================
  */

  static AnalysisGraph generate_random_CAG(unsigned int num_nodes,
                                           unsigned int num_extra_edges = 0);

  void generate_synthetic_data(unsigned int num_obs = 48,
                               double noise_variance = 0.1,
                               unsigned int kde_kernels = 1000,
                               InitialBeta initial_beta = InitialBeta::PRIOR,
                               InitialDerivative initial_derivative = InitialDerivative::DERI_PRIOR,
                               bool use_continuous = false);

  void initialize_random_CAG(unsigned int num_obs,
                             unsigned int kde_kernels,
                             InitialBeta initial_beta,
                             InitialDerivative initial_derivative,
                             bool use_continuous);

  void interpolate_missing_months(std::vector<int> &filled_months, Node &n);

  /*
   ============================================================================
   Public: Graph Visualization (in graphviz.cpp)
   ============================================================================
  */

  std::string to_dot();

  void
  to_png(std::string filename = "CAG.png",
         bool simplified_labels =
             false, /** Whether to create simplified labels or not. */
         int label_depth =
             1, /** Depth in the ontology to which simplified labels extend */
         std::string node_to_highlight = "",
         std::string rankdir = "TB");

  /*
   ============================================================================
   Public: Printing (in printing.cpp)
   ============================================================================
  */

  void print_nodes();
  void print_edges();
  void print_name_to_vertex();
  void print_indicators();
  void print_A_beta_factors();
  void print_latent_state(const Eigen::VectorXd&);

  /*
   * Prints the simple paths found between all pairs of nodes of the graph
   * Groupd according to the starting and ending vertex.
   * find_all_paths() should be called before this to populate the paths
   */
  void print_all_paths();

  // Given an edge (source, target vertex ids - i.e. a β ≡ ∂target/∂source),
  // print all the transition matrix cells that are dependent on it.
  void print_cells_affected_by_beta(int source, int target);

  void print_training_range();

  /*
   ============================================================================
   Public: Formatting output (in format_output.cpp)
   ============================================================================
  */

  CredibleIntervals get_credible_interval(Predictions preds);

  CompleteState get_complete_state();

  /*
   ============================================================================
   Public: Database interactions (in database.cpp)
   ============================================================================
  */

  sqlite3* open_delphi_db(int mode = SQLITE_OPEN_READONLY);

  void write_model_to_db(std::string model_id);

  AdjectiveResponseMap construct_adjective_response_map(
      std::mt19937 gen,
      std::uniform_real_distribution<double>& uni_dist,
      std::normal_distribution<double>& norm_dist,
      size_t n_kernels
  );
};<|MERGE_RESOLUTION|>--- conflicted
+++ resolved
@@ -245,13 +245,8 @@
   // Maps each β to all the transition matrix cells that are dependent on it.
   std::multimap<std::pair<int, int>, std::pair<int, int>> beta2cell;
 
-<<<<<<< HEAD
-  std::unordered_set<int> dependent_nodes = {};
-  std::unordered_set<int> independent_nodes = {};
-=======
   std::unordered_set<int> body_nodes = {};
   std::unordered_set<int> head_nodes = {};
->>>>>>> 96079754
   std::vector<double> generated_latent_sequence;
   int generated_concept;
 
@@ -919,11 +914,7 @@
 
   /*
    ============================================================================
-<<<<<<< HEAD
-   Private: Modeling independent nodes (in independent_nodes.cpp)
-=======
    Private: Modeling head nodes (in head_nodes.cpp)
->>>>>>> 96079754
    ============================================================================
   */
 
