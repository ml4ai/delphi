"""
Purpose:
    Convert a Fortran AST representation into a Python
    script having the same functionalities and performing
    the same operations as the original Fortran file.

Example:
    This script is executed by the autoTranslate script as one
    of the steps in converted a Fortran source file to Python
    file. For standalone execution:

        python pyTranslate.py -f <pickle_file> -g <python_file> -o <outputFileList>

pickle_file: Pickled file containing the ast representation of the Fortran
             file along with other non-source code information.
python_file: The Python file on which to write the resulting Python script.
"""

import sys
import pickle
import argparse
import re
from typing import Dict
from delphi.translators.for2py.format import list_data_type
from delphi.translators.for2py import For2PyError, syntax

###############################################################################
#                                                                             #
#                          FORTRAN-TO-PYTHON MAPPINGS                         #
#                                                                             #
###############################################################################

# TYPE_MAP gives the mapping from Fortran types to Python types
TYPE_MAP = {
    "character": "str",
    "double": "float",
    "float": "float",
    "int": "int",
    "integer": "int",
    "logical": "bool",
    "real": "float",
    "str": "str",
    "string": "str",
}

# OPERATOR_MAP gives the mapping from Fortran operators to Python operators
OPERATOR_MAP = {
    "+": "+",
    "-": "-",
    "*": "*",
    "/": "/",
    "**": "**",
    "<=": "<=",
    ">=": ">=",
    "==": "==",
    ".ne.": "!=",
    ".gt.": ">",
    ".eq.": "==",
    ".lt.": "<",
    ".le.": "<=",
    ".ge.": ">=",
    ".and.": "and",
    ".or.": "or",
}

# INTRINSICS_MAP gives the mapping from Fortran intrinsics to Python operators
# and functions.  Each entry in this map is of the form
#
#      fortran_fn : python_tgt
#
# where fortran_fn is the Fortran function; and python_tgt is the corresponding
# Python target, specified as a tuple (py_fn, fn_type, py_mod), where:
#            -- py_fn is a Python function or operator;
#            -- fn_type is one of: 'FUNC', 'INFIXOP'; and
#            -- py_mod is the module the Python function should be imported from,
#               None if no explicit import is necessary.

INTRINSICS_MAP = {
    "abs": ("abs", "FUNC", None),
    "acos": ("acos", "FUNC", "math"),
    "acosh": ("acosh", "FUNC", "math"),
    "asin": ("asin", "FUNC", "math"),
    "asinh": ("asinh", "FUNC", "math"),
    "atan": ("atan", "FUNC", "math"),
    "atanh": ("atanh", "FUNC", "math"),
    "ceiling": ("ceil", "FUNC", "math"),
    "cos": ("cos", "FUNC", "math"),
    "cosh": ("cosh", "FUNC", "math"),
    "erf": ("erf", "FUNC", "math"),
    "erfc": ("erfc", "FUNC", "math"),
    "exp": ("exp", "FUNC", "math"),
    "floor": ("floor", "FUNC", "math"),
    "gamma": ("gamma", "FUNC", "math"),
    "hypot": ("hypot", "FUNC", "math"),
    "index": None,
    "int": ("int", "FUNC", None),
    "isnan": ("isnan", "FUNC", "math"),
    "lge": (">=", "INFIXOP", None),  # lexical string comparison
    "lgt": (">", "INFIXOP", None),  # lexical string comparison
    "lle": ("<=", "INFIXOP", None),  # lexical string comparison
    "llt": ("<", "INFIXOP", None),  # lexical string comparison
    "log": ("log", "FUNC", "math"),
    "log10": ("log10", "FUNC", "math"),
    "log_gamma": ("lgamma", "FUNC", "math"),
    "max": ("max", "FUNC", None),
    "min": ("min", "FUNC", None),
    "mod": ("%", "INFIXOP", None),
    "modulo": ("%", "INFIXOP", None),
    "sin": ("sin", "FUNC", "math"),
    "sinh": ("sinh", "FUNC", "math"),
    "sqrt": ("sqrt", "FUNC", "math"),
    "tan": ("tan", "FUNC", "math"),
    "tanh": ("tanh", "FUNC", "math"),
    "xor": ("^", "INFIXOP", None),
}

###############################################################################
#                                                                             #
#                                 TRANSLATION                                 #
#                                                                             #
###############################################################################

class PrintState:
    def __init__(
        self,
        sep="\n",
        add="    ",
        printFirst=True,
        callSource=None,
        definedVars=[],
        globalVars=[],
        functionScope="",
        indexRef=True,
        varTypes={},
    ):
        self.sep = sep
        self.add = add
        self.printFirst = printFirst
        self.callSource = callSource
        self.definedVars = definedVars
        self.globalVars = globalVars
        self.functionScope = functionScope
        self.indexRef = indexRef
        self.varTypes = varTypes

    def copy(
        self,
        sep=None,
        add=None,
        printFirst=None,
        callSource=None,
        definedVars=None,
        globalVars=None,
        functionScope=None,
        indexRef=None,
        varTypes=None,
    ):
        return PrintState(
            self.sep if sep is None else sep,
            self.add if add is None else add,
            self.printFirst if printFirst is None else printFirst,
            self.callSource if callSource is None else callSource,
            self.definedVars if definedVars is None else definedVars,
            self.globalVars if globalVars is None else globalVars,
            self.functionScope if functionScope is None else functionScope,
            self.indexRef if indexRef is None else indexRef,
            self.varTypes if varTypes is None else varTypes,
        )


class PythonCodeGenerator(object):
    def __init__(self):
        # Variable to hold the program name
        self.programName = ""
        # Dictionary to hold the tag mapping to the
        # print function that needs to be invoked
        self.printFn = {}
        # Dictionary to hold the declared variable
        # and its declared type
        self.variableMap = {}
        # List to hold the imports in the program
        self.imports = []
        # List to hold the private functions
        self.privFunctions = []
        # Dictionary to hold declared symbols (variable,
        # function, and format, etc) as key and map to
        # the symbol name that will be used in the python IR output
        self.nameMapper = {}
        # List to hold the declared function names
        self.functions = []
        # Dictionary to hold functions and its arguments
        self.funcArgs = {}
        # Pre-defined string format of system getframe
        self.getframe_expr = "sys._getframe({}).f_code.co_name"
        # List to hold the translated python string that
        # will be printed to the python IR output
        self.pyStrings = []
        # Dictionary holding mapping of read/write 
        # based on the file open state
        self.stateMap = {"UNKNOWN": "r", "REPLACE": "w"}
        # Dictionary to hold the mapping of {label:format-code}
        self.format_dict = {}
        # Lists to hold derived type class
        self.declaredDerivedTypes = []
<<<<<<< HEAD
=======
        # Lists to hold derived type variables
        self.declaredDerivedTVars = []

>>>>>>> e162246d
        self.printFn = {
            "subroutine": self.printSubroutine,
            "program": self.printProgram,
            "call": self.printCall,
            "arg": self.printArg,
            "variable": self.printVariable,
            "do": self.printDo,
            "do-while": self.printDoWhile,
            "index": self.printIndex,
            "if": self.printIf,
            "op": self.printOp,
            "literal": self.printLiteral,
            "ref": self.printRef,
            "assignment": self.printAssignment,
            "exit": self.printExit,
            "return": self.printReturn,
            "function": self.printFunction,
            "ret": self.printFuncReturn,
            "stop": self.printExit,
            "read": self.printRead,
            "write": self.printWrite,
            "open": self.printOpen,
            "format": self.printFormat,
            "module": self.printModule,
            "use": self.printUse,
            "close": self.printClose,
            "private": self.printPrivate,
            "array": self.printArray,
            "derived-type": self.printDerivedType,
        }
        self.readFormat = []

    ###########################################################################
    #                                                                         #
    #                      TOP-LEVEL PROGRAM COMPONENTS                       #
    #                                                                         #
    ###########################################################################

    def printSubroutine(self, node: Dict[str, str], printState: PrintState):
        self.pyStrings.append(f"\ndef {self.nameMapper[node['name']]}(")
        args = []
        self.printAst(
            node["args"],
            printState.copy(
                sep=", ",
                add="",
                printFirst=False,
                definedVars=args,
                indexRef=False,
            ),
        )
        self.pyStrings.append("):")
        self.printAst(
            node["body"],
            printState.copy(
                sep=printState.sep + printState.add,
                printFirst=True,
                definedVars=args,
                indexRef=True,
            ),
        )

    def printFunction(self, node, printState: PrintState):
        self.functions.append(self.nameMapper[node['name']])
        self.pyStrings.append(f"\ndef {self.nameMapper[node['name']]}(")
        args = []
        self.funcArgs[self.nameMapper[node["name"]]] = [
            self.nameMapper[x["name"]] for x in node["args"]
        ]
        self.printAst(
            node["args"],
            printState.copy(
                sep=", ",
                add="",
                printFirst=False,
                definedVars=args,
                indexRef=False,
            ),
        )
        self.pyStrings.append("):")
        if printState.sep != "\n":
            printState.sep = "\n"
        self.printAst(
            node["body"],
            printState.copy(
                sep=printState.sep + printState.add,
                printFirst=True,
                definedVars=args,
                indexRef=True,
                functionScope=self.nameMapper[node["name"]],
            ),
        )

    def printModule(self, node, printState: PrintState):
        self.pyStrings.append("\n")
        args = []
        self.printAst(
            node["body"],
            printState.copy(
                sep="", printFirst=True, definedVars=args, indexRef=True
            ),
        )

    def printProgram(self, node, printState: PrintState):
        self.printSubroutine(node, printState)
        self.programName = self.nameMapper[node["name"]]

    ###########################################################################
    #                                                                         #
    #                               EXPRESSIONS                               #
    #                                                                         #
    ###########################################################################

    def proc_intrinsic(self, node):
        """Processes calls to intrinsic functions and returns a string that is
           the corresponding Python code."""
        intrinsic = node["name"].lower()
        assert intrinsic in syntax.F_INTRINSICS

        try:
            py_fn, py_fn_type, py_mod = INTRINSICS_MAP[intrinsic]
        except KeyError:
            raise For2PyError(f"No handler for Fortran intrinsic {intrinsic}")

        arg_list = self.get_arg_list(node)
        arg_strs = [
            self.proc_expr(arg_list[i], False) for i in range(len(arg_list))
        ]

        if py_mod != None:
            handler = f"{py_mod}.{py_fn}"
        else:
            handler = py_fn

        if py_fn_type == "FUNC":
            arguments = ", ".join(arg_strs)
            return f"{handler}({arguments})"
        elif py_fn_type == "INFIXOP":
            assert len(arg_list) == 2, f"INFIXOP with {len(arglist)} arguments"
            return f"({arg_strs[0]} {py_fn} {arg_strs[1]})"
        else:
            assert False, f"Unknown py_fn_type: {py_fn_type}"

    def get_arg_list(self, node):
        """Get_arg_list() returns the list of arguments or subscripts at a node.
           If there are no arguments or subscripts, it returns the empty list."""

        if "args" in node:
            return node["args"]

        if "subscripts" in node:
            return node["subscripts"]

        return []

    def proc_call(self, node):
        """Processes function calls, including calls to intrinsics, and returns
           a string that is the corresponding Python code.  This code assumes
           that proc_expr() has used type info to correctly identify array
           references, and that proc_call() is therefore correctly called only
           on function calls."""

        if node["name"].lower() == "index":
            var = self.nameMapper[node["args"][0]["name"]]
            toFind = node["args"][1]["value"]
            return f"{var}[0].find({toFind})"

        if node["name"].lower() in syntax.F_INTRINSICS:
            return self.proc_intrinsic(node)

        callee = self.nameMapper[f"{node['name']}"]
        args = self.get_arg_list(node)
        arg_strs = [self.proc_expr(args[i], True) for i in range(len(args))]

        # Case where a call is a print method
        if callee == "print":
            arguments = self.proc_print(arg_strs)
        else:
            arguments = ", ".join(arg_strs)
        exp_str = f"{callee}({arguments})"

        return exp_str

    def proc_print(self, arg_strs):
        arguments = ""
        for idx in range(0, len(arg_strs)):
            if self.check_var_name(arg_strs[idx]):
                arguments += f"{arg_strs[idx]}"
            else:
                arguments += f'"{arg_strs[idx]}"'
            if idx < len(arg_strs) - 1:
                arguments += ", "
        return arguments

    def check_var_name(self, name):
        if name.isalnum():
            return True
        elif "-" not in name and "_" not in name:
            return False
        return True

    def proc_literal(self, node):
        """Processes a literal value and returns a string that is the
           corresponding Python code."""

        if node["type"] == "bool":
            return node["value"].title()
        else:
            return node["value"]

    def proc_ref(self, node, wrapper):
        """Processes a reference node and returns a string that is the
           corresponding Python code.  The argument "wrapper" indicates whether
           or not the Python expression should refer to the list wrapper for
           (scalar) variables."""
        ref_str = ""
        is_derived_type_ref = False
        if (
            "is_derived_type_ref" in node
            and node["is_derived_type_ref"] == "true"
        ):
            ref_str = self.get_derived_type_ref(
                node, int(node["numPartRef"]), False
            )
            is_derived_type_ref = True
        else:
            ref_str = self.nameMapper[node["name"]]

        if "subscripts" in node:
            # array reference or function call
            if "is_array" in node and node["is_array"] == "true":
                subs = node["subscripts"]
                subs_strs = [
                    self.proc_expr(subs[i], False) for i in range(len(subs))
                ]
                subscripts = ", ".join(subs_strs)
                expr_str = f"{ref_str}.get_(({subscripts}))"
            else:
                expr_str = self.proc_call(node)
        else:
            # scalar variable
            if wrapper:
                expr_str = ref_str
            else:
                if (
                    "is_arg" in node
                    and node["is_arg"] == "true"
                    or is_derived_type_ref
                ):
                    expr_str = ref_str
                    is_derived_type_ref = False
                else:
                    if ref_str in self.declaredDerivedTVars:
                        expr_str = ref_str
                    else:
                        expr_str = ref_str + "[0]"

        return expr_str

    def proc_op(self, node):
        """Processes expressions involving operators and returns a string that
           is the corresponding Python code."""
        try:
            op_str = OPERATOR_MAP[node["operator"].lower()]
        except KeyError:
            raise For2PyError(f"unhndled operator {node['operator']}")

        assert len(node["left"]) == 1
        l_subexpr = self.proc_expr(node["left"][0], False)

        if "right" in node:
            # binary operator
            assert len(node["right"]) == 1
            r_subexpr = self.proc_expr(node["right"][0], False)
            expr_str = f"({l_subexpr} {op_str} {r_subexpr})"
        else:
            # unary operator
            expr_str = f"{op_str}({l_subexpr})"

        return expr_str

    def proc_expr(self, node, wrapper):
        """Processes an expression node and returns a string that is the
        corresponding Python code. The argument "wrapper" indicates whether or
        not the Python expression should refer to the list wrapper for (scalar)
        variables."""

        if node["tag"] == "literal":
            return self.proc_literal(node)

        if node["tag"] == "ref":
            # variable or array reference
            return self.proc_ref(node, wrapper)

        if node["tag"] == "call":
            # function call
            return self.proc_call(node)

        expr_str = None
        if node["tag"] == "op":
            # operator
            assert not wrapper
            expr_str = self.proc_op(node)

        assert expr_str != None, f">>> [proc_expr] NULL value: {node}"
        return expr_str

    def printCall(self, node: Dict[str, str], printState: PrintState):
        call_str = self.proc_call(node)
        self.pyStrings.append(call_str)
        return

    def printAst(self, root, printState: PrintState):
        for node in root:
            if node.get("tag"):
                if node["tag"] == "format":
                    self.printFn["format"](node, printState)
                elif node["tag"] == "if":
                    for item in node["header"]:
                        if item["tag"] == "format":
                            self.printFn["format"](item, printState)

        for node in root:
            if node.get("tag"):
                if node["tag"] == "read":
                    self.initializeFileVars(node, printState)

        for node in root:
            if printState.printFirst:
                self.pyStrings.append(printState.sep)
            else:
                printState.printFirst = True
            if node.get("tag") and node.get("tag") != "format":
                self.printFn[node["tag"]](node, printState)

    def printPrivate(self, node, prinState):
        self.privFunctions.append(node["name"])
        self.nameMapper[node["name"]] = "_" + node["name"]

    def printArg(self, node, printState: PrintState):
        try:
            var_type = TYPE_MAP[node["type"].lower()]
        except KeyError:
            raise For2PyError(f"unrecognized type {node['type']}")

        arg_name = self.nameMapper[node["name"]]
        if "is_array" in node and node["is_array"] == "true":
            self.pyStrings.append(f"{arg_name}")
        else:
            self.pyStrings.append(f"{arg_name}: List[{var_type}]")
        printState.definedVars += [arg_name]

    ###########################################################################
    #                                                                         #
    #                                STATEMENTS                               #
    #                                                                         #
    ###########################################################################

    def printDo(self, node, printState: PrintState):
        self.pyStrings.append("for ")
        self.printAst(
            node["header"],
            printState.copy(sep="", add="", printFirst=True, indexRef=True),
        )
        self.pyStrings.append(":")
        self.printAst(
            node["body"],
            printState.copy(
                sep=printState.sep + printState.add,
                printFirst=True,
                indexRef=True,
            ),
        )

    def printDoWhile(self, node, printState: PrintState):
        self.pyStrings.append("while ")
        self.printAst(
            node["header"],
            printState.copy(sep="", add="", printFirst=True, indexRef=True),
        )
        self.pyStrings.append(":")
        self.printAst(
            node["body"],
            printState.copy(
                sep=printState.sep + printState.add,
                printFirst=True,
                indexRef=True,
            ),
        )

    def printIndex(self, node, printState: PrintState):
        self.pyStrings.append(f"{self.nameMapper[node['name']]}[0] in range(")
        self.printAst(
            node["low"],
            printState.copy(sep="", add="", printFirst=True, indexRef=True),
        )
        self.pyStrings.append(", ")
        self.printAst(
            node["high"],
            printState.copy(sep="", add="", printFirst=True, indexRef=True),
        )
        if node.get("step"):
            self.pyStrings.append("+1, ")
            self.printAst(
                node["step"],
                printState.copy(
                    sep="", add="", printFirst=True, indexRef=True
                ),
            )
            self.pyStrings.append(")")
        else:
            self.pyStrings.append("+1)")

    def printIf(self, node, printState: PrintState):
        self.pyStrings.append("if ")
        newHeaders = []
        for item in node["header"]:
            if item["tag"] != "format":
                newHeaders.append(item)
        self.printAst(
            newHeaders,
            printState.copy(sep="", add="", printFirst=True, indexRef=True),
        )
        self.pyStrings.append(":")
        self.printAst(
            node["body"],
            printState.copy(
                sep=printState.sep + printState.add,
                printFirst=True,
                indexRef=True,
            ),
        )
        if "else" in node:
            self.pyStrings.append(printState.sep + "else:")
            self.printAst(
                node["else"],
                printState.copy(
                    sep=printState.sep + printState.add,
                    printFirst=True,
                    indexRef=True,
                ),
            )

    def printOp(self, node, printState: PrintState):
        expr_str = self.proc_expr(node, False)
        self.pyStrings.append(expr_str)

    def printLiteral(self, node, printState: PrintState):
        expr_str = self.proc_literal(node)
        self.pyStrings.append(expr_str)

    def printRef(self, node, printState: PrintState):
        ref_str = self.proc_ref(node, False)
        self.pyStrings.append(ref_str)

    def printAssignment(self, node, printState: PrintState):
        assert len(node["target"]) == 1 and len(node["value"]) == 1
        lhs, rhs = node["target"][0], node["value"][0]

        rhs_str = self.proc_expr(node["value"][0], False)

        if lhs["is_derived_type_ref"] == "true":
            assg_str = self.get_derived_type_ref(
                lhs, int(lhs["numPartRef"]), True
            )
        else:
            if lhs["hasSubscripts"] == "true":
                assert (
                    "subscripts" in lhs
                ), "lhs 'hasSubscripts' and actual 'subscripts' existence does not match. Fix 'hasSubscripts' in rectify.py."
                # target is an array element
                if "is_array" in lhs and lhs["is_array"] == "true":
                    subs = lhs["subscripts"]
                    subs_strs = [
                        self.proc_expr(subs[i], False)
                        for i in range(len(subs))
                    ]
                    subscripts = ", ".join(subs_strs)
                    assg_str = f"{lhs['name']}.set_(({subscripts}), "
                else:
                    # handling derived types might go here
                    assert False
            else:
                # target is a scalar variable
                assg_str = f"{lhs['name']}[0]"

        if "set_" in assg_str:
            assg_str += f"{rhs_str})"
        else:
            assg_str += f" = {rhs_str}"

        self.pyStrings.append(assg_str)
        return

    def printUse(self, node, printState: PrintState):
        if node.get("include"):
            self.imports.append(
                f"from delphi.translators.for2py.m_{node['arg'].lower()} "
                f"import {', '.join(node['include'])}\n"
            )
        else:
            self.imports.append(
                f"from delphi.translators.for2py.m_{node['arg'].lower()} import *\n"
            )

    def printFuncReturn(self, node, printState: PrintState):
        if printState.indexRef:
            if node.get("args"):
                self.pyStrings.append(f"return ")
                self.printCall(node, printState)
                return
            if node.get("name") is not None:
                val = self.nameMapper[node["name"]] + "[0]"
            else:
                if "value" in node:
                    val = node["value"]
                else:
                    assert (
                        "left" in node and
                        "operator" in node and
                        "right" in node
                    ), f"Something is missing. Detail of node content: {node}"

                    if node["left"][0]["tag"] == "ref":
                        left = node["left"][0]["name"]
                    else:
                        left = node["left"][0]["value"]
                    operator = node["operator"]
                    if node["right"][0]["tag"] == "ref":
                        right = node["right"][0]["name"]
                    else:
                        right = node["right"][0]["value"]

                    val = f"{left} {operator} {right}"
        else:
            if node.get("name") is not None:
                val = self.nameMapper[node["name"]]
            else:
                if node.get("value") is not None:
                    val = node["value"]
                else:
                    val = "None"
        self.pyStrings.append(f"return {val}")

    def printExit(self, node, printState: PrintState):
        if node.get("value"):
            self.pyStrings.append(f"print({node['value']})")
            self.pyStrings.append(printState.sep)
        self.pyStrings.append("return")

    def printReturn(self, node, printState: PrintState):
        self.pyStrings.append("")

    def printOpen(self, node, printState: PrintState):
        if node["args"][0].get("arg_name") == "UNIT":
            file_handle = "file_" + str(node["args"][1]["value"])
        elif node["args"][0].get("tag") == "ref":
            file_handle = "file_" + str(
                self.nameMapper[node["args"][0]["name"]]
            )
        else:
            file_handle = "file_" + str(node["args"][0]["value"])
        self.pyStrings.append(f"{file_handle} = ")
        for index, item in enumerate(node["args"]):
            if item.get("arg_name"):
                if item["arg_name"] == "FILE":
                    file_name = node["args"][index + 1]["value"]
                    open_state = "r"
                elif item["arg_name"] == "STATUS":
                    open_state = node["args"][index + 1]["value"]
                    open_state = self.stateMap[open_state]

        self.pyStrings.append(f'open("{file_name}", "{open_state}")')

    def printRead(self, node, printState: PrintState):
        file_number = str(node["args"][0]["value"])
        if node["args"][0]["type"] == "int":
            file_handle = "file_" + file_number
        if node["args"][1]["type"] == "int":
            format_label = node["args"][1]["value"]

        isArray = False
        tempInd = 0
        if "subscripts" in node["args"][2]:
            array_len = len(node["args"]) - 2
            self.pyStrings.append(f"tempVar = [0] * {array_len}")
            self.pyStrings.append(printState.sep)

        ind = 0
        self.pyStrings.append("(")
        for item in node["args"]:
            if item["tag"] == "ref":
                var = self.nameMapper[item["name"]]
                if "subscripts" in item:
                    isArray = True
                    self.pyStrings.append(f"tempVar[{tempInd}]")
                    tempInd = tempInd + 1
                else:
                    self.pyStrings.append(f"{var}[0]")
                if ind < len(node["args"]) - 1:
                    self.pyStrings.append(", ")
            ind = ind + 1
        self.pyStrings.append(
            f") = format_{format_label}_obj."
            f"read_line({file_handle}.readline())"
        )
        self.pyStrings.append(printState.sep)

        if isArray:
            tempInd = 0  # Re-initialize to zero for array index
            for item in node["args"]:
                if item["tag"] == "ref":
                    var = self.nameMapper[item["name"]]
                    if "subscripts" in item:
                        self.pyStrings.append(f"{var}.set_((")
                        self.printAst(
                            item["subscripts"],
                            printState.copy(
                                sep=", ",
                                add="",
                                printFirst=False,
                                indexRef=True,
                            ),
                        )
                        self.pyStrings.append(f"), tempVar[{tempInd}])")
                        tempInd = tempInd + 1
                        self.pyStrings.append(printState.sep)
                ind = ind + 1

    def printWrite(self, node, printState: PrintState):
        write_string = ""
        # Check whether write to file or output stream
        if node["args"][0]["value"] == "*":
            write_target = "outStream"
        else:
            write_target = "file"
            if node["args"][0]["value"]:
                file_id = str(node["args"][0]["value"])
            elif str(node["args"][0].get("tag")) == "ref":
                file_id = str(self.nameMapper[node["args"][0].get("name")])
            file_handle = "file_" + file_id

        # Check whether format has been specified
        if str(node["args"][1]["value"]) == "*":
            format_type = "runtime"
        else:
            format_type = "specifier"
            if node["args"][1]["type"] == "int":
                format_label = node["args"][1]["value"]

        if write_target == "file":
            self.pyStrings.append(f"write_list_{file_id} = ")
        elif write_target == "outStream":
            self.pyStrings.append(f"write_list_stream = ")

        # Collect the expressions to be written out.  The first two arguments to
        # a WRITE statement are the output stream and the format, so these are
        # skipped.
        args = node["args"][2:]
        args_str = []
        for i in range(len(args)):
            if (
                "is_derived_type_ref" in args[i]
                and args[i]["is_derived_type_ref"] == "true"
            ):
                args_str.append(
                    self.get_derived_type_ref(
                        args[i], int(args[i]["numPartRef"]), False
                    )
                )
            else:
                args_str.append(self.proc_expr(args[i], False))

        write_string = ", ".join(args_str)
        self.pyStrings.append(f"[{write_string}]")
        self.pyStrings.append(printState.sep)

        # If format specified and output in a file, execute write_line on file
        # handler
        if write_target == "file":
            if format_type == "specifier":
                self.pyStrings.append(
                    f"write_line = format_{format_label}_obj."
                    f"write_line(write_list_{file_id})"
                )
                self.pyStrings.append(printState.sep)
                self.pyStrings.append(f"{file_handle}.write(write_line)")
            elif format_type == "runtime":
                self.pyStrings.append("output_fmt = list_output_formats([")
                for var in write_string.split(","):
                    varMatch = re.match(
                        r"^(.*?)\[\d+\]|^(.*?)[^\[]", var.strip()
                    )
                    if varMatch:
                        var = varMatch.group(1)
                        self.pyStrings.append(
                            f'"{self.variableMap[var.strip()]}",'
                        )
                self.pyStrings.append("])" + printState.sep)
                self.pyStrings.append(
                    "write_stream_obj = Format(output_fmt)" + printState.sep
                )
                self.pyStrings.append(
                    "write_line = write_stream_obj."
                    f"write_line(write_list_{file_id})"
                )
                self.pyStrings.append(printState.sep)
                self.pyStrings.append(f"{file_handle}.write(write_line)")

        # If printing on stdout, handle accordingly
        elif write_target == "outStream":
            if format_type == "runtime":
                self.pyStrings.append("output_fmt = list_output_formats([")
                for var in write_string.split(","):
                    varMatch = re.match(
                        r"^(.*?)\[\d+\]|^(.*?)[^\[]", var.strip()
                    )
                    if varMatch:
                        var = varMatch.group(1)
                        self.pyStrings.append(
                            f'"{self.variableMap[var.strip()]}",'
                        )

                self.pyStrings.append("])" + printState.sep)
                self.pyStrings.append(
                    "write_stream_obj = Format(output_fmt)" + printState.sep
                )
                self.pyStrings.append(
                    "write_line = write_stream_obj."
                    + "write_line(write_list_stream)"
                    + printState.sep
                )
                self.pyStrings.append("sys.stdout.write(write_line)")
            elif format_type == "specifier":
                self.pyStrings.append(
                    f"write_line = format_{format_label}_obj."
                    "write_line(write_list_stream)"
                )
                self.pyStrings.append(printState.sep)
                self.pyStrings.append(f"sys.stdout.write(write_line)")

    def printFormat(self, node, printState: PrintState):
        type_list = []
        temp_list = []
        _re_int = re.compile(r"^\d+$")
        format_list = [token["value"] for token in node["args"]]

        for token in format_list:
            if not _re_int.match(token):
                temp_list.append(token)
            else:
                type_list.append(f"{token}({','.join(temp_list)})")
                temp_list = []
        if len(type_list) == 0:
            type_list = temp_list

        self.pyStrings.append(printState.sep)
        self.nameMapper[f"format_{node['label']}"] = f"format_{node['label']}"
        self.printVariable(
            {"name": "format_" + node["label"], "type": "STRING"}, printState
        )
        self.format_dict[node["label"]] = type_list
        self.pyStrings.extend(
            [
                printState.sep,
                f"format_{node['label']} = {type_list}",
                printState.sep,
                f"format_{node['label']}_obj = Format(format_{node['label']})",
                printState.sep,
            ]
        )

    def printClose(self, node, printState: PrintState):
        file_id = (
            node["args"][0]["value"]
            if node["args"][0].get("value")
            else self.nameMapper[node["args"][0]["name"]]
        )
        self.pyStrings.append(f"file_{file_id}.close()")

    ###########################################################################
    #                                                                         #
    #                              DECLARATIONS                               #
    #                                                                         #
    ###########################################################################

    def printVariable(self, node, printState: PrintState):
        var_name = self.nameMapper[node["name"]]
        if (
            var_name not in printState.definedVars + printState.globalVars
            and var_name not in self.functions
        ):
            printState.definedVars += [var_name]
            if node.get("value"):
                initVal = node["value"][0]["value"]
            else:
                initVal = None

            varType = self.get_type(node)

            if "is_derived_type" in node and node["is_derived_type"] == "true":
                self.pyStrings.append(
                    f"{self.nameMapper[node['name']]} =  {varType}()"
                )
                self.declaredDerivedTVars.append(node["name"])
            else:
                if printState.functionScope:
                    if not var_name in self.funcArgs.get(
                        printState.functionScope
                    ):
                        self.pyStrings.append(
                            f"{var_name}: List[{varType}]" f" = [{initVal}]"
                        )
                    else:
                        self.pyStrings.append(f"{var_name}: List[{varType}]")
                else:
                    self.pyStrings.append(
                        f"{var_name}: List[{varType}] = " f"[{initVal}]"
                    )

            # The code below might cause issues on unexpected places.
            # If weird variable declarations appear, check code below

            if not printState.sep:
                printState.sep = "\n"
            self.variableMap[self.nameMapper[node["name"]]] = node["type"]
        else:
            printState.printFirst = False

    def printArray(self, node, printState: PrintState):
        """ Prints out the array declaration in a format of Array class
            object declaration. 'arrayName = Array(Type, [bounds])'
        """
        if (
            self.nameMapper[node["name"]] not in printState.definedVars
            and self.nameMapper[node["name"]] not in printState.globalVars
        ):
            printState.definedVars += [self.nameMapper[node["name"]]]
            printState.definedVars += [node["name"]]
            
            var_type = self.get_type(node)

            var_type = self.get_type(node)

            array_range = self.get_array_dimension(node)

            self.pyStrings.append(
                f"{node['name']} = Array({var_type}, [{array_range}])"
            )

    def printDerivedType(self, node, printState: PrintState):
        derived_type_class_info = node[0]
        derived_type_variables = derived_type_class_info["derived-types"]
        num_of_variables = len(derived_type_variables)

        self.pyStrings.append(printState.sep)
        self.pyStrings.append(f"class {derived_type_class_info['type']}:\n")
        # For a record, store the declared derived type names
        self.declaredDerivedTypes.append(derived_type_class_info["type"])

        self.pyStrings.append("    def __init__(self):\n")
        for var in range(num_of_variables):
            name = derived_type_variables[var]["name"]

            # Retrieve the type of member variables and check its type
            var_type = self.get_type(derived_type_variables[var])
            is_derived_type_declaration = False
            # If the type is not one of the default types, but it's a declared derived type,
            # set the is_derived_type_declaration to True as the declaration of variable
            # with such type has different declaration syntax from the default type variables.
            if (
                var_type not in TYPE_MAP
                and var_type in self.declaredDerivedTypes
            ):
                is_derived_type_declaration = True

            if derived_type_variables[var]["is_array"] == "false":
                if not is_derived_type_declaration:
                    self.pyStrings.append(f"        self.{name} : {var_type}")
                else:
                    self.pyStrings.append(
                        f"        self.{name} = {var_type}()"
                    )

                if "value" in derived_type_variables[var]:
                    value = self.proc_literal(
                        derived_type_variables[var]["value"][0]
                    )
                    self.pyStrings.append(f" = {value}")
            else:
                array_range = self.get_array_dimension(
                    derived_type_variables[var]
                )
                self.pyStrings.append(
                    f"        self.{name} = Array({var_type}, [{array_range}])"
                )
            self.pyStrings.append(printState.sep)

    ###########################################################################
    #                                                                         #
    #                              MISCELLANEOUS                              #
    #                                                                         #
    ###########################################################################

    def initializeFileVars(self, node, printState: PrintState):
        label = node["args"][1]["value"]
        data_type = list_data_type(self.format_dict[label])
        index = 0
        for item in node["args"]:
            if item["tag"] == "ref":
                self.printVariable(
                    {
                        "name": self.nameMapper[item["name"]],
                        "type": data_type[index],
                    },
                    printState,
                )
                self.pyStrings.append(printState.sep)
                index += 1

    def nameMapping(self, ast):
        for item in ast:
            if item.get("name"):
                self.nameMapper[item["name"]] = item["name"]
            for inner in item:
                if isinstance(item[inner], list):
                    self.nameMapping(item[inner])

    def get_python_source(self):
        imports = "".join(self.imports)
        if len(imports) != 0:
            self.pyStrings.insert(1, imports)
        if self.programName != "":
            self.pyStrings.append(f"\n\n{self.programName}()\n")

        return "".join(self.pyStrings)

    """
        This function checks the type of a variable and returns the appropriate python syntax type name
    """
    def get_type(self, node):
        variable_type = node["type"].lower()
        if variable_type in TYPE_MAP: 
            return TYPE_MAP[variable_type]
        else:
            if node["is_derived_type"] == "true":
                return variable_type
            else:
                assert False, f"Unrecognized variable type: {variable_type}"

    """
        This function will construct the range string in 'loBound, Upbound' format and return to the called function
    """
    def get_range(self, node):
        loBound = "0"
        upBound = "0" 

        low = node["low"]
        up = node["high"]
        # Get lower bound value
        if low[0]["tag"] == "literal":
            loBound = self.proc_literal(low[0])
        elif low[0]["tag"] == "op":
            loBound = self.proc_op(low[0])
        else:
            assert False, f"Unrecognized tag in upper bound: {low[0]['tag']}"

        # Get upper bound value
        if up[0]["tag"] == "literal":
            upBound = self.proc_literal(up[0])
        elif up[0]["tag"] == "op":
            upBound = self.proc_op(up[0])
        else:
            assert False, f"Unrecognized tag in upper bound: {up[0]['tag']}"

        return f"{loBound}, {upBound}"

    """
        This function is for extracting the dimensions' range information from the AST.
        This function is needed for handling a multi-dimensional array(s).
    """
    def get_array_dimension(self, node):
        count = 1
        array_range = ""
        for dimension in node["dimensions"]:
            if "literal" in dimension:   # A case where no explicit low bound set
                upBound = self.proc_literal(dimension["literal"][0])
                array_range += f"(0, {upBound})"
            elif "range" in dimension:   # A case where explict low and up bounds are set
                array_range += f"({self.get_range(dimension['range'][0])})"
            else:
                assert False, f"Array range case not handled. Reference node content: {node}"

            if count < int(node["count"]):
                array_range += ", "
                count += 1

        return array_range

    """
        This function forms a derived type reference and return to the caller
    """
    def get_derived_type_ref(self, node, numPartRef, is_assignment):
        ref = ""
        if node["hasSubscripts"] == "true":
            subscript = node["subscripts"][0]
            if subscript["tag"] == "ref":
                index = f"{subscript['name']}[0]"
            else:
                index = subscript["value"]

            if numPartRef > 1 or not is_assignment:
                ref += f"{node['name']}.get_({index})"
            else:
                ref += f"{node['name']}.set_({index}, "
        else:
            ref += node["name"]
        numPartRef -= 1
        if "ref" in node:
            ref += f".{self.get_derived_type_ref(node['ref'][0], numPartRef, is_assignment)}"
        return ref



    def get_type(self, node):
        """ This function checks the type of a variable and returns the appropriate
        Python syntax type name. """

        variable_type = node["type"].lower()
        if variable_type in TYPE_MAP:
            return TYPE_MAP[variable_type]
        else:
            if node["is_derived_type"] == "true":
                return variable_type
            else:
                assert False, f"Unrecognized variable type: {variable_type}"


    def get_range(self, node):
        """ This function will construct the range string in 'loBound, Upbound'
        format and return to the called function. """
        loBound = "0"
        upBound = "0"

        low = node["low"]
        up = node["high"]
        # Get lower bound value
        if low[0]["tag"] == "literal":
            loBound = self.proc_literal(low[0])
        elif low[0]["tag"] == "op":
            loBound = self.proc_op(low[0])
        else:
            assert False, f"Unrecognized tag in upper bound: {low[0]['tag']}"

        # Get upper bound value
        if up[0]["tag"] == "literal":
            upBound = self.proc_literal(up[0])
        elif up[0]["tag"] == "op":
            upBound = self.proc_op(up[0])
        else:
            assert False, f"Unrecognized tag in upper bound: {up[0]['tag']}"

        return f"{loBound}, {upBound}"


    def get_array_dimension(self, node):
        """ This function is for extracting the dimensions' range information
        from the AST.  This function is needed for handling a multi-dimensional
        array(s). """

        count = 1
        array_range = ""
        for dimension in node["dimensions"]:
            if (
                "literal" in dimension
            ):  # A case where no explicit low bound set
                upBound = self.proc_literal(dimension["literal"][0])
                array_range += f"(0, {upBound})"
            elif (
                "range" in dimension
            ):  # A case where explicit low and up bounds are set
                array_range += f"({self.get_range(dimension['range'][0])})"
            else:
                assert (
                    False
                ), f"Array range case not handled. Reference node content: {node}"

            if count < int(node["count"]):
                array_range += ", "
                count += 1

        return array_range


    def get_derived_type_ref(self, node, numPartRef, is_assignment):
        """ This function forms a derived type reference and return to the
        caller """

        ref = ""
        if node["hasSubscripts"] == "true":
            subscript = node["subscripts"][0]
            if subscript["tag"] == "ref":
                index = f"{subscript['name']}[0]"
            else:
                index = subscript["value"]

            if numPartRef > 1 or not is_assignment:
                ref += f"{node['name']}.get_({index})"
            else:
                ref += f"{node['name']}.set_({index}, "
        else:
            ref += node["name"]
        numPartRef -= 1
        if "ref" in node:
            ref += f".{self.get_derived_type_ref(node['ref'][0], numPartRef, is_assignment)}"
        return ref


def index_modules(root) -> Dict:
    """ Counts the number of modules in the Fortran file including the program
    file. Each module is written out into a separate Python file.  """

    module_index_dict = {
        node["name"]: (node.get("tag"), index)
        for index, node in enumerate(root)
        if node.get("tag") in ("module", "program", "subroutine", "function")
    }

    return module_index_dict


def create_python_source_list(outputDict: Dict):
    module_index_dict = index_modules(outputDict["ast"])
    py_sourcelist = []
    main_ast = []
    import_lines = [
        "import sys",
        "from typing import List",
        "import math",
        "from delphi.translators.for2py.format import *",
        "from delphi.translators.for2py.arrays import *",
        "from dataclasses import dataclass\n",
    ]

    for module in module_index_dict:
        if "module" in module_index_dict[module]:
            ast = [outputDict["ast"][module_index_dict[module][1]]]
        else:
            main_ast.append(outputDict["ast"][module_index_dict[module][1]])
            continue
        code_generator = PythonCodeGenerator()
        code_generator.pyStrings.append("\n".join(import_lines))

        # Fill the name mapper dictionary
        code_generator.nameMapping(ast)
        code_generator.printAst(ast, PrintState())
        py_sourcelist.append(
            (
                code_generator.get_python_source(),
                module,
                module_index_dict[module][0],
            )
        )

    # Writing the main program section
    code_generator = PythonCodeGenerator()
    code_generator.pyStrings.append("\n".join(import_lines))

    # Copy the derived type ast from the main_ast into the separate list,
    # so it can be printed outside (above) the main method
    derived_type_ast = []
    for index in list(main_ast[0]["body"]):
        if "is_derived_type" in index and index["is_derived_type"] == "true":
            if "tag" not in index:
                derived_type_ast.append(index)
                main_ast[0]["body"].remove(index)

    # Print derived type declaration(s)
    if derived_type_ast:
        code_generator.pyStrings.append("@dataclass\n")
        for i in range(len(derived_type_ast)):
            assert (
                derived_type_ast[i]["is_derived_type"] == "true"
            ), "[derived_type_ast] holds non-derived type ast"
            code_generator.nameMapping([derived_type_ast[i]])
            code_generator.printDerivedType(
                [derived_type_ast[i]], PrintState()
            )

    code_generator.nameMapping(main_ast)
    code_generator.printAst(main_ast, PrintState())
    py_sourcelist.append(
        (code_generator.get_python_source(), main_ast, "program")
    )

    return py_sourcelist


if __name__ == "__main__":
    parser = argparse.ArgumentParser()
    parser.add_argument(
        "-g",
        "--gen",
        nargs="*",
        help="Routines for which dependency graphs should be generated",
    )
    parser.add_argument(
        "-f",
        "--files",
        nargs="+",
        required=True,
        help=(
            "Pickled version of the asts together with non-source code"
            "information"
        ),
    )
    parser.add_argument(
        "-o",
        "--out",
        nargs="+",
        help="Text file containing the list of output python files being generated",
    )
    args = parser.parse_args(sys.argv[1:])
    with open(args.files[0], "rb") as f:
        outputDict = pickle.load(f)
    python_source_list = create_python_source_list(outputDict)
    outputList = []
    for item in python_source_list:
        if item[2] == "module":
            with open(f"m_{item[1].lower()}.py", "w") as f:
                outputList.append("m_" + item[1].lower() + ".py")
                f.write(item[0])
        else:
            with open(args.gen[0], "w") as f:
                outputList.append(args.gen[0])
                f.write(item[0])

    with open(args.out[0], "w") as f:
        for fileName in outputList:
            f.write(fileName + " ")<|MERGE_RESOLUTION|>--- conflicted
+++ resolved
@@ -202,12 +202,9 @@
         self.format_dict = {}
         # Lists to hold derived type class
         self.declaredDerivedTypes = []
-<<<<<<< HEAD
-=======
         # Lists to hold derived type variables
         self.declaredDerivedTVars = []
 
->>>>>>> e162246d
         self.printFn = {
             "subroutine": self.printSubroutine,
             "program": self.printProgram,
