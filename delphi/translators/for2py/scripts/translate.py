#!/usr/bin/python

"""
This script converts the XML version of AST of the Fortran
file into a JSON representation of the AST along with other
non-source code information. The output is a pickled file
which contains this information in a parsable data structure.

Example:
    This script is executed by the autoTranslate script as one
    of the steps in converted a Fortran source file to Python
    file. For standalone execution:::

        python translate.py -f <ast_file> -g <pickle_file>

ast_file: The XML represenatation of the AST of the Fortran file. This is
produced by the OpenFortranParser.

pickle_file: The file which will contain the pickled version of JSON AST and
supporting information.

"""


import sys
import argparse
import pickle
from collections import *
import xml.etree.ElementTree as ET
from delphi.translators.for2py.scripts.get_comments import (
    get_comments,
)
from typing import List, Dict
from collections import OrderedDict


class ParseState(object):
    """This class defines the state of the XML tree parsing
    at any given root. For any level of the tree, it stores
    the subroutine under which it resides along with the
    subroutines arguments."""

    def __init__(self, subroutine=None):
        self.subroutine = subroutine if subroutine is not None else {}
        self.args = (
            [arg["name"] for arg in self.subroutine["args"]]
            if "args" in self.subroutine
            else []
        )

    def copy(self, subroutine=None):
        return ParseState(
            self.subroutine if subroutine == None else subroutine
        )


class XMLToJSONTranslator(object):
    def __init__(self):
        self.libRtns = ["read", "open", "close", "format", "print", "write"]
        self.libFns = [
            "mod",
            "exp",
            "index",
            "min",
            "max",
            "cexp",
            "cmplx",
            "atan",
            "cos",
            "sin",
            "acos",
            "asin",
            "tan",
            "atan",
            "sqrt",
            "log",
        ]
        self.inputFns = ["read"]
        self.outputFns = ["write"]
        self.summaries = {}
        self.asts = {}
        self.functionList = []
        self.subroutineList = []
        self.entryPoint = []

    def process_subroutine_or_program_module(self, root, state):
        subroutine = {"tag": root.tag, "name": root.attrib["name"].lower()}
        self.summaries[root.attrib["name"]] = None
        if root.tag == "subroutine":
            self.subroutineList.append(root.attrib["name"])
        else:
            self.entryPoint.append(root.attrib["name"])
        for node in root:
            if node.tag == "header":
                subroutine["args"] = self.parseTree(node, state)
            elif node.tag == "body":
                subState = state.copy(subroutine)
                subroutine["body"] = self.parseTree(node, subState)
            elif node.tag == "members":
                subroutine["body"] += self.parseTree(node, subState)
        self.asts[root.attrib["name"]] = [subroutine]
        return [subroutine]

    def process_call(self, root, state) -> List[Dict]:
        call = {"tag": "call"}
        for node in root:
            if node.tag == "name":
                call["name"] = node.attrib["id"].lower()
                call["args"] = []
                for arg in node:
                    call["args"] += self.parseTree(arg, state)
        return [call]

    def process_argument(self, root, state) -> List[Dict]:
        return [{"tag": "arg", "name": root.attrib["name"].lower()}]

    def process_declaration(self, root, state) -> List[Dict]:
        decVars = []
        decDims = []
        decType = {}
<<<<<<< HEAD
        prog = []
=======
        count = 0
        isArray = True

>>>>>>> 4199696c
        for node in root:
            if node.tag == "format":
                prog += self.parseTree(node, state)
            if node.tag == "type":
                decType = {"type": node.attrib["name"]}
            elif node.tag == "variables":
                decVars = self.parseTree(node, state)
<<<<<<< HEAD
            elif node.tag == "access-spec":
                if node.attrib["keyword"] == "PRIVATE":
                    decVars = self.process_private_variable(root, state)

=======
                isArray = False
            elif node.tag == "dimensions":
                decDims = self.parseTree(node, state)
                count = node.attrib["count"]

        prog = []
>>>>>>> 4199696c
        for var in decVars:
            if (
                state.subroutine["name"] in self.functionList
                and var["name"] in state.args
            ):
                state.subroutine["args"][state.args.index(var["name"])][
                    "type"
                ] = decType["type"]
                continue
            prog.append(decType.copy())
            prog[-1].update(var)
            if var["name"] in state.args:
                state.subroutine["args"][state.args.index(var["name"])][
                    "type"
                ] = decType["type"]

        if decDims:
            for i in range (0, len(prog)):
                counter = 0
                for dim in decDims:
                    if "literal" in dim:
                        for lit in dim["literal"]:
                            prog[i]["tag"] = "array"
                            prog[i]["count"] = count
                            prog[i]["low" + str(counter + 1)] = 1
                            prog[i]["up" + str(counter + 1)] = lit["value"]
                        counter = counter + 1
                    elif "range" in dim:
                        for ran in dim["range"]:
                            prog[i]["tag"] = "array"
                            prog[i]["count"] = count
                            if "operator" in ran["low"][0]:
                                op = ran["low"][0]["operator"]
                                value = ran["low"][0]["left"][0]["value"]
                                prog[i]["low" + str(counter + 1)] = op + value
                            else:
                                prog[i]["low" + str(counter + 1)] = ran["low"][0]["value"]
                            if "operator" in ran["high"][0]:
                                op = ran["high"][0]["operator"]
                                value = ran["high"][0]["left"][0]["value"]
                                prog[i]["up" + str(counter + 1)] = op + value
                            else:
                                prog[i]["up" + str(counter + 1)] = ran["high"][0]["value"]
                        counter = counter + 1
        return prog

    def process_variable(self, root, state) -> List[Dict]:
        try:
            var_name = root.attrib["name"].lower()
            for node in root:
                if node.tag == "initial-value":
                    value = self.parseTree(node, state)
                    return [{"tag": "variable", "name": var_name, "value": value}]
                else:
                    return [{"tag": "variable", "name": var_name}]
        except:
            return []

    def process_do_loop(self, root, state) -> List[Dict]:
        do = {"tag": "do"}
        for node in root:
            if node.tag == "header":
                do["header"] = self.parseTree(node, state)
            elif node.tag == "body":
                do["body"] = self.parseTree(node, state)
        return [do]

    def process_do_while_loop(self, root, state) -> List[Dict]:
        doWhile = {"tag": "do-while"}
        for node in root:
            if node.tag == "header":
                doWhile["header"] = self.parseTree(node, state)
            elif node.tag == "body":
                doWhile["body"] = self.parseTree(node, state)
        return [doWhile]

    def process_index_variable(self, root, state) -> List[Dict]:
        ind = {"tag": "index", "name": root.attrib["name"].lower()}
        for bounds in root:
            if bounds.tag == "lower-bound":
                ind["low"] = self.parseTree(bounds, state)
            elif bounds.tag == "upper-bound":
                ind["high"] = self.parseTree(bounds, state)
            elif bounds.tag == "step":
                ind["step"] = self.parseTree(bounds, state)
        return [ind]

    def process_if(self, root, state) -> List[Dict]:
        ifs = []
        curIf = None
        for node in root:
            if node.tag == "header":
                if "type" not in node.attrib:
                    curIf = {"tag": "if"}
                    curIf["header"] = self.parseTree(node, state)
                    ifs.append(curIf)
                elif node.attrib["type"] == "else-if":
                    newIf = {"tag": "if"}
                    curIf["else"] = [newIf]
                    curIf = newIf
                    curIf["header"] = self.parseTree(node, state)
            elif node.tag == "body" and (
                "type" not in node.attrib or node.attrib["type"] != "else"
            ):
                curIf["body"] = self.parseTree(node, state)
            elif node.tag == "body" and node.attrib["type"] == "else":
                curIf["else"] = self.parseTree(node, state)
        return ifs

    def process_operation(self, root, state) -> List[Dict]:
        op = {"tag": "op"}
        for node in root:
            if node.tag == "operand":
                if "left" in op:
                    op["right"] = self.parseTree(node, state)
                else:
                    op["left"] = self.parseTree(node, state)
            elif node.tag == "operator":
                if "operator" in op:
                    newOp = {
                        "tag": "op",
                        "operator": node.attrib["operator"],
                        "left": [op],
                    }
                    op = newOp
                else:
                    op["operator"] = node.attrib["operator"]
        return [op]

    def process_literal(self, root, state) -> List[Dict]:
        for info in root:
            if info.tag == "pause-stmt":
                return [{"tag": "pause", "msg": root.attrib["value"]}]
            elif info.tag == "stop":
                text = root.attrib["value"]
                return [{"tag": "stop", "value": text}]
        return [
            {
                "tag": "literal",
                "type": root.attrib["type"],
                "value": root.attrib["value"],
            }
        ]

    def process_io_control_spec(self, root, state) -> List[Dict]:
        x = []
        for attr in root.attrib:
            if attr == "hasAsterisk" and root.attrib[attr] == "true":
                x = [
                    {
                        "tag": "literal",
                        "type": "char",
                        "value": "*",
                    }
                ]
        return x

    def process_stop(self, root, state) -> List[Dict]:
        return [{"tag": "stop"}]

    def process_name(self, root, state) -> List[Dict]:
        if root.attrib["id"].lower() in self.libFns:
            fn = {"tag": "call", "name": root.attrib["id"], "args": []}
            for node in root:
                fn["args"] += self.parseTree(node, state)
            return [fn]
        elif (
            root.attrib["id"] in self.functionList
            and state.subroutine["tag"] != "function"
        ):
            fn = {"tag": "call", "name": root.attrib["id"].lower(), "args": []}
            for node in root:
                fn["args"] += self.parseTree(node, state)
            return [fn]
        else:
            ref = {"tag": "ref", "name": root.attrib["id"].lower()}
            subscripts = []
            for node in root:
                subscripts += self.parseTree(node, state)
            if subscripts:
                ref["subscripts"] = subscripts
            return [ref]

    def process_assignment(self, root, state) -> List[Dict]:
        assign = {"tag": "assignment"}
        for node in root:
            if node.tag == "target":
                assign["target"] = self.parseTree(node, state)
            elif node.tag == "value":
                assign["value"] = self.parseTree(node, state)
        if (assign["target"][0]["name"] in [x.lower() for x in self.functionList]) and (
            assign["target"][0]["name"] == state.subroutine["name"].lower()
        ):
            assign["value"][0]["tag"] = "ret"
            return assign["value"]
        else:
            return [assign]

    def process_function(self, root, state) -> List[Dict]:
        subroutine = {"tag": root.tag, "name": root.attrib["name"].lower()}
        self.summaries[root.attrib["name"]] = None
        for node in root:
            if node.tag == "header":
                subroutine["args"] = self.parseTree(node, state)
            elif node.tag == "body":
                subState = state.copy(subroutine)
                subroutine["body"] = self.parseTree(node, subState)
        self.asts[root.attrib["name"]] = [subroutine]
        return [subroutine]

    def process_exit(self, root, state) -> List[Dict]:
        return [{"tag": "exit"}]

    def process_return(self, root, state) -> List[Dict]:
        ret = {"tag": "return"}
        return [ret]

    def process_dimension(self, root, state) -> List[Dict]:
        dimension = {"tag": "dimension"}
        for node in root:
            if node.tag == "range":
                dimension["range"] = self.parseTree(node, state)
            if node.tag == "literal":
                dimension["literal"] = self.parseTree(node, state)
        return [dimension]

    def process_range(self, root, state) -> List[Dict]:
        ran = {}
        for node in root:
            if node.tag == "lower-bound":
                ran["low"] = self.parseTree(node, state)
            if node.tag == "upper-bound":
                ran["high"] = self.parseTree(node, state)
        return [ran]

    def process_libRtn(self, root, state) -> List[Dict]:
        fn = {"tag": "call", "name": root.tag, "args": []}
        for node in root:
            fn["args"] += self.parseTree(node, state)
        return [fn]
    
    def process_keyword_argument(self, root, state) -> List[Dict]:
        x = []
        if (root.attrib and root.attrib['argument-name'] != ''):
            x = [{"arg_name": root.attrib['argument-name']}]
        for node in root:
            x += self.parseTree(node, state)
        return x

    def process_open(self, root, state) -> List[Dict]:
        open_st = {"tag":root.tag, "args":[]}
        for node in root:
            open_st["args"] += self.parseTree(node, state)
        return [open_st]

    def process_read(self, root, state) -> List[Dict]:
        read_st = {"tag":root.tag, "args":[]}
        for node in root:
            read_st["args"] += self.parseTree(node, state)
        return [read_st]

    def process_write(self, root, state) -> List[Dict]:
        write_st = {"tag":root.tag, "args":[]}
        for node in root:
            write_st["args"] += self.parseTree(node, state)
        return [write_st]

    def process_format(self, root, state) -> List[Dict]:
        format_spec = {"tag": "format", "args": []}
        for node in root:
            if node.tag == "label":
                format_spec["label"] = node.attrib["lbl"]
            format_spec["args"] += self.parseTree(node, state)
        return [format_spec]

    def process_format_item(self, root, state) -> List[Dict]:
        variable_spec = {
                "tag": "literal",
                "type": "char",
                "value": root.attrib["descOrDigit"]
        }
        return [variable_spec]

    def process_close(self, root, state) -> List[Dict]:
        close_spec = {
            "tag": "close",
            "args": []
        }
        for node in root:
            close_spec["args"] += self.parseTree(node, state)
        return [close_spec]
<<<<<<< HEAD

    def process_use(self, root, state) -> List[Dict]:
        tag_spec = {
            "tag": "use",
            "arg": root.attrib["name"]
        }
        for node in root:
            if node.tag == "only":
                tag_spec["include"] = []
                for item in node:
                    if item.tag == "name":
                        tag_spec["include"] += [item.attrib["id"]]

        return [tag_spec]

    def process_private_variable(self, root, state) -> List[Dict]:
        for node in root:
            if node.tag == "name":
                return [{"tag": "private", "name": node.attrib["id"].lower()}]

        return []



=======
        
>>>>>>> 4199696c
    def parseTree(self, root, state: ParseState) -> List[Dict]:
        """
        Parses the XML ast tree recursively to generate a JSON AST
        which can be ingested by other scripts to generate Python
        scripts.

        Args:
            root: The current root of the tree.
            state: The current state of the tree defined by an object of the
                ParseState class.

        Returns:
                ast: A JSON ast that defines the structure of the Fortran file.
        """

        if root.tag in ("subroutine", "program", "module"):
            return self.process_subroutine_or_program_module(root, state)

        elif root.tag == "call":
            return self.process_call(root, state)

        elif root.tag == "argument":
            return self.process_argument(root, state)

        elif root.tag == "declaration":
            return self.process_declaration(root, state)

        elif root.tag == "variable":
            return self.process_variable(root, state)

        elif root.tag == "loop" and root.attrib["type"] == "do":
            return self.process_do_loop(root, state)

        elif root.tag == "loop" and root.attrib["type"] == "do-while":
            return self.process_do_while_loop(root, state)

        elif root.tag == "index-variable":
            return self.process_index_variable(root, state)

        elif root.tag == "if":
            return self.process_if(root, state)

        elif root.tag == "operation":
            return self.process_operation(root, state)

        elif root.tag == "literal":
            return self.process_literal(root, state)

        elif root.tag == "io-control-spec":
            return self.process_io_control_spec(root, state)

        elif root.tag == "stop":
            return self.process_stop(root, state)

        elif root.tag == "name":
            return self.process_name(root, state)

        elif root.tag == "assignment":
            return self.process_assignment(root, state)

        elif root.tag == "function":
            return self.process_function(root, state)

        elif root.tag == "exit":
            return self.process_exit(root, state)

        elif root.tag == "return":
            return self.process_return(root, state)

        elif root.tag == "keyword-argument":
            return self.process_keyword_argument(root, state)

        elif root.tag == "open":
            return self.process_open(root, state)

        elif root.tag == "read":
            return self.process_read(root, state)

        elif root.tag == "write":
            return self.process_write(root, state)

        elif root.tag == "format":
            return self.process_format(root, state)

        elif root.tag == "format-item":
            return self.process_format_item(root, state)

        elif root.tag == "close":
<<<<<<< HEAD
            return self.process_close(root, state)

        elif root.tag == "use":
            return self.process_use(root, state)
=======
            return self.process_close(root, state)   
   
        elif root.tag == "dimension":
            return self.process_dimension(root, state)

        elif root.tag == "range":
            return self.process_range(root, state)
>>>>>>> 4199696c

        elif root.tag in self.libRtns:
            return self.process_libRtn(root, state)
 
        else:
            prog = []
            for node in root:
                prog += self.parseTree(node, state)
            return prog

    def loadFunction(self, root):
        """
        Loads a list with all the functions in the Fortran File

        Args:
            root: The root of the XML ast tree.

        Returns:
            None

        Does not return anything but populates a list (self.functionList) that contains all
        the functions in the Fortran File.
        """
        for element in root.iter():
            if element.tag == "function":
                self.functionList.append(element.attrib["name"])

    def analyze(
        self, trees: List[ET.ElementTree], comments: OrderedDict
    ) -> Dict:
        outputDict = {}
        ast = []

        # Parse through the ast once to identify and grab all the funcstions
        # present in the Fortran file.
        for tree in trees:
            self.loadFunction(tree)

        # Parse through the ast tree a second time to convert the XML ast format to
        # a format that can be used to generate python statements.
        for tree in trees:
            ast += self.parseTree(tree, ParseState())

        """

        Find the entry point for the Fortran file.
        The entry point for a conventional Fortran file is always the PROGRAM section.
        This 'if' statement checks for the presence of a PROGRAM segment.

        If not found, the entry point can be any of the functions or subroutines
        in the file. So, all the functions and subroutines of the program are listed
        and included as the possible entry point.

        """
        if self.entryPoint:
            entry = {"program": self.entryPoint[0]}
        else:
            entry = {}
            if self.functionList:
                entry["function"] = self.functionList
            if self.subroutineList:
                entry["subroutine"] = self.subroutineList

        # Load the functions list and Fortran ast to a single data structure which
        # can be pickled and hence is portable across various scripts and usages.
        outputDict["ast"] = ast
        outputDict["functionList"] = self.functionList
        outputDict["comments"] = comments
        return outputDict


def get_trees(files: List[str]) -> List[ET.ElementTree]:
    return [ET.parse(f).getroot() for f in files]


if __name__ == "__main__":
    parser = argparse.ArgumentParser()
    parser.add_argument(
        "-g",
        "--gen",
        nargs="*",
        help="Pickled version of routines for which dependency graphs should be generated",
    )
    parser.add_argument(
        "-f",
        "--files",
        nargs="+",
        required=True,
        help="A list of AST files in XML format to analyze",
    )
    parser.add_argument(
        "-i", "--input", nargs="*", help="Original Fortran Source code file."
    )

    args = parser.parse_args(sys.argv[1:])
    fortranFile = args.input[0]
    pickleFile = args.gen[0]

    trees = get_trees(args.files)
    comments = get_comments(fortranFile)
    translator = XMLToJSONTranslator()
    outputDict = translator.analyze(trees, comments)

    with open(pickleFile, "wb") as f:
        pickle.dump(outputDict, f)<|MERGE_RESOLUTION|>--- conflicted
+++ resolved
@@ -118,13 +118,10 @@
         decVars = []
         decDims = []
         decType = {}
-<<<<<<< HEAD
         prog = []
-=======
         count = 0
         isArray = True
 
->>>>>>> 4199696c
         for node in root:
             if node.tag == "format":
                 prog += self.parseTree(node, state)
@@ -132,19 +129,14 @@
                 decType = {"type": node.attrib["name"]}
             elif node.tag == "variables":
                 decVars = self.parseTree(node, state)
-<<<<<<< HEAD
+                isArray = False
             elif node.tag == "access-spec":
                 if node.attrib["keyword"] == "PRIVATE":
                     decVars = self.process_private_variable(root, state)
-
-=======
-                isArray = False
             elif node.tag == "dimensions":
                 decDims = self.parseTree(node, state)
                 count = node.attrib["count"]
 
-        prog = []
->>>>>>> 4199696c
         for var in decVars:
             if (
                 state.subroutine["name"] in self.functionList
@@ -436,7 +428,6 @@
         for node in root:
             close_spec["args"] += self.parseTree(node, state)
         return [close_spec]
-<<<<<<< HEAD
 
     def process_use(self, root, state) -> List[Dict]:
         tag_spec = {
@@ -460,10 +451,6 @@
         return []
 
 
-
-=======
-        
->>>>>>> 4199696c
     def parseTree(self, root, state: ParseState) -> List[Dict]:
         """
         Parses the XML ast tree recursively to generate a JSON AST
@@ -552,20 +539,16 @@
             return self.process_format_item(root, state)
 
         elif root.tag == "close":
-<<<<<<< HEAD
             return self.process_close(root, state)
 
         elif root.tag == "use":
             return self.process_use(root, state)
-=======
-            return self.process_close(root, state)   
    
         elif root.tag == "dimension":
             return self.process_dimension(root, state)
 
         elif root.tag == "range":
             return self.process_range(root, state)
->>>>>>> 4199696c
 
         elif root.tag in self.libRtns:
             return self.process_libRtn(root, state)
