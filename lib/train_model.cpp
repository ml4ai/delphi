#include "AnalysisGraph.hpp"
#include <tqdm.hpp>

using namespace std;
using tq::trange;

void AnalysisGraph::train_model(int start_year,
                                int start_month,
                                int end_year,
                                int end_month,
                                int res,
                                int burn,
                                string country,
                                string state,
                                map<string, string> units,
                                InitialBeta initial_beta) {
<<<<<<< HEAD

=======
  this->find_all_paths();
>>>>>>> b91c9e3f

  this->n_timesteps = this->calculate_num_timesteps(
      start_year, start_month, end_year, end_month);
  this->res = res;
  this->initialize_random_number_generator();
  this->init_betas_to(initial_beta);
  this->sample_initial_transition_matrix_from_prior();
  this->parameterize(country, state, start_year, start_month, units);

  this->init_training_year = start_year;
  this->init_training_month = start_month;

  if (!synthetic_data_experiment) {
    this->set_observed_state_sequence_from_data(
        start_year, start_month, end_year, end_month, country, state);
  }

  this->set_initial_latent_state_from_observed_state_sequence();

  this->set_log_likelihood();

  // Accumulates the transition matrices for accepted samples
  // Access: [ sample number ]
  // training_sampled_transition_matrix_sequence.clear();
  // training_sampled_transition_matrix_sequence =
  //    vector<Eigen::MatrixXd>(this->res);
  //
  // generate_prediction()      uses
  // sample_from_likelihood. It uses
  // transition_mateix_collection
  // So to keep things simple for the moment
  // I had to fall back to
  // transition_matrix_collection
  // HOWEVER: The purpose of transition_matrix_collection
  // seem to be different in the prevous code than here.
  // In the earlier code, (in sample_from_prior()) this is
  // populated with DEFAULT_N_SAMPLES of initial transition matrices.
  // Here we populate it with res number of sampler emitted transition
  // matrices.
  //
  this->transition_matrix_collection.clear();
  this->transition_matrix_collection = vector<Eigen::MatrixXd>(this->res);

  // Accumulates the latent states for accepted samples
  // Access this as
  // latent_state_sequences[ sample ][ time step ]
  this->training_latent_state_sequence_s.clear();
  this->training_latent_state_sequence_s =
      vector<vector<Eigen::VectorXd>>(this->res);


  for (int i : trange(burn)) {
    this->sample_from_posterior();
  }

  for (int i : trange(this->res)) {
    this->sample_from_posterior();
    // this->training_sampled_transition_matrix_sequence[samp] =
    this->transition_matrix_collection[i] = this->A_original;
    this->training_latent_state_sequence_s[i] = this->latent_state_sequence;
  }

  this->trained = true;
  fmt::print("\n");
  return;
}<|MERGE_RESOLUTION|>--- conflicted
+++ resolved
@@ -14,11 +14,8 @@
                                 string state,
                                 map<string, string> units,
                                 InitialBeta initial_beta) {
-<<<<<<< HEAD
 
-=======
   this->find_all_paths();
->>>>>>> b91c9e3f
 
   this->n_timesteps = this->calculate_num_timesteps(
       start_year, start_month, end_year, end_month);
