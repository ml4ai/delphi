#!/usr/bin/python3.7

"""
Purpose:
    Convert a Fortran AST representation into a Python
    script having the same functionalities and performing
    the same operations as the original Fortran file.

Example:
    This script is executed by the autoTranslate script as one
    of the steps in converted a Fortran source file to Python
    file. For standalone execution:::

        python pyTranslate -f <pickle_file> -g <python_file>

pickle_file: Pickled file containing the ast represenatation of the Fortran file
along with other non-source code information.

python_file: The Python file on which to write the resulting python script.
"""

import sys
import pickle
import argparse
import re
from typing import List, Dict
from delphi.translators.for2py.scripts.fortran_format import *

class PrintState:
    def __init__(
            self,
            sep="\n",
            add="    ",
            printFirst=True,
            callSource=None,
            definedVars=[],
            globalVars=[],
            functionScope='',
            indexRef=True,
            varTypes={},
    ):
        self.sep = sep
        self.add = add
        self.printFirst = printFirst
        self.callSource = callSource
        self.definedVars = definedVars
        self.globalVars = globalVars
        self.functionScope = functionScope
        self.indexRef = indexRef
        self.varTypes = varTypes

    def copy(
            self,
            sep=None,
            add=None,
            printFirst=None,
            callSource=None,
            definedVars=None,
            globalVars=None,
            functionScope=None,
            indexRef=None,
            varTypes=None,
    ):
        return PrintState(
            self.sep if sep == None else sep,
            self.add if add == None else add,
            self.printFirst if printFirst == None else printFirst,
            self.callSource if callSource == None else callSource,
            self.definedVars if definedVars == None else definedVars,
            self.globalVars if globalVars == None else globalVars,
            self.functionScope if functionScope == None else functionScope,
            self.indexRef if indexRef == None else indexRef,
            self.varTypes if varTypes == None else varTypes,
        )


programName = ''


class PythonCodeGenerator(object):
    def __init__(self):
        self.printFn = {}
        self.libFns = [
            "mod",
            "exp",
            "index",
            "min",
            "max",
            "cexp",
            "cmplx",
            "atan",
            "cos",
            "sin",
            "acos",
            "asin",
            "tan",
            "atan",
            "sqrt",
            "log",
        ]
        self.variableMap = {}
        # This list contains the private functions
        self.privFunctions = []
        # This dictionary contains the mapping of symbol names to pythonic names
        self.nameMapper = {}
        # Dictionary to hold functions and its arguments
        self.funcArgs = {}
        self.mathFuncs = ["exp", "cexp", "cmplx", "cos", "sin", "acos", "asin", "tan", "atan", "sqrt", "log"]
        self.getframe_expr = "sys._getframe({}).f_code.co_name"
        self.pyStrings = []
        self.stateMap = {"UNKNOWN": "r", "REPLACE": "w"}
        self.format_dict = {}
        self.printFn = {
            "subroutine": self.printSubroutine,
            "program": self.printProgram,
            "call": self.printCall,
            "arg": self.printArg,
            "variable": self.printVariable,
            "do": self.printDo,
            "do-while": self.printDoWhile,
            "index": self.printIndex,
            "if": self.printIf,
            "op": self.printOp,
            "literal": self.printLiteral,
            "ref": self.printRef,
            "assignment": self.printAssignment,
            "exit": self.printExit,
            "return": self.printReturn,
            "function": self.printFunction,
            "ret": self.printFuncReturn,
            "stop": self.printExit,
            "read": self.printRead,
            "write": self.printWrite,
            "open": self.printOpen,
            "format": self.printFormat,
            "module": self.printModule,
            "use": self.printUse,
            "close": self.printClose,
            "private": self.printPrivate,
            "array": self.printArray,
        }
        self.operator_mapping = {
            ".ne.": " != ",
            ".gt.": " > ",
            ".eq.": " == ",
            ".lt.": " < ",
            ".le.": " <= ",
            ".ge.": " >= ",
            ".and.": " and ",
            ".or.": " or ",
        }
        self.readFormat = []

    def printSubroutine(self, node: Dict[str, str], printState: PrintState):
        self.pyStrings.append(f"\ndef {self.nameMapper[node['name']]}(")
        args = []
        self.printAst(
            node["args"],
            printState.copy(
                sep=", ",
                add="",
                printFirst=False,
                definedVars=args,
                indexRef=False,
            ),
        )
        self.pyStrings.append("):")
        self.printAst(
            node["body"],
            printState.copy(
                sep=printState.sep + printState.add,
                printFirst=True,
                definedVars=args,
                indexRef=True,
            ),
        )

    def printFunction(self, node, printState):
        self.pyStrings.append(f"\ndef {self.nameMapper[node['name']]}(")
        args = []
        self.funcArgs[self.nameMapper[node['name']]] = [self.nameMapper[x['name']] for x in node['args']]
        self.printAst(
            node["args"],
            printState.copy(
                sep=", ",
                add="",
                printFirst=False,
                definedVars=args,
                indexRef=False,
            ),
        )
        self.pyStrings.append("):")
        if printState.sep != '\n':
            printState.sep = '\n'
        self.printAst(
            node["body"],
            printState.copy(
                sep=printState.sep + printState.add,
                printFirst=True,
                definedVars=args,
                indexRef=True,
                functionScope=self.nameMapper[node['name']],
            ),
        )

    def printModule(self, node, printState):

        self.pyStrings.append("\n")
        args = []
        self.printAst(
            node["body"],
            printState.copy(
                sep="",
                printFirst=True,
                definedVars=args,
                indexRef=True,
            ),
        )

    def printProgram(self, node, printState):
        global programName
        self.printSubroutine(node, printState)
        programName = self.nameMapper[node['name']]

    def printCall(self, node: Dict[str, str], printState: PrintState):
        if not printState.indexRef:
            self.pyStrings.append("[")

        inRef = False

        if node["name"].lower() in self.libFns:
            node["name"] = node["name"].lower()
            if node["name"] in self.mathFuncs:
                node["name"] = f"math.{node['name']}"
            inRef = 1

        if node["name"].lower() == "index":
            var = self.nameMapper[node["args"][0]["name"]]
            toFind = node["args"][1]["value"]
            self.pyStrings.append(f"{var}[0].find({toFind})")

        elif node["name"] == "mod":
            self.printAst(
                node["args"],
                printState.copy(
                    sep="%",
                    add="",
                    printFirst=False,
                    definedVars=[],
                    indexRef=inRef,
                ),
            )
<<<<<<< HEAD
            if node["args"][arg]["tag"] == "ref" and "subscripts" not in node["args"][arg]:
                self.pyStrings.append("[0]")
            self.pyStrings.append("]")
            if arg < argSize - 1:
                self.pyStrings.append(", ")
        self.pyStrings.append(")")
=======

        else:
            argSize = len(node["args"])
            assert argSize >= 1
            self.pyStrings.append(f"{node['name']}(")
            for arg in range (0, argSize):
                self.pyStrings.append("[")
                self.printAst(
                    [node["args"][arg]],
                    printState.copy(
                        sep=", ",
                        add="",
                        printFirst=False,
                        callSource="Call",
                        definedVars=[],
                        indexRef=inRef,
                    ),
                )
                if node["args"][0]["tag"] == "ref" and "subscripts" not in node["args"][0]:
                    self.pyStrings.append("[0]")
                self.pyStrings.append("]")
                if arg < argSize - 1:
                    self.pyStrings.append(", ")
            self.pyStrings.append(")")
>>>>>>> 271a94f7

        if not printState.indexRef:
            self.pyStrings.append("]")

    def printAst(self, root, printState):
        for node in root:
            if node.get("tag"):
                if node["tag"] == "format":
                    self.printFn["format"](node, printState)
                elif node["tag"] == "if":
                    for item in node["header"]:
                        if item["tag"] == "format":
                            self.printFn["format"](item, printState)

        for node in root:
            if node.get("tag"):
                if node["tag"] == "read":
                    self.initializeFileVars(node, printState)

        for node in root:
            if printState.printFirst:
                self.pyStrings.append(printState.sep)
            else:
                printState.printFirst = True
            if node.get("tag") and node.get("tag") != "format":
                self.printFn[node["tag"]](node, printState)

    def printPrivate(self, node, prinState):
        self.privFunctions.append(node["name"])
        self.nameMapper[node["name"]] = "_" + node["name"]

    def initializeFileVars(self, node, printState):
        label = node["args"][1]["value"]
        data_type = list_data_type(self.format_dict[label])
        index = 0
        for item in node["args"]:
            if item["tag"] == "ref":
                # if item["name"] in self.privFunctions:
                #     var = "_" + item["name"]
                # else:
                #     var = item["name"]
                self.printVariable(
                    {"name": self.nameMapper[item["name"]], "type": data_type[index]}, printState
                )
                self.pyStrings.append(printState.sep)
                index += 1

    def printArg(self, node, printState):
        if node["type"].upper() == "INTEGER":
            varType = "int"
        elif node["type"].upper() in ("DOUBLE", "REAL"):
            varType = "float"
        elif node["type"].upper() == "CHARACTER":
            varType = "str"
        else:
            print(f"unrecognized type {node['type']}")
            sys.exit(1)
        self.pyStrings.append(f"{self.nameMapper[node['name']]}: List[{varType}]")
        printState.definedVars += [self.nameMapper[node["name"]]]

    def printVariable(self, node, printState):
        initial_set = False
        if (
                self.nameMapper[node["name"]] not in printState.definedVars
                and self.nameMapper[node["name"]] not in printState.globalVars
        ):
            printState.definedVars += [self.nameMapper[node["name"]]]
            if node.get('value'):
                init_val = node['value'][0]['value']
                initial_set = True

            if node["type"].upper() == "INTEGER":
                initVal = init_val if initial_set else 0
                varType = "int"
            elif node["type"].upper() in ("DOUBLE", "REAL"):
                initVal = init_val if initial_set else 0.0
                varType = "float"
            elif node["type"].upper() == "STRING" or node["type"].upper() == "CHARACTER":
                initVal = init_val if initial_set else ""
                varType = "str"
            else:
                print(f"unrecognized type {node['type']}")
                sys.exit(1)
            if printState.functionScope:
                if not self.nameMapper[node['name']] in self.funcArgs.get(printState.functionScope):
                    self.pyStrings.append(
                        f"{self.nameMapper[node['name']]}: List[{varType}] = [{initVal}]"
                    )
                else:
                    self.pyStrings.append(
                        f"{self.nameMapper[node['name']]}: List[{varType}]"
                    )
            else:
                self.pyStrings.append(
                    f"{self.nameMapper[node['name']]}: List[{varType}] = [{initVal}]"
                )

            # The code below might cause issues on unexpected places.
            # If weird variable declarations appear, check code below

            if not printState.sep:
                printState.sep = '\n'
            self.pyStrings.append(printState.sep)
            self.variableMap[self.nameMapper[node['name']]] = node['type']
        else:
            printState.printFirst = False

    def printDo(self, node, printState):
        self.pyStrings.append("for ")
        self.printAst(
            node["header"],
            printState.copy(sep="", add="", printFirst=True, indexRef=True),
        )
        self.pyStrings.append(":")
        self.printAst(
            node["body"],
            printState.copy(
                sep=printState.sep + printState.add,
                printFirst=True,
                indexRef=True,
            ),
        )

    def printDoWhile(self, node, printState):
        self.pyStrings.append("while ")
        self.printAst(
            node["header"],
            printState.copy(sep="", add="", printFirst=True, indexRef=True),
        )
        self.pyStrings.append(":")
        self.printAst(
            node["body"],
            printState.copy(
                sep=printState.sep + printState.add,
                printFirst=True,
                indexRef=True, 
            ),
        )

    def printIndex(self, node, printState):
        self.pyStrings.append(f"{self.nameMapper[node['name']]}[0] in range(")
        self.printAst(
            node["low"],
            printState.copy(sep="", add="", printFirst=True, indexRef=True),
        )
        self.pyStrings.append(", ")
        self.printAst(
            node["high"],
            printState.copy(sep="", add="", printFirst=True, indexRef=True),
        )
        if node.get("step"):
            self.pyStrings.append("+1, ")
            self.printAst(
                node["step"],
                printState.copy(sep="", add="", printFirst=True, indexRef=True),
            )
            self.pyStrings.append(")")
        else:
            self.pyStrings.append("+1)")

    def printIf(self, node, printState):
        self.pyStrings.append("if ")
        newHeaders = []
        for item in node["header"]:
            if item["tag"] != "format":
                newHeaders.append(item)
        self.printAst(
            newHeaders,
            printState.copy(sep="", add="", printFirst=True, indexRef=True),
        )
        self.pyStrings.append(":")
        self.printAst(
            node["body"],
            printState.copy(
                sep=printState.sep + printState.add,
                printFirst=True,
                indexRef=True,
            ),
        )
        if "else" in node:
            self.pyStrings.append(printState.sep + "else:")
            self.printAst(
                node["else"],
                printState.copy(
                    sep=printState.sep + printState.add,
                    printFirst=True,
                    indexRef=True,
                ),
            )

    def printOp(self, node, printState):
        if not printState.indexRef:
            self.pyStrings.append("[")
        if "right" in node:
            self.pyStrings.append("(")
            self.printAst(
                node["left"],
                printState.copy(
                    sep="", add="", printFirst=True, indexRef=True
                ),
            )

            self.pyStrings.append(
                self.operator_mapping.get(
                    node["operator"].lower(), f" {node['operator']} "
                )
            )
            self.printAst(
                node["right"],
                printState.copy(
                    sep="", add="", printFirst=True, indexRef=True
                ),
            )
            self.pyStrings.append(")")
        else:
            self.pyStrings.append(f"{node['operator']}(")
            self.printAst(
                node["left"],
                printState.copy(
                    sep="", add="", printFirst=True, indexRef=True
                ),
            )
            self.pyStrings.append(")")
        if not printState.indexRef:
            self.pyStrings.append("]")

    def printLiteral(self, node, printState):
        # if printState.callSource == "Call":
        #     self.pyStrings.append(f"[{node['value']}]")
        # else:
        #     self.pyStrings.append(node["value"])
        self.pyStrings.append(node["value"])

    def printRef(self, node, printState):
        self.pyStrings.append(self.nameMapper[node["name"]])
        if printState.indexRef:
            self.pyStrings.append("[0]")
        if node.get("subscripts"):
            self.pyStrings.append(".get_((")
            value = ""
            subLength = len(node["subscripts"])
            for ind in node["subscripts"]:
                if ind["tag"] == "ref":
                    indName = ind["name"]
                    self.pyStrings.append(f"{indName}")
                    if "subscripts" in ind:
                        self.pyStrings.append(".get_((")
                        self.printAst(
                            ind["subscripts"],
                            printState.copy(
                                sep="", add="", printFirst=True, indexRef=True
                            ),
                        )
                        self.pyStrings.append("))")
                    else:
                        self.pyStrings.append("[0]")
                if ind["tag"] == "op":
                    indOp = ind["operator"]
                    indValue = ind["left"][0]["value"]
                    self.pyStrings.append(f"{indOp}{indValue}")
                elif ind["tag"] == "literal" and "value" in ind:
                    indValue = ind["value"]
                    self.pyStrings.append(f"{indValue}")
                if (subLength > 1):
                    self.pyStrings.append(", ")
                    subLength = subLength - 1
            self.pyStrings.append("))")

    def printAssignment(self, node, printState):
        if "subscripts" in node["target"][0]:
            self.pyStrings.append(f"{node['target'][0]['name']}.set_((")
            length = len(node["target"][0]["subscripts"])
            for ind in node["target"][0]["subscripts"]:
                index = ""
                if ind["tag"] == "literal": # Case where using literal value as an array index
                    index = ind["value"]
                    self.pyStrings.append(f"{index}")
                if ind["tag"] == "ref":
                    if 'name' in ind:
                        index = ind["name"]
                    elif 'value' in ind:
                        index = ind["value"]
                    self.pyStrings.append(f"{index}[0]")
                if ind["tag"] == "op":
                    operator = ind["operator"]
                    if ind["left"][0]["tag"] == "literal":
                        lIndex = ind["left"][0]["value"]
                        self.pyStrings.append(f"{lIndex}")
                    elif (ind["left"][0]["tag"] == "ref"):
                        lIndex = ind["left"][0]["name"]
                        self.pyStrings.append(f"{lIndex}[0]")

                    self.pyStrings.append(f" {operator} ")

                    if ind["right"][0]["tag"] == "literal":
                        rIndex = ind["right"][0]["value"]
                        self.pyStrings.append(f"{rIndex}")
                    elif (ind["right"][0]["tag"] == "ref"):
                        rIndex = ind["right"][0]["name"]
                        self.pyStrings.append(f"{rIndex}[0]")

                if (length > 1):
                    self.pyStrings.append(", ")
                    length = length - 1
            self.pyStrings.append("), ")
        else:
            self.printAst(
                node["target"],
                printState.copy(sep="", add="", printFirst=False, indexRef=True),
            )
            self.pyStrings.append(" = ")
        if "subscripts" in node["value"][0]:
            self.pyStrings.append(f"{node['value'][0]['name']}.get_((")
            arrayLen = len(node["value"][0]["subscripts"])
            for ind in node["value"][0]["subscripts"]:
                if "name" in ind:
                    self.pyStrings.append(f"{ind['name']}[0]")
                else:
                    self.pyStrings.append(f"{ind['value']}")
                if arrayLen > 1:
                    self.pyStrings.append(", ")
                    arrayLen = arrayLen - 1
            self.pyStrings.append("))")
        else:
            self.printAst(
                node["value"],
                printState.copy(sep="", add="", printFirst=False, indexRef=True),
        )
        if "subscripts" in node["target"][0]:
            self.pyStrings.append(")")

    def printUse(self, node, printState):
        if node.get("include"):
            imports.append(f"from m_{node['arg'].lower()} import {', '.join(node['include'])}\n")
        else:
            imports.append(f"from m_{node['arg'].lower()} import *\n")

    def printFuncReturn(self, node, printState):
        if printState.indexRef:
            if node.get("args"):
                self.pyStrings.append(f"return ")
                self.printCall(node, printState)
                return
            if node.get("name") is not None:
                val = self.nameMapper[node["name"]] + "[0]"
            else:
                val = node["value"]
        else:
            if node.get("name") is not None:
                val = self.nameMapper[node["name"]]
            else:
                if node.get("value") is not None:
                    val = node["value"]
                else:
                    val = "None"
        self.pyStrings.append(f"return {val}")

    def printExit(self, node, printState):
        if node.get("value"):
            self.pyStrings.append(f"print({node['value']})")
            self.pyStrings.append(printState.sep)
        self.pyStrings.append("return")

    def printReturn(self, node, printState):
        self.pyStrings.append("")

    def printOpen(self, node, printState):
        if node["args"][0].get("arg_name") == "UNIT":
            file_handle = "file_" + str(node["args"][1]["value"])
        elif node["args"][0].get("tag") == "ref":
            file_handle = "file_" + str(self.nameMapper[node["args"][0]["name"]])
        else:
            file_handle = "file_" + str(node["args"][0]["value"])
        self.pyStrings.append(f"{file_handle} = ")
        for index, item in enumerate(node["args"]):
            if item.get("arg_name"):
                if item["arg_name"] == "FILE":
                    file_name = node["args"][index + 1]["value"][1:-1]
                    open_state = "r"
                elif item["arg_name"] == "STATUS":
                    open_state = node["args"][index + 1]["value"][1:-1]
                    open_state = self.stateMap[open_state]

        self.pyStrings.append(f'open("{file_name}", "{open_state}")')

    def printRead(self, node, printState):
        file_number = str(node["args"][0]["value"])
        if node["args"][0]["type"] == "int":
            file_handle = "file_" + file_number
        if node["args"][1]["type"] == "int":
            format_label = node["args"][1]["value"]
        self.pyStrings.append("(")
        for item in node["args"]:
            if item["tag"] == "ref":
                var = self.nameMapper[item["name"]]
                self.pyStrings.append(f"{var}[0],")
        self.pyStrings.append(
            f") = format_{format_label}_obj.read_line({file_handle}.readline())"
        )

    def printWrite(self, node, printState):
        write_string = ""
        # Check whether write to file or output stream
        if str(node["args"][0].get("value")) == "*":
            write_target = "outStream"
        else:
            write_target = "file"
            if node["args"][0].get("value"):
                file_id = str(node["args"][0]["value"])
            elif str(node["args"][0].get("tag")) == "ref":
                file_id = str(self.nameMapper[node["args"][0].get("name")])
            file_handle = "file_" + file_id

        # Check whether format has been specified
        if str(node["args"][1]["value"]) == "*":
            format_type = "runtime"
        else:
            format_type = "specifier"
            if node["args"][1]["type"] == "int":
                format_label = node["args"][1]["value"]

        if write_target == "file":
            self.pyStrings.append(f"write_list_{file_id} = [")
        elif write_target == "outStream":
            self.pyStrings.append(f"write_list_stream = [")

        # Check for variable arguments specified to the write statement
        for item in node["args"]:
            if item["tag"] == "ref":
                write_string += f"{self.nameMapper[item['name']]}"
                if printState.indexRef:
                    write_string += "[0]"
                write_string += ", "
        self.pyStrings.append(f"{write_string[:-2]}]")
        self.pyStrings.append(printState.sep)

        # If format specified and output in a file, execute write_line on file handler
        if write_target == "file":
            if format_type == "specifier":
                self.pyStrings.append(f"write_line = format_{format_label}_obj.write_line(write_list_{file_id})")
                self.pyStrings.append(printState.sep)
                self.pyStrings.append(f"{file_handle}.write(write_line)")
            elif format_type == "runtime":
                self.pyStrings.append("output_fmt = list_output_formats([")
                for var in write_string.split(','):
                    varMatch = re.match(r'^(.*?)\[\d+\]|^(.*?)[^\[]', var.strip())
                    if varMatch:
                        var = varMatch.group(1)
                        self.pyStrings.append(f"\"{self.variableMap[var.strip()]}\",")
                self.pyStrings.append("])" + printState.sep)
                self.pyStrings.append("write_stream_obj = Format(output_fmt)" + printState.sep)
                self.pyStrings.append(f"write_line = write_stream_obj.write_line(write_list_{file_id})")
                self.pyStrings.append(printState.sep)
                self.pyStrings.append(f"{file_handle}.write(write_line)")

        # If printing on stdout, handle accordingly
        elif write_target == "outStream":
            if format_type == "runtime":
                self.pyStrings.append("output_fmt = list_output_formats([")
                for var in write_string.split(','):
                    varMatch = re.match(r'^(.*?)\[\d+\]|^(.*?)[^\[]', var.strip())
                    if varMatch:
                        var = varMatch.group(1)
                        self.pyStrings.append(f"\"{self.variableMap[var.strip()]}\",")
                self.pyStrings.append("])" + printState.sep)
                self.pyStrings.append("write_stream_obj = Format(output_fmt)" + printState.sep)
                self.pyStrings.append("write_line = write_stream_obj.write_line(write_list_stream)" + printState.sep)
                self.pyStrings.append("sys.stdout.write(write_line)")
            elif format_type == "specifier":
                self.pyStrings.append(f"write_line = format_{format_label}_obj.write_line(write_list_stream)")
                self.pyStrings.append(printState.sep)
                self.pyStrings.append(f"sys.stdout.write(write_line)")

    def nameMapping(self, ast):
        for item in ast:
            if item.get("name"):
                self.nameMapper[item["name"]] = item["name"]
            for inner in item:
                if type(item[inner]) == list:
                    self.nameMapping(item[inner])

    def printFormat(self, node, printState):
        type_list = []
        temp_list = []
        _re_int = re.compile(r'^\d+$')
        format_list = [token["value"] for token in node["args"]]

        for token in format_list:
            if not _re_int.match(token):
                temp_list.append(token)
            else:
                type_list.append(f"{token}({','.join(temp_list)})")
                temp_list = []
        if len(type_list) == 0:
            type_list = temp_list

        # try:
        #     rep_count = int(node["args"][-1]["value"])
        # except ValueError:
        #     for item in node["args"]:
        #         type_list.append(item["value"])
        # else:
        #     values = [item["value"] for item in node["args"][:-1]]
        #     type_list.append(f"{rep_count}({','.join(values)})")

        self.pyStrings.append(printState.sep)
        self.printVariable(
            {"name": "format_" + node["label"], "type": "STRING"}, printState
        )
        self.format_dict[node["label"]] = type_list
        self.pyStrings.extend(
            [
                printState.sep,
                f"format_{node['label']} = {type_list}",
                printState.sep,
                f"format_{node['label']}_obj = Format(format_{node['label']})",
                printState.sep,
            ]
        )

    def printClose(self, node, printState):
        file_id = node["args"][0]["value"] if node["args"][0].get("value") else self.nameMapper[node["args"][0]["name"]]
        self.pyStrings.append(f"file_{file_id}.close()")

    def printArray(self, node, printState):
        """ Prints out the array declaration in a format of Array class
            object declaration. 'arrayName = Array(Type, [bounds])'
        """
        assert int(node['count']) > 0
        printState.definedVars += [node["name"]]

        varType = ""
        if node["type"].upper() == "INTEGER":
            varType = "int"
        elif node["type"].upper() in ("DOUBLE", "REAL"):
            varType = "float"
        elif node["type"].upper() == "CHARACTER":
            varType = "str"
        assert varType != ""
        
        self.pyStrings.append(f"{node['name']} = Array({varType}, [")
        for i in range (0, int(node['count'])):  
            loBound = node["low" + str(i+1)]
            upBound = node["up" + str(i+1)]
            dimensions = f"({loBound}, {upBound})"
            if i < int(node['count'])-1:
                self.pyStrings.append(f"{dimensions}, ")
            else:
                self.pyStrings.append(f"{dimensions}")
        self.pyStrings.append("])")

    def get_python_source(self):
        return "".join(self.pyStrings)


'''
Counts the number of modules in the fortran file including the program file.
Each module is written out into a separate python file.    
'''


def file_count(root) -> Dict:
    file_desc = {}
    for index, node in enumerate(root):
        program_type = node.get("tag")
        if program_type and program_type in ("module", "program", "subroutine"):
            file_desc[node["name"]] = (program_type, index)

    return file_desc


def create_python_string(outputDict):
    program_type = file_count(outputDict["ast"])
    py_sourcelist = []
    main_ast = []
    global imports

    for file in program_type:
        imports = []
        if 'module' in program_type[file]:
            ast = [outputDict["ast"][program_type[file][1]]]
        else:
            main_ast.append(outputDict["ast"][program_type[file][1]])
            if [program_type[file][0]] == "program":
                main_name = file
            continue
            # ast = [outputDict["ast"][program_type[file][1]]]
        code_generator = PythonCodeGenerator()
        code_generator.pyStrings.extend(
            [
                "import sys\n"
                "from typing import List\n",
                "import math\n",
                "from fortran_format import *",
            ]
        )
        # Fill the name mapper dictionary
        code_generator.nameMapping(ast)
        code_generator.printAst(ast, PrintState())
        imports = ''.join(imports)
        if len(imports) != 0:
            code_generator.pyStrings.insert(1, imports)
        if programName != '':
            code_generator.pyStrings.extend(
                [
                    f"\n\n{programName}()\n"
                ]
            )
        py_sourcelist.append((code_generator.get_python_source(), file, program_type[file][0]))

    # Writing the main program section
    code_generator = PythonCodeGenerator()
    code_generator.pyStrings.extend(
        [
            "import sys\n"
            "from typing import List\n",
            "import math\n",
            "from fortran_format import *\n",
            "from for2py_arrays import *",
        ]
    )
    code_generator.nameMapping(main_ast)
    code_generator.printAst(main_ast, PrintState())
    imports = ''.join(imports)
    if len(imports) != 0:
        code_generator.pyStrings.insert(1, imports)
    if programName != '':
        code_generator.pyStrings.extend(
            [
                f"\n\n{programName}()\n"
            ]
        )
    py_sourcelist.append((code_generator.get_python_source(), main_ast, "program"))

    return py_sourcelist


if __name__ == "__main__":
    parser = argparse.ArgumentParser()
    parser.add_argument(
        "-g",
        "--gen",
        nargs="*",
        help="Routines for which dependency graphs should be generated",
    )
    parser.add_argument(
        "-f",
        "--files",
        nargs="+",
        required=True,
        help="Pickled version of the asts together with non-source code information",
    )
    args = parser.parse_args(sys.argv[1:])
    with open(args.files[0], "rb") as f:
        outputDict = pickle.load(f)
    pySrc = create_python_string(outputDict)
    for item in pySrc:
        if item[2] == "module":
            with open('m_' + item[1].lower() + '.py', "w") as f:
                f.write(item[0])
        else:
            with open(args.gen[0], "w") as f:
                f.write(item[0])<|MERGE_RESOLUTION|>--- conflicted
+++ resolved
@@ -250,15 +250,6 @@
                     indexRef=inRef,
                 ),
             )
-<<<<<<< HEAD
-            if node["args"][arg]["tag"] == "ref" and "subscripts" not in node["args"][arg]:
-                self.pyStrings.append("[0]")
-            self.pyStrings.append("]")
-            if arg < argSize - 1:
-                self.pyStrings.append(", ")
-        self.pyStrings.append(")")
-=======
-
         else:
             argSize = len(node["args"])
             assert argSize >= 1
@@ -276,13 +267,12 @@
                         indexRef=inRef,
                     ),
                 )
-                if node["args"][0]["tag"] == "ref" and "subscripts" not in node["args"][0]:
+                if node["args"][arg]["tag"] == "ref" and "subscripts" not in node["args"][arg]:
                     self.pyStrings.append("[0]")
                 self.pyStrings.append("]")
                 if arg < argSize - 1:
                     self.pyStrings.append(", ")
             self.pyStrings.append(")")
->>>>>>> 271a94f7
 
         if not printState.indexRef:
             self.pyStrings.append("]")
@@ -552,7 +542,8 @@
             self.pyStrings.append("))")
 
     def printAssignment(self, node, printState):
-        if "subscripts" in node["target"][0]:
+        # Writing a target variable syntax
+        if "subscripts" in node["target"][0]:   # Case where the target is an array
             self.pyStrings.append(f"{node['target'][0]['name']}.set_((")
             length = len(node["target"][0]["subscripts"])
             for ind in node["target"][0]["subscripts"]:
@@ -560,14 +551,15 @@
                 if ind["tag"] == "literal": # Case where using literal value as an array index
                     index = ind["value"]
                     self.pyStrings.append(f"{index}")
-                if ind["tag"] == "ref":
+                if ind["tag"] == "ref": # Case where using variable as an array index
                     if 'name' in ind:
                         index = ind["name"]
                     elif 'value' in ind:
                         index = ind["value"]
                     self.pyStrings.append(f"{index}[0]")
-                if ind["tag"] == "op":
+                if ind["tag"] == "op":  # Case where a literal index has an operator
                     operator = ind["operator"]
+                    # For left index
                     if ind["left"][0]["tag"] == "literal":
                         lIndex = ind["left"][0]["value"]
                         self.pyStrings.append(f"{lIndex}")
@@ -576,7 +568,7 @@
                         self.pyStrings.append(f"{lIndex}[0]")
 
                     self.pyStrings.append(f" {operator} ")
-
+                    # For right index
                     if ind["right"][0]["tag"] == "literal":
                         rIndex = ind["right"][0]["value"]
                         self.pyStrings.append(f"{rIndex}")
@@ -588,12 +580,14 @@
                     self.pyStrings.append(", ")
                     length = length - 1
             self.pyStrings.append("), ")
-        else:
+        else:   # Case where the target is a single variable
             self.printAst(
                 node["target"],
                 printState.copy(sep="", add="", printFirst=False, indexRef=True),
             )
             self.pyStrings.append(" = ")
+
+        # Writes a syntax for the source that is right side of the '=' operator
         if "subscripts" in node["value"][0]:
             self.pyStrings.append(f"{node['value'][0]['name']}.get_((")
             arrayLen = len(node["value"][0]["subscripts"])
@@ -789,6 +783,7 @@
         #     type_list.append(f"{rep_count}({','.join(values)})")
 
         self.pyStrings.append(printState.sep)
+        self.nameMapper[f"format_{node['label']}"] = f"format_{node['label']}"
         self.printVariable(
             {"name": "format_" + node["label"], "type": "STRING"}, printState
         )
