--- conflicted
+++ resolved
@@ -32,11 +32,7 @@
     return [node for node, degree in network.out_degree() if degree == 0]
 
 
-<<<<<<< HEAD
-def get_io_paths(network: nx.DiGraph, input_nodes: List[str], output_nodes: List[str]) -> Dict:
-=======
 def get_io_paths(network: nx.DiGraph, input_nodes: List[str], output_nodes: List[str]) -> dict:
->>>>>>> 58757eaa
     """ Returns a dict of all paths for each input/output node pair. """
     results = dict()
     for in_node in input_nodes:
@@ -46,11 +42,7 @@
     return results
 
 
-<<<<<<< HEAD
-def io_paths_in_both(p_dict1: dict, p_dict2: dict):
-=======
 def io_paths_in_both(p_dict1: dict, p_dict2: dict) -> List[str]:
->>>>>>> 58757eaa
     return list(set(asce_paths.keys()).intersection(set(pt_paths.keys())))
 
 
