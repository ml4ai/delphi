#!/bin/bash

# Author: Joseph Astier
<<<<<<< HEAD
#
# CauseMos 3.0.0 API endpoint: "/models/{modelId}/experiments/{experimentId}
#

# Retrieve an experiment from the database with the model ID and experiment ID
#
# EXAMPLE:  curl -s -u me:ivilab4fun http://localhost:8123/models/3nodes/experiments/068d6add-f10f-4eb7-a412-0e2405fcf3d3
=======
#
# CauseMos 3.0.0 API endpoint: "/models/{modelId}/experiments"
#
# Create a new experiment with the passed-in definition file.
# The ID of the new experiment, or an error message, is returned.
>>>>>>> d02c3efc

# Model ID, e.g. "XYZ"
modelId=$1

# Experiment definition JSON file
filename=$2

<<<<<<< HEAD
    echo "Please specify a modelId and an experimentId"
    echo "Usage:  $0 modelId experimentId"

else
    login="-u me:ivilab4fun"
    url=$(./get_delphi_url)
    endpoint="/models/$modelId/experiments/$experimentId"

    call="curl -s $login $url$endpoint"
    echo "Call:"
    echo $call

    call_time=$(date +%T.%3N)
    response=$($call)
    response_time=$(date +%T.%3N)

    echo "Response:"
    echo $response | jq
    echo "Server queried: $call_time"
    echo "Server replied: $response_time"
=======
if [[ $modelId == "" ]] || [[ $filename == "" ]]; then

        echo "Please specify a model ID and experiment definition filename"
        echo "Usage:  $0 model_ID filename"

else
        login="-u me:ivilab4fun"
        url=$(./get_delphi_url)
        endpoint="/models/$modelId/experiments"

        call="curl -s $login -X POST $url$endpoint -d @$filename"
        echo "Call:"
        echo $call

	call_time=$(date +%T.%3N)
        response=$($call)
	response_time=$(date +%T.%3N)

        echo "Response:"
        echo $response | jq
	echo "Server queried: $call_time"
        echo "Server replied: $response_time"
>>>>>>> d02c3efc
fi<|MERGE_RESOLUTION|>--- conflicted
+++ resolved
@@ -1,7 +1,6 @@
 #!/bin/bash
 
 # Author: Joseph Astier
-<<<<<<< HEAD
 #
 # CauseMos 3.0.0 API endpoint: "/models/{modelId}/experiments/{experimentId}
 #
@@ -9,13 +8,6 @@
 # Retrieve an experiment from the database with the model ID and experiment ID
 #
 # EXAMPLE:  curl -s -u me:ivilab4fun http://localhost:8123/models/3nodes/experiments/068d6add-f10f-4eb7-a412-0e2405fcf3d3
-=======
-#
-# CauseMos 3.0.0 API endpoint: "/models/{modelId}/experiments"
-#
-# Create a new experiment with the passed-in definition file.
-# The ID of the new experiment, or an error message, is returned.
->>>>>>> d02c3efc
 
 # Model ID, e.g. "XYZ"
 modelId=$1
@@ -23,10 +15,9 @@
 # Experiment definition JSON file
 filename=$2
 
-<<<<<<< HEAD
+if [[ $modelId == "" ]] || [[ $filename == "" ]]; then
     echo "Please specify a modelId and an experimentId"
     echo "Usage:  $0 modelId experimentId"
-
 else
     login="-u me:ivilab4fun"
     url=$(./get_delphi_url)
@@ -44,28 +35,4 @@
     echo $response | jq
     echo "Server queried: $call_time"
     echo "Server replied: $response_time"
-=======
-if [[ $modelId == "" ]] || [[ $filename == "" ]]; then
-
-        echo "Please specify a model ID and experiment definition filename"
-        echo "Usage:  $0 model_ID filename"
-
-else
-        login="-u me:ivilab4fun"
-        url=$(./get_delphi_url)
-        endpoint="/models/$modelId/experiments"
-
-        call="curl -s $login -X POST $url$endpoint -d @$filename"
-        echo "Call:"
-        echo $call
-
-	call_time=$(date +%T.%3N)
-        response=$($call)
-	response_time=$(date +%T.%3N)
-
-        echo "Response:"
-        echo $response | jq
-	echo "Server queried: $call_time"
-        echo "Server replied: $response_time"
->>>>>>> d02c3efc
 fi