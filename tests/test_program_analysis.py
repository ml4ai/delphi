import os
import json
from datetime import date
from delphi.translators.for2py import (
    preprocessor,
    translate,
    get_comments,
    pyTranslate,
    genPGM,
    mod_index_generator,
)
from delphi.GrFN.scopes import Scope
from delphi.GrFN.ProgramAnalysisGraph import ProgramAnalysisGraph
import xml.etree.ElementTree as ET
import subprocess as sp
import ast
import pytest
from delphi.visualization import visualize
from pathlib import Path
from typing import Dict, Tuple


def get_python_source(original_fortran_file) -> Tuple[str, str, str, str, dict]:
    stem = original_fortran_file.stem
    preprocessed_fortran_file = stem + "_preprocessed.f"
    lambdas_filename = stem + "_lambdas.py"
    json_filename = stem + ".json"
    python_filename = stem + ".py"

    with open(original_fortran_file, "r") as f:
        inputLines = f.readlines()

    with open(preprocessed_fortran_file, "w") as f:
        f.write(preprocessor.process(inputLines))

    xml_string = sp.run(
        [
            "java",
            "fortran.ofp.FrontEnd",
            "--class",
            "fortran.ofp.XMLPrinter",
            "--verbosity",
            "0",
            preprocessed_fortran_file,
        ],
        stdout=sp.PIPE,
    ).stdout

    trees = [ET.fromstring(xml_string)]
    comments = get_comments.get_comments(preprocessed_fortran_file)
    os.remove(preprocessed_fortran_file)
    xml_to_json_translator = translate.XMLToJSONTranslator()
    mode_mapper_tree = ET.fromstring(xml_string)
    generator = mod_index_generator.moduleGenerator()
    mode_mapper_dict = generator.analyze(mode_mapper_tree)
    outputDict = xml_to_json_translator.analyze(trees, comments)
<<<<<<< HEAD
    pySrc = pyTranslate.create_python_source_list(outputDict)[0][0]
    return pySrc, lambdas_filename, json_filename
=======
    pySrc = pyTranslate.create_python_string(outputDict)[0][0]
    return pySrc, lambdas_filename, json_filename, python_filename, mode_mapper_dict
>>>>>>> a6920b04


def make_grfn_dict(original_fortran_file) -> Dict:
    pySrc, lambdas_filename, json_filename, python_filename, mode_mapper_dict = get_python_source(original_fortran_file)
    asts = [ast.parse(pySrc)]
    _dict = genPGM.create_pgm_dict(lambdas_filename, asts, python_filename, mode_mapper_dict, save_file=False)
    for identifier in _dict["identifiers"]:
        del identifier["gensyms"]

    return _dict


def postprocess_test_data_grfn_dict(_dict):
    """ Postprocess the test data grfn dict to change the date to the date of
    execution, and also remove the randomly generated gensyms """
    _dict["dateCreated"] = "".join(str(date.today()).split("-"))
    for identifier in _dict["identifiers"]:
        if "gensyms" in identifier:
            del identifier["gensyms"]

@pytest.fixture
def crop_yield_grfn_dict():
    yield make_grfn_dict(Path("tests/data/crop_yield.f"))


@pytest.fixture
def petpt_grfn_dict():
    yield make_grfn_dict(Path("tests/data/PETPT.for"))
    os.remove("PETPT_lambdas.py")


@pytest.fixture
def io_grfn_dict():
    yield make_grfn_dict(Path("tests/data/io-tests/iotest_05.for"))
    os.remove("iotest_05_lambdas.py")


@pytest.fixture
def array_python_IR_test():
    yield get_python_source(Path("tests/data/arrays/arrays-basic-06.f"))[0]


@pytest.fixture
def derived_types_python_IR_test():
    yield get_python_source(
        Path("tests/data/derived-types/derived-types-03.f")
    )[0]


def test_crop_yield_grfn_generation(crop_yield_grfn_dict):
    with open("tests/data/crop_yield.json", "r") as f:
        json_dict = json.load(f)
        postprocess_test_data_grfn_dict(json_dict)

    assert crop_yield_grfn_dict == json_dict


def test_petpt_grfn_generation(petpt_grfn_dict):
    with open("tests/data/PETPT.json", "r") as f:
        json_dict = json.load(f)
        postprocess_test_data_grfn_dict(json_dict)
    assert petpt_grfn_dict == json_dict


def test_io_grfn_generation(io_grfn_dict):
    with open("tests/data/io-tests/iotest_05_grfn.json", "r") as f:
        json_dict = json.load(f)
        postprocess_test_data_grfn_dict(json_dict)
    assert io_grfn_dict == json_dict


def test_array_pythonIR_generation(array_python_IR_test):
    with open("tests/data/arrays-basic-06.py", "r") as f:
        python_src = f.read()
    assert array_python_IR_test == python_src


def test_derived_type_pythonIR_generation(derived_types_python_IR_test):
    with open("tests/data/derived-types-03.py", "r") as f:
        python_dict = f.read()
    assert derived_types_python_IR_test == python_dict


def test_ProgramAnalysisGraph_crop_yield(crop_yield_grfn_dict):
    import crop_yield_lambdas

    A = Scope.from_dict(crop_yield_grfn_dict).to_agraph()
    G = ProgramAnalysisGraph.from_agraph(A, crop_yield_lambdas)
    G.initialize()
    visualize(G)
    os.remove("crop_yield_lambdas.py")<|MERGE_RESOLUTION|>--- conflicted
+++ resolved
@@ -54,13 +54,8 @@
     generator = mod_index_generator.moduleGenerator()
     mode_mapper_dict = generator.analyze(mode_mapper_tree)
     outputDict = xml_to_json_translator.analyze(trees, comments)
-<<<<<<< HEAD
     pySrc = pyTranslate.create_python_source_list(outputDict)[0][0]
-    return pySrc, lambdas_filename, json_filename
-=======
-    pySrc = pyTranslate.create_python_string(outputDict)[0][0]
     return pySrc, lambdas_filename, json_filename, python_filename, mode_mapper_dict
->>>>>>> a6920b04
 
 
 def make_grfn_dict(original_fortran_file) -> Dict:
