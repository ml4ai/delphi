from delphi.cpp.DelphiPython import AnalysisGraph
import delphi.evaluation as EN

def create_base_CAG(uncharted_json_file):
    G = AnalysisGraph.from_uncharted_json_file(uncharted_json_file)
    G.merge_nodes(
        "wm/concept/causal_factor/condition/food_security",
        "wm/concept/causal_factor/condition/food_insecurity",
        same_polarity=False,
    )
    G = G.get_subgraph_for_concept(
        "wm/concept/causal_factor/condition/food_insecurity", inward=True
    )
    G.map_concepts_to_indicators()
    return G

def set_indicator(G, concept, indicator_new, source):
    G.delete_all_indicators(concept)
    G.set_indicator(concept, indicator_new, source)

def curate_indicators(G):
    # set_indicator(G, "wm/concept/indicator_and_reported_property/weather/rainfall",
            # "Average Precipitation", "DSSAT")

    # set_indicator(G,
        # "wm/concept/indicator_and_reported_property/agriculture/Crop_Production",
        # "Average Harvested Weight at Maturity (Maize)",
        # "DSSAT",
    # )

    # set_indicator(G,
        # "wm/concept/causal_factor/condition/food_insecurity",
        # "IPC Phase Classification",
        # "FEWSNET",
    # )
    pass

    set_indicator(G,
        "wm/concept/causal_factor/economic_and_commerce/economic_activity/market/price_or_cost/food_price",
        "Consumer price index",
        "WDI",
    )

    set_indicator(G,
        "wm/concept/indicator_and_reported_property/conflict/population_displacement",
        "Internally displaced persons, total displaced by conflict and violence",
        "WDI",
    )

    set_indicator(G,
        "wm/concept/causal_factor/condition/tension",
        "Conflict incidences",
        "None",
    )


def draw_CAG(G):
    G.to_png(
        "Oct2019EvalCAG.png",
        rankdir="TB",
        node_to_highlight="wm/concept/causal_factor/condition/food_insecurity",
        simplified_labels=False
    )


if __name__ == "__main__":
    G = create_base_CAG("data/Model4.json")
    curate_indicators(G)
    draw_CAG(G)
<<<<<<< HEAD
    G.print_nodes()
    G.train_model(country="South Sudan", res=200, burn=1000, use_heuristic=True)
    preds = G.generate_prediction(2012, 1, 2012, 6)
    #preds = G.generate_prediction(2018, 1, 2018, 2)
    EN.pred_plot(preds,'IPC Phase Classification',0.95,plot_type='Prediction',show_rmse=True, show_training_data=True, save_as='/home/manujinda/Documents/ivilab/delphi/Oct2019EvalPred.png')
=======
    G.train_model(2014, 5, 2016, 4, country="South Sudan", burn=1)
>>>>>>> ecb35325
<|MERGE_RESOLUTION|>--- conflicted
+++ resolved
@@ -67,12 +67,8 @@
     G = create_base_CAG("data/Model4.json")
     curate_indicators(G)
     draw_CAG(G)
-<<<<<<< HEAD
     G.print_nodes()
     G.train_model(country="South Sudan", res=200, burn=1000, use_heuristic=True)
     preds = G.generate_prediction(2012, 1, 2012, 6)
     #preds = G.generate_prediction(2018, 1, 2018, 2)
-    EN.pred_plot(preds,'IPC Phase Classification',0.95,plot_type='Prediction',show_rmse=True, show_training_data=True, save_as='/home/manujinda/Documents/ivilab/delphi/Oct2019EvalPred.png')
-=======
-    G.train_model(2014, 5, 2016, 4, country="South Sudan", burn=1)
->>>>>>> ecb35325
+    EN.pred_plot(preds,'IPC Phase Classification',0.95,plot_type='Prediction',show_rmse=True, show_training_data=True, save_as='/home/manujinda/Documents/ivilab/delphi/Oct2019EvalPred.png')