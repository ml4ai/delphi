#pragma once

<<<<<<< HEAD
#include "kde.hpp"
#include <optional>
#include "kde.hpp"
#include "random_variables.hpp"
=======
#include <Eigen/Dense>
#include <unsupported/Eigen/MatrixFunctions>
>>>>>>> 963b32cd

template <class T> void print(T x) { std::cout << x << std::endl; }

<<<<<<< HEAD
template <class T> void printVec(std::vector<T> xs) {
  for (auto x : xs) {
    print(x);
  }
}

struct CausalFragment {
  std::string subj_adjective;
  std::string obj_adjective;
  // Here we assume that unknown polarities are set to 1.
  int subj_polarity{1};
  int obj_polarity{1};
};

struct Edge {
  std::string name;
  std::optional<KDE> kde;
  std::vector<CausalFragment> causalFragments = {};

  // The current β for this edge
  // TODO: Need to decide how to initialize this or
  // decide whethr this is the correct way to do this.
  double beta = 1.0;
};

struct Node {
  std::string name = "";
  bool visited;
  LatentVar rv;

  std::vector< Indicator > indicators;
  // Maps each indicator name to its index in the indicators vector
  std::map< std::string, int > indicator_names;
};

struct GraphData {
  std::string name;
};

typedef boost::adjacency_list<boost::setS,
                              boost::vecS,
                              boost::bidirectionalS,
                              Node,
                              Edge,
                              GraphData>
    DiGraph;
=======
#include "graphviz_interface.hpp"

#include "DiGraph.hpp"
#include "tran_mat_cell.hpp"
#include <fmt/format.h>

const size_t DEFAULT_N_SAMPLES = 200;

enum InitialBeta { ZERO, ONE, HALF, MEAN, RANDOM };

typedef std::unordered_map<std::string, std::vector<double>>
    AdjectiveResponseMap;

typedef std::vector<std::vector<std::vector<double>>> ObservedStateSequence;

typedef std::pair<std::tuple<std::string, int, std::string>,
                  std::tuple<std::string, int, std::string>>
    CausalFragment;

typedef std::vector<std::vector<
    std::unordered_map<std::string, std::unordered_map<std::string, double>>>>
    FormattedPredictionResult;

typedef std::tuple<std::pair<std::pair<int, int>, std::pair<int, int>>,
                   std::vector<std::string>,
                   FormattedPredictionResult>
    Prediction;

AdjectiveResponseMap construct_adjective_response_map(size_t n_kernels);

/**
 * The AnalysisGraph class is the main model/interface for Delphi.
 */
class AnalysisGraph {
  DiGraph graph;

  public:
  AnalysisGraph() {}
  Node& operator[](std::string);
  Edge& edge(int, int);
  auto nodes();

  // Manujinda: I had to move this up since I am usign this within the private:
  // block This is ugly. We need to re-factor the code to make it pretty again
  auto vertices();

  NEIGHBOR_ITERATOR successors(int i);

  // Allocate a num_verts x num_verts 2D array (std::vector of std::vectors)
  void allocate_A_beta_factors();

  void print_A_beta_factors();

  private:
  Node& operator[](int);
  void clear_state();

  // Maps each concept name to the vertex id of the
  // vertex that concept is represented in the CAG
  // concept name --> CAG vertex id
  std::unordered_map<std::string, int> name_to_vertex = {};

  // Keeps track of indicators in CAG to ensure there are no duplicates.
  // std::vector<std::string> indicators_in_CAG;
  std::unordered_set<std::string> indicators_in_CAG;

  // A_beta_factors is a 2D array (std::vector of std::vectors) that keeps track
  // of the β factors involved with each cell of the transition matrix A.
  //
  // Accordign to our current model, which uses variables and their partial
  // derivatives with respect to each other ( x --> y, βxy = ∂y/∂x ),
  // atmost half of the transition matrix cells can be affected by βs.
  // According to the way we organize the transition matrix, the cells
  // A[row][col] where row is an even index and col is an odd index
  // are such cells.
  //
  // Each cell of matrix A_beta_factors represent all the directed paths
  // starting at the vertex equal to the column index of the matrix and
  // ending at the vertex equal to the row index of the matrix.
  //
  // Each cell of matrix A_beta_factors is an object of Tran_Mat_Cell class.
  std::vector<std::vector<std::shared_ptr<Tran_Mat_Cell>>> A_beta_factors;

  // A set of (row, column) numbers of the 2D matrix A_beta_factors
  // where the cell (row, column) depends on β factors.
  std::set<std::pair<int, int>> beta_dependent_cells;

  // Maps each β to all the transition matrix cells that are dependent on it.
  std::multimap<std::pair<int, int>, std::pair<int, int>> beta2cell;

  double t = 0.0;
  double delta_t = 1.0;

  // Latent state that is evolved by sampling.
  // Since s0 is used to represent a sequence of latent states,
  // I named this s0_original. Once things are refactored, we might be able to
  // convert this to s0
  Eigen::VectorXd s0;

  // Transition matrix that is evolved by sampling.
  // Since variable A has been already used locally in other methods,
  // I chose to name this A_orginal. After refactoring the code, we could
  // rename this to A.
  Eigen::MatrixXd A_original;

  int n_timesteps;
  int pred_timesteps;
  std::pair<std::pair<int, int>, std::pair<int, int>> training_range;

  // This is a column of the
  // this->training_latent_state_sequences
  // prediction_initial_latent_states.size() = this->res
  // TODO: If we make the code using this variable to directly fetch the values
  // from this->training_latent_state_sequences, we can get rid of this
  std::vector<Eigen::VectorXd> prediction_initial_latent_states;
  std::vector<std::string> pred_range;

  // Access this as
  // prediction_latent_state_sequences[ sample ][ time step ]
  std::vector<std::vector<Eigen::VectorXd>> predicted_latent_state_sequences;

  // Access this as
  // prediction_observed_state_sequences
  //                            [ sample ][ time step ][ vertex ][ indicator ]
  std::vector<ObservedStateSequence> predicted_observed_state_sequences;

  // Sampling resolution. Default is 200
  int res = DEFAULT_N_SAMPLES;

  // Keep track whether the model is trained.
  // Used to check whether there is a trained model before calling
  // generate_prediction()
  bool trained = false;

  // Access this as
  // current_latent_state
  Eigen::VectorXd current_latent_state;

  // Access this as
  // observed_state_sequences[ sample ][ time step ][ vertex ][ indicator ]
  std::vector<ObservedStateSequence> observed_state_sequences;

  // Access this as
  // observed_state_sequence[ time step ][ vertex ][ indicator ]
  ObservedStateSequence observed_state_sequence;

  std::vector<Eigen::MatrixXd> transition_matrix_collection;

  // Remember the old β and the edge where we perturbed the β.
  // We need this to revert the system to the previous state if the proposal
  // gets rejected.
  std::pair<boost::graph_traits<DiGraph>::edge_descriptor, double>
      previous_beta;

  double log_likelihood = 0.0;
  double previous_log_likelihood = 0.0;

  void
  get_subgraph_rooted_at(int vert,
                         std::unordered_set<int>& vertices_to_keep,
                         int cutoff,
                         NEIGHBOR_ITERATOR (AnalysisGraph::*neighbors)(int));

  void get_subgraph_sinked_at(int vert,
                              std::unordered_set<int>& vertices_to_keep,
                              int cutoff);

  void get_subgraph_between(int start,
                            int end,
                            std::vector<int>& path,
                            std::unordered_set<int>& vertices_to_keep,
                            int cutoff);

  /**
   * Finds all the simple paths starting at the start vertex and
   * ending at the end vertex.
   * Uses find_all_paths_between_util() as a helper to recursively find the
   * paths
   */
  void find_all_paths_between(int start, int end, int cutoff);

  /**
   * Recursively finds all the simple paths starting at the start vertex and
   * ending at the end vertex. Used by find_all_paths_between()
   * Paths found are added to the Tran_Mat_Cell object that is tracking the
   * transition matrix cell (2*end, 2*start)
   *
   * @param start: Start vertex of the path
   * @param end  : End vertex of the path
   * @param path : A path starting at vettex start that is being explored
   *
   * @return void
   */
  void find_all_paths_between_util(int start,
                                   int end,
                                   std::vector<int>& path,
                                   int cutoff);

  /*
   ==========================================================================
   Utilities
   ==========================================================================
  */
  void set_default_initial_state();

  std::mt19937 rand_num_generator;

  // Uniform distribution used by the MCMC sampler
  std::uniform_real_distribution<double> uni_dist;

  // Normal distrubution used to perturb β
  std::normal_distribution<double> norm_dist;

  int get_vertex_id_for_concept(std::string concept, std::string caller);

  int get_degree(int vertex_id);

  void remove_node(int node_id);

  public:
  ~AnalysisGraph() {}

  /**
   * A method to construct an AnalysisGraph object given a JSON-serialized list
   * of INDRA statements.
   *
   * @param filename: The path to the file containing the JSON-serialized INDRA
   * statements.
   */
  static AnalysisGraph from_json_file(std::string filename,
                                      double belief_score_cutoff = 0.9,
                                      double grounding_score_cutoff = 0.0);

  /**
   * A method to construct an AnalysisGraph object given from a std::vector of
   * ( subject, object ) pairs (Statements)
   *
   * @param statements: A std::vector of CausalFragment objects
   */
  static AnalysisGraph
  from_causal_fragments(std::vector<CausalFragment> causal_fragments);

  // TODO Change the name of this function to something better, like
  // restrict_to_subgraph_for_concept, update docstring

  /**
   * Returns a new AnaysisGraph related to the concept provided,
   * which is a subgraph of this graph.
   *
   * @param concept: The concept where the subgraph is about.
   * @param depth  : The maximum number of hops from the concept provided
   *                 to be included in the subgraph.
   * #param inward : Sets the direction of the causal influence flow to
   *                 examine.
   *                 False - (default) A subgraph rooted at the concept
   * provided.
   *                 True  - A subgraph with all the paths ending at the concept
   * provided.
   */
  AnalysisGraph get_subgraph_for_concept(std::string concept,
                                         bool inward = false,
                                         int depth = -1);

  /**
   * Returns a new AnaysisGraph related to the source concept and the target
   * concetp provided, which is a subgraph of this graph.
   * This subgraph contains all the simple directed paths of length less than
   * or equal to the provided cutoff.
   *
   * @param source_concept: The concept where the influence starts.
   * @param target_concept: The concept where the influence ends.
   * @param cutoff        : Maximum length of a directed simple path from
   *                        the source to target to be included in the
   *                        subgraph.
   */
  AnalysisGraph get_subgraph_for_concept_pair(std::string source_concept,
                                              std::string target_concept,
                                              int cutoff = -1);

  void prune(int cutoff = 2);

  void add_node(std::string concept);

  void add_edge(CausalFragment causal_fragment);
  void change_polarity_of_edge(std::string source_concept,
                               int source_polarity,
                               std::string target_concept,
                               int target_polarity);
  void remove_node(std::string concept);

  // Note:
  //      Although just calling this->remove_node(concept) within the loop
  //          for( std::string concept : concept_s )
  //      is suffifient to implement this method, it is not very efficient.
  //      It re-calculates directed simple paths for each vertex removed
  //
  //      Therefore, the code in this->remove_node() has been duplicated with
  //      slightly different flow to achive a more efficient execution.
  void remove_nodes(std::unordered_set<std::string> concepts);

  void remove_edge(std::string src, std::string tgt);

  void remove_edges(std::vector<std::pair<std::string, std::string>> edges);

  auto edges() { return boost::make_iterator_range(boost::edges(graph)); }

  /** Number of nodes in the graph */
  int num_nodes() { return boost::num_vertices(graph); }

  auto predecessors(int i) {
    return boost::make_iterator_range(boost::inv_adjacent_vertices(i, graph));
  }

  // Merge node n1 into node n2, with the option to specify relative polarity.
  // void
  // merge_nodes_old(std::string n1, std::string n2, bool same_polarity = true);

  /**
   * Merges the CAG nodes for the two concepts concept_1 and concept_2
   * with the option to specify relative polarity.
   */
  void merge_nodes(std::string concept_1,
                   std::string concept_2,
                   bool same_polarity = true);

  auto out_edges(int i) {
    return boost::make_iterator_range(boost::out_edges(i, graph));
  }

  double get_beta(std::string source_vertex_name,
                  std::string target_vertex_name) {
    // This is ∂target / ∂source
    // return this->A_original(2 * this->name_to_vertex[target_vertex_name],
    //                        2 * this->name_to_vertex[source_vertex_name] + 1);
    return this->A_original(
        2 * get_vertex_id_for_concept(target_vertex_name, "get_beta()"),
        2 * get_vertex_id_for_concept(source_vertex_name, "get_beta()") + 1);
  }

  void construct_beta_pdfs();

  AnalysisGraph
  find_all_paths_for_concept(std::string concept, int depth, bool reverse);

  /*
   * Find all the simple paths between all the paris of nodes of the graph
   */
  void find_all_paths();

  /*
   * Prints the simple paths found between all pairs of nodes of the graph
   * Groupd according to the starting and ending vertex.
   * find_all_paths() should be called before this to populate the paths
   */
  void print_all_paths();

  // Given an edge (source, target vertex ids - i.e. a β ≡ ∂target/∂source),
  // print all the transition matrix cells that are dependent on it.
  void print_cells_affected_by_beta(int source, int target);

  /*
   ==========================================================================
   Sampling and inference
   ----------------------

   This section contains code for sampling and Bayesian inference.
   ==========================================================================
  */

  // Sample elements of the stochastic transition matrix from the
  // prior distribution, based on gradable adjectives.
  void sample_initial_transition_matrix_from_prior();

  /**
   * Utility function that converts a time range given a start date and end date
   * into an integer value.
   * At the moment returns the number of months withing the time range.
   * This should be the number of traing data time points we have
   *
   * @param start_year  : Start year of the training data sequence
   * @param start_month : Start month of the training data sequence
   * @param end_year    : End year of the training data sequence
   * @param end_month   : End month of the training data sequence
   *
   * @return            : Number of months in the training data sequence
   *                      Including both start and end months
   */
  int calculate_num_timesteps(int start_year,
                              int start_month,
                              int end_year,
                              int end_month);

  /**
   * Get the observed state (values for all the indicators)
   * for a given time point from data.
   * See data.hpp::get_data_value() for missing data rules.
   * Note: units are automatically set according
   * to the parameterization of the given CAG.
   *
   * @param year    : Year of the time point data is extracted
   * @param month   : Month of the time point data is extracted
   * @param country : Country where the data is about
   * @param state   : State where the data is about
   * @param county  : County where the data is about
   *
   * @return        : Observed state std::vector for the specified location
   *                  on the specified time point.
   *                  Access it as: [ vertex id ][ indicator id ]
   */
  std::vector<std::vector<double>>
  get_observed_state_from_data(int year,
                               int month,
                               std::string country = "South Sudan",
                               std::string state = "",
                               std::string county = "");

  /**
   * Set the observed state sequence for a given time range from data.
   * The sequence includes both ends of the range.
   * See data.hpp::get_data_value() for missing data rules.
   * Note: units are automatically set according
   * to the parameterization of the given CAG.
   *
   * @param start_year  : Start year of the sequence of data
   * @param start_month : Start month of the sequence of data
   * @param end_year    : End year of the sequence of data
   * @param end_month   : End month of the sequenec of data
   * @param country     : Country where the data is about
   * @param state       : State where the data is about
   * @param county      : County where the data is about
   *
   */
  void
  set_observed_state_sequence_from_data(int start_year,
                                        int start_month,
                                        int end_year,
                                        int end_month,
                                        std::string country = "South Sudan",
                                        std::string state = "",
                                        std::string county = "");

  /**
   * Utility function that sets an initial latent state from observed data.
   * This is used for the inference of the transition matrix as well as the
   * training latent state sequences.
   *
   * @param timestep: Optional setting for setting the initial state to be other
   *                  than the first time step. Not currently used.
   *                  0 <= timestep < this->n_timesteps
   */
  void set_initial_latent_state_from_observed_state_sequence();

  void initialize_random_number_generator();

  void set_random_initial_latent_state();

  /**
   * To help experiment with initializing βs to differet values
   *
   * @param ib: Criteria to initialize β
   */
  void init_betas_to(InitialBeta ib = InitialBeta::MEAN);

  /**
   * Train a prediction model given a CAG with indicators
   *
   * @param start_year  : Start year of the sequence of data
   * @param start_month : Start month of the sequence of data
   * @param end_year    : End year of the sequence of data
   * @param end_month   : End month of the sequenec of data
   * @param res         : Sampling resolution. The number of samples to retain.
   * @param burn        : Number of samples to throw away. Start retaining
   *                      samples after throwing away this many samples.
   * @param country     : Country where the data is about
   * @param state       : State where the data is about
   * @param county      : county where the data is about
   * @param units       : Units for each indicator. Maps
   *                      indicator name --> unit
   * @param initial_beta: Criteria to initialize β
   *
   */
  void train_model(int start_year = 2012,
                   int start_month = 1,
                   int end_year = 2017,
                   int end_month = 12,
                   int res = 200,
                   int burn = 10000,
                   std::string country = "South Sudan",
                   std::string state = "",
                   std::string county = "",
                   std::map<std::string, std::string> units = {},
                   InitialBeta initial_beta = InitialBeta::ZERO);

  /**
   * Sample a collection of observed state sequences from the likelihood
   * model given a collection of transition matrices.
   *
   * @param prediction_timesteps: The number of timesteps for the prediction sequences.
   * @param initial_prediction_step: The initial prediction timestep relative
   *                                 to training timesteps. 
   * @param total_timesteps: Total number of timesteps from the initial
   *                         training date to the end prediction date.
   */
  void sample_predicted_latent_state_sequences(int prediction_timesteps, int initial_prediction_step, int total_timesteps);

  /** Generate predicted observed state sequenes given predicted latent state
   * sequences using the emission model
   */
  void
  generate_predicted_observed_state_sequences_from_predicted_latent_state_sequences();

  /**
   * Given a trained model, generate this->res number of
   * predicted observed state sequences.
   *
   * @param start_year  : Start year of the prediction
   *                      Should be >= the start year of training
   * @param start_month : Start month of the prediction
   *                      If training and prediction start years are equal
   *                      should be >= the start month of training
   * @param end_year    : End year of the prediction
   * @param end_month   : End month of the prediction
   *
   * @return Predicted observed state (indicator value) sequence for the
   *         prediction period including start and end time points.
   *         This is a tuple.
   *         The first element is a std::vector of std::strings with lables for
   * each time point predicted (year-month). The second element contains
   * predicted values. Access it as: [ sample number ][ time point ][ vertex
   * name ][ indicator name ]
   */
  Prediction generate_prediction(int start_year,
                                 int start_month,
                                 int end_year,
                                 int end_month);

  /**
   * Format the prediction result into a format python callers favor.
   *
   * @param pred_timestes: Number of timesteps in the predicted sequence.
   *
   * @return Re-formatted prediction result.
   *         Access it as:
   *         [ sample number ][ time point ][ vertex name ][ indicator name ]
   */

  FormattedPredictionResult format_prediction_result();

  /**
   * this->generate_prediction() must be called before callign this method.
   * Outputs raw predictions for a given indicator that were generated by
   * generate_prediction(). Each column is a time step and the rows are the
   * samples for that time step.
   *
   * @param indicator: A std::string representing the indicator variable for
   which we
   *                   want predictions for.

   * @return A this->res x this->pred_timesteps dimension 2D array
   *         (std::vector of std::vectors)
   *
  */
  std::vector<std::vector<double>> prediction_to_array(std::string indicator);

  std::vector<Eigen::VectorXd> synthetic_latent_state_sequence;
  // ObservedStateSequence synthetic_observed_state_sequence;
  bool synthetic_data_experiment = false;

  void generate_synthetic_latent_state_sequence();

  void
  generate_synthetic_observed_state_sequence_from_synthetic_latent_state_sequence();

  std::pair<ObservedStateSequence, Prediction>
  test_inference_with_synthetic_data(
      int start_year = 2015,
      int start_month = 1,
      int end_year = 2015,
      int end_month = 12,
      int res = 100,
      int burn = 900,
      std::string country = "South Sudan",
      std::string state = "",
      std::string county = "",
      std::map<std::string, std::string> units = {},
      InitialBeta initial_beta = InitialBeta::HALF);

  // TODO: Need testing
  /**
   * Sample observed state std::vector.
   * This is the implementation of the emission function.
   *
   * @param latent_state: Latent state std::vector.
   *                      This has 2 * number of vertices in the CAG.
   *                      Even indices track the state of each vertex.
   *                      Odd indices track the state of the derivative.
   *
   * @return Observed state std::vector. Observed state for each indicator for
   * each vertex. Indexed by: [ vertex id ][ indicator id ]
   */
  std::vector<std::vector<double>>
  sample_observed_state(Eigen::VectorXd latent_state);

  /**
   * Find all the transition matrix (A) cells that are dependent on the β
   * attached to the provided edge and update them.
   * Acts upon this->A_original
   *
   * @param e: The directed edge ≡ β that has been perturbed
   */
  void update_transition_matrix_cells(
      boost::graph_traits<DiGraph>::edge_descriptor e);

  /**
   * Sample a new transition matrix from the proposal distribution,
   * given a current candidate transition matrix.
   * In practice, this amounts to:
   *    Selecting a random β.
   *    Perturbing it a bit.
   *    Updating all the transition matrix cells that are dependent on it.
   */
  // TODO: Need testng
  // TODO: Before calling sample_from_proposal() we must call
  // AnalysisGraph::find_all_paths()
  // TODO: Before calling sample_from_proposal(), we mush assign initial βs and
  // run Tran_Mat_Cell::compute_cell() to initialize the first transistion
  // matrix.
  // TODO: Update Tran_Mat_Cell::compute_cell() to calculate the proper value.
  // At the moment it just computes sum of length of all the paths realted to
  // this cell
  void sample_from_proposal();

  void set_current_latent_state(int ts);

  double log_normpdf(double x, double mean, double sd);

  void set_log_likelihood();

  double calculate_delta_log_prior();

  void revert_back_to_previous_state();

  /**
   * Run Bayesian inference - sample from the posterior distribution.
   */
  void sample_from_posterior();

  // ==========================================================================
  // Manipulation
  // ==========================================================================

  void
  set_indicator(std::string concept, std::string indicator, std::string source);

  void delete_indicator(std::string concept, std::string indicator);

  void delete_all_indicators(std::string concept);

  /*
  // TODO: Demosntrate how to use the Node::get_indicator() method
  // with the custom exception.
  // Not sure whether we need this method in AnalaysisGraph
  // so that python side can directly access the Indicator class
  // objects and maipulate them (we need to fiture out how to map a
  // custom class from C++ into python for this) - harder
  // or
  // mirror getter and setter methods of the Indicator class
  // in AnalysisGraph and make the python side call them - easier.
  Indicator get_indicator(std::string concept, std::string indicator) {
    try {
      return graph[name_to_vertex.at(concept)].get_indicator(indicator);
    } catch (const std::out_of_range &oor) {
      fmt::print("Error: AnalysisGraph::get_indicator()\n");
      fmt::print("\tConcept: {} is not in the CAG\n", concept);
    } catch (IndicatorNotFoundException &infe) {
      std::cerr << "Error: AnalysisGraph::get_indicator()\n"
                << "\tindicator: " << infe.what()
                << " is not attached to CAG node " << concept << std::endl;
    }
  }
  */

  void replace_indicator(std::string concept,
                         std::string indicator_old,
                         std::string indicator_new,
                         std::string source);

  /*
    ==========================================================================
    Model parameterization
    *Loren: I am going to try to port this, I'll try not to touch anything up
    top
    and only push changes that compile. If I do push a change that breaks things
    you could probably just comment out this section.*
    ==========================================================================
  */

  /**
   * Map each concept node in the AnalysisGraph instance to one or more
   * tangible quantities, known as 'indicators'.
   *
   * @param n: Int representing number of indicators to attach per node.
   * Default is 1 since our model so far is configured for only 1 indicator per
   * node.
   */
  void map_concepts_to_indicators(int n = 1);

  /**
   * Parameterize the indicators of the AnalysisGraph..
   *
   */
  void parameterize(std::string country = "South Sudan",
                    std::string state = "",
                    std::string county = "",
                    int year = 2012,
                    int month = 1,
                    std::map<std::string, std::string> units = {});

  void print_nodes();

  void print_edges();

  void print_name_to_vertex();

  std::pair<Agraph_t*, GVC_t*> to_agraph();

  std::string to_dot();

  void to_png(std::string filename = "CAG.png");

  void print_indicators();
};
>>>>>>> 963b32cd
<|MERGE_RESOLUTION|>--- conflicted
+++ resolved
@@ -1,65 +1,11 @@
 #pragma once
 
-<<<<<<< HEAD
-#include "kde.hpp"
-#include <optional>
-#include "kde.hpp"
-#include "random_variables.hpp"
-=======
 #include <Eigen/Dense>
 #include <unsupported/Eigen/MatrixFunctions>
->>>>>>> 963b32cd
-
-template <class T> void print(T x) { std::cout << x << std::endl; }
-
-<<<<<<< HEAD
-template <class T> void printVec(std::vector<T> xs) {
-  for (auto x : xs) {
-    print(x);
-  }
-}
-
-struct CausalFragment {
-  std::string subj_adjective;
-  std::string obj_adjective;
-  // Here we assume that unknown polarities are set to 1.
-  int subj_polarity{1};
-  int obj_polarity{1};
-};
-
-struct Edge {
-  std::string name;
-  std::optional<KDE> kde;
-  std::vector<CausalFragment> causalFragments = {};
-
-  // The current β for this edge
-  // TODO: Need to decide how to initialize this or
-  // decide whethr this is the correct way to do this.
-  double beta = 1.0;
-};
-
-struct Node {
-  std::string name = "";
-  bool visited;
-  LatentVar rv;
-
-  std::vector< Indicator > indicators;
-  // Maps each indicator name to its index in the indicators vector
-  std::map< std::string, int > indicator_names;
-};
-
-struct GraphData {
-  std::string name;
-};
-
-typedef boost::adjacency_list<boost::setS,
-                              boost::vecS,
-                              boost::bidirectionalS,
-                              Node,
-                              Edge,
-                              GraphData>
-    DiGraph;
-=======
+
+#include <boost/graph/graph_traits.hpp>
+#include <boost/range/iterator_range.hpp>
+
 #include "graphviz_interface.hpp"
 
 #include "DiGraph.hpp"
@@ -791,5 +737,4 @@
   void to_png(std::string filename = "CAG.png");
 
   void print_indicators();
-};
->>>>>>> 963b32cd
+};