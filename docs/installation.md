--- conflicted
+++ resolved
@@ -66,12 +66,8 @@
             --install-option="--library-path=/usr/local/lib" pygraphviz
 ```
 
-<<<<<<< HEAD
-If you use MacPorts, change `usr` to `opt` in the above command.
-=======
 If you use MacPorts, just replace `usr` in the above command with `opt`.
 
->>>>>>> a09d1d00
 
 ### Debian
 
