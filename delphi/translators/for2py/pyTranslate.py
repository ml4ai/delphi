--- conflicted
+++ resolved
@@ -1063,14 +1063,9 @@
                     initVal = self.proc_op(node["value"][0])
                 else:
                     assert (
-<<<<<<< HEAD
                         False
                     ), f"Tag {node['value'][0]['tag']} " \
                         f"currently not handled yet."
-=======
-                            False
-                    ), f"Tag {node['value'][0]['tag']} currently not handled yet."
->>>>>>> 87b63c0c
             else:
                 initVal = None
 
@@ -1266,12 +1261,8 @@
             elif bound[0]["tag"] == "ref":
                 bounds[index] = self.proc_ref(bound[0], False)
             else:
-<<<<<<< HEAD
                 assert False, f"Unrecognized tag in retrieved_bound: " \
                     f"{bound[0]['tag']}"
-=======
-                assert False, f"Unrecognized tag in retrieved_bound: {bound[0]['tag']}"
->>>>>>> 87b63c0c
             index += 1
         
     def get_derived_type_ref(self, node, numPartRef, is_assignment):
