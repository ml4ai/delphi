--- conflicted
+++ resolved
@@ -472,10 +472,7 @@
         "signed-real-literal-constant",
         "signed-int-literal-constant",
         "data-stmt-constant",
-<<<<<<< HEAD
         "data-i-do-object-list__begin",
-=======
->>>>>>> f92e6121
     ]
 
     output_child_tags = [
@@ -5394,7 +5391,7 @@
 
 
 def fileChecker(filename, mode):
-    """This function checks for the validity (file existance and
+    """This function checks for the validity (file existence and
     mode). If either the file does not exist or the mode is
     not valid, throws an IO exception and terminates the program
 
