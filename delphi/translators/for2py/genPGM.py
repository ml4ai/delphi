--- conflicted
+++ resolved
@@ -2480,7 +2480,7 @@
                 object_type = self.derived_type_objects[d_type_object_name]
             elif (
                     attrib_ast == "ast.Attribute"
-                    and node_value.value.id in self.derived_type_objects 
+                    and node_value.value.id in self.derived_type_objects
             ):
                 maybe_d_type_object_assign = True
                 d_type_object_name = node_value.value.id
@@ -2599,7 +2599,7 @@
                 state.array_types[var_name] = array_type
 
             if (
-                maybe_d_type_object_assign 
+                maybe_d_type_object_assign
                 and object_type
                 and object_type in self.derived_types_attributes
                 and target_names[0] in self.derived_types_attributes[object_type]
@@ -2682,7 +2682,7 @@
                         }
                 ]
                 sources.extend(src)
-               
+
                 # (2) Generate the object name + attributes variable name
                 new_var_name = d_type_object_name
                 for target_name in target_names:
@@ -2855,7 +2855,7 @@
                 # TODO Change the format according to the new spec
                 return [{"var": {"variable": node.attr, "index": last_definition}}]
             else:
-                attributes, last_definitions = self.get_derived_type_attributes(node, state) 
+                attributes, last_definitions = self.get_derived_type_attributes(node, state)
                 attribs = []
                 for attr in attributes:
                     variable_info = {"var": {"variable": attr, "index": last_definitions[attr]}}
@@ -3333,7 +3333,7 @@
         lambda_for_var = True
         lambda_strings = []
         argument_strings = []
-        
+
         # We need to remove the attribute (class member var) from
         # the source_list as we do not need it in the lambda function
         # argument. Also, form an __object.attribtue__ string.
@@ -3758,9 +3758,6 @@
             Returns:
                 (list) function: A completed list of function.
         """
-<<<<<<< HEAD
-        argument_list = [name]
-=======
         if "_" in name:
             names = name.split("_")
             if names[0] == self.current_d_object_name:
@@ -3769,7 +3766,6 @@
                 argument_list = [name]
         else:
             argument_list = [name]
->>>>>>> b278a627
         # Array index is always one of
         # the lambda function argument
         for idx in arr_index:
