language: python

python:
  - "3.6"

env:


  - DELPHI_DATA=$TRAVIS_BUILD_DIR/data

<<<<<<< HEAD
sudo: required

services:
  - rabbitmq
=======
addons:
  apt:
    packages:
    - graphviz
>>>>>>> 507a7629

install:
  - export PYTHONPATH=$PYTHONPATH:$TRAVIS_BUILD_DIR
  - pip install pipenv
  - pipenv install -d --skip-lock
  - curl http://vision.cs.arizona.edu/adarsh/delphi_data.tgz -o data.tgz
  - tar -xvzf data.tgz; rm data.tgz
  - pipenv run celery -A delphi.icm_api.api.celery worker & 

script: make test
after_success: coveralls
cache: pip<|MERGE_RESOLUTION|>--- conflicted
+++ resolved
@@ -4,21 +4,17 @@
   - "3.6"
 
 env:
-
-
   - DELPHI_DATA=$TRAVIS_BUILD_DIR/data
 
-<<<<<<< HEAD
 sudo: required
 
 services:
   - rabbitmq
-=======
+
 addons:
   apt:
     packages:
     - graphviz
->>>>>>> 507a7629
 
 install:
   - export PYTHONPATH=$PYTHONPATH:$TRAVIS_BUILD_DIR
