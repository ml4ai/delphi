#pragma once

#include <string>
#include <vector>
<<<<<<< HEAD
#include "spdlog/spdlog.h"
#include <sqlite3.h>
=======
>>>>>>> 9b10d94b

std::vector<double> get_data_value(std::string indicator,
                      std::string country = "",
                      std::string state = "",
                      std::string county = "",
                      int year = 2012,
                      int month = 1,
                      std::string unit = "",
                      bool use_heuristic = false);
<|MERGE_RESOLUTION|>--- conflicted
+++ resolved
@@ -2,11 +2,6 @@
 
 #include <string>
 #include <vector>
-<<<<<<< HEAD
-#include "spdlog/spdlog.h"
-#include <sqlite3.h>
-=======
->>>>>>> 9b10d94b
 
 std::vector<double> get_data_value(std::string indicator,
                       std::string country = "",
