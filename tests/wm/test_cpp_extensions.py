--- conflicted
+++ resolved
@@ -165,9 +165,7 @@
     print( '\nName to vertex ID map entries' )
     G.print_name_to_vertex()
     G.print_all_paths()
-<<<<<<< HEAD
     G.to_png()
-=======
 
 def test_remove_edges():
     causal_fragments = [ (("small", 1, "UN/events/human/conflict"), ("large", -1, "UN/entities/human/food/food_security"))]
@@ -341,5 +339,4 @@
     print( 'The subgraph' )
     G_sub.print_nodes()
     G_sub.print_name_to_vertex()
-    #G_sub.print_all_paths()
->>>>>>> 1d26378c
+    #G_sub.print_all_paths()