#include "AnalysisGraph.hpp"

using namespace std;
using namespace delphi::utils;
using fmt::print;
using namespace fmt::literals;


/*
 ============================================================================
 Public: Graph Building
 ============================================================================
*/

int AnalysisGraph::add_node(string concept) {
  if (!in(this->name_to_vertex, concept)) {
    int v = boost::add_vertex(this->graph);
    this->name_to_vertex[concept] = v;
    (*this)[v].name = concept;
<<<<<<< HEAD
    this->independent_nodes.insert(v);
=======
    this->head_nodes.insert(v);
>>>>>>> 96079754
  }

  return  this->name_to_vertex[concept];
}

bool AnalysisGraph::add_edge(CausalFragment causal_fragment) {
  Event subject = Event(causal_fragment.first);
  Event object = Event(causal_fragment.second);

  string subj_name = subject.concept_name;
  string obj_name = object.concept_name;

  if (subj_name.compare(obj_name) != 0) { // Guard against self loops
    // Add the nodes to the graph if they are not in it already
    int subj_id = this->add_node(subj_name);
    int obj_id = this->add_node(obj_name);

    // Object is a dependent node
<<<<<<< HEAD
    this->dependent_nodes.insert(obj_id);

    // If Object had been an independent node, it no linger is
    if (this->independent_nodes.find(obj_id) != this->independent_nodes.end()) {
      this->independent_nodes.erase(obj_id);
    }

    // If Subject was not a dependent node, it is independent
//    if (this->dependent_nodes.find(subj_id) == this->dependent_nodes.end()) {
//      this->independent_nodes.insert(subj_id);
=======
    this->body_nodes.insert(obj_id);

    // If Object had been an independent node, it no linger is
    if (this->head_nodes.find(obj_id) != this->head_nodes.end()) {
      this->head_nodes.erase(obj_id);
    }

    // If Subject was not a dependent node, it is independent
//    if (this->body_nodes.find(subj_id) == this->body_nodes.end()) {
//      this->head_nodes.insert(subj_id);
>>>>>>> 96079754
//    }

    auto [e, exists] = this->add_edge(subj_name, obj_name);
    this->graph[e].evidence.push_back(Statement{subject, object});

    return true;
  }
  else {
    print("AnalysisGraph::add_edge\n"
          "\tWARNING: Prevented adding a self loop for the concept {}\n",
          subj_name);
    return false;
  }
}

void AnalysisGraph::add_edge(CausalFragmentCollection causal_fragments) {
  EventCollection subjects = causal_fragments.first;
  EventCollection objects = causal_fragments.second;
  string subj_name = get<2>(subjects);
  string obj_name = get<2>(objects);
  int num_subj = get<0>(subjects).size();
  int num_obj = get<0>(objects).size();

  if (subj_name.compare(obj_name) != 0) { // Guard against self loops
    // Add the nodes to the graph if they are not in it already
    this->add_node(subj_name);
    this->add_node(obj_name);

    auto [e, exists] = this->add_edge(subj_name, obj_name);

    string subject_adj;
    string object_adj ;
    int subject_pol;
    int object_pol;
    for(int stmt = 0; stmt < max(num_subj, num_obj); stmt++){
      if(stmt < num_subj){
        subject_adj = get<0>(subjects)[stmt] ;
        subject_pol = get<1>(subjects)[stmt];
      } else {
        subject_adj = "None";
        subject_pol = 1;
      }
      if(stmt < num_obj){
        object_adj = get<0>(objects)[stmt] ;
        object_pol = get<1>(objects)[stmt];
      } else {
        object_adj = "None";
        object_pol = 1;
      }

      Event subject = Event(subject_adj, subject_pol, subj_name);
      Event object  = Event(object_adj, object_pol, obj_name);

      this->graph[e].evidence.push_back(Statement{subject, object});
    }
  } else {
    print("AnalysisGraph::add_edge\n"
    "\tWARNING: Prevented adding a self loop for the concept {}\n",
    subj_name);
  }
}

pair<EdgeDescriptor, bool> AnalysisGraph::add_edge(int source, int target) {
  // In Boost Graph Library, we are using vecS as the OutEdgeList,
  // So, we have to check whether an edge exists from source to target before
  // adding to prevent adding multiple edges between them in the same direction.
  pair<EdgeDescriptor, bool> edge = boost::edge(source, target, this->graph);

  if (!edge.second) {
    edge = boost::add_edge(source, target, this->graph);

    // Object is a dependent node
<<<<<<< HEAD
    this->dependent_nodes.insert(target);

    // If Object had been an independent node, it no linger is
    if (this->independent_nodes.find(target) != this->independent_nodes.end()) {
      this->independent_nodes.erase(target);
=======
    this->body_nodes.insert(target);

    // If Object had been an independent node, it no linger is
    if (this->head_nodes.find(target) != this->head_nodes.end()) {
      this->head_nodes.erase(target);
>>>>>>> 96079754
    }
  }

  return edge;
}

pair<EdgeDescriptor, bool> AnalysisGraph::add_edge(int source, string target) {
  return this->add_edge(source, this->get_vertex_id(target));
}

pair<EdgeDescriptor, bool> AnalysisGraph::add_edge(string source, int target) {
  return this->add_edge(this->get_vertex_id(source), target);
}

pair<EdgeDescriptor, bool> AnalysisGraph::add_edge(string source,
                                                   string target) {
  return this->add_edge(this->get_vertex_id(source),
                         this->get_vertex_id(target));
}

/*
 * The refactoring of the remove_node() method was buggy.
 * It caused AnalysisGraph to crash.
 * I replaced it with the previous implementation
*/
void AnalysisGraph::remove_node(string concept) {
    auto node_to_remove = this->name_to_vertex.extract(concept);

      if (node_to_remove) // Concept is in the CAG
      {
        // Note: This is an overloaded private method that takes in a vertex id
        this->remove_node(node_to_remove.mapped());
      }
      else // The concept is not in the graph
      {
        throw out_of_range("Concept \"{}\" not in CAG!"_format(concept));
      }
}

void AnalysisGraph::remove_nodes(unordered_set<string> concepts) {
  vector<string> invalid_concepts;

  for (string concept : concepts) {
    auto node_to_remove = this->name_to_vertex.extract(concept);

    // Concept is in the CAG
    if (node_to_remove) {
      // Note: This is an overlaoded private method that takes in a vertex id
      this->remove_node(node_to_remove.mapped());
    }
    else // Concept is not in the CAG
    {
      invalid_concepts.push_back(concept);
    }
  }

  if (invalid_concepts.size() > 0) {
    // There were some invalid concepts
    print("AnalysisGraph::remove_nodes()\n"
          "\tThe following concepts were not present in the CAG!\n");
    for (string invalid_concept : invalid_concepts) {
      cerr << "\t\t" << invalid_concept << endl;
    }
  }
}

void AnalysisGraph::remove_edge(string src, string tgt) {
  // Remove the edge
  boost::remove_edge(
      this->get_vertex_id(src), this->get_vertex_id(tgt), this->graph);
}

void AnalysisGraph::remove_edges(vector<pair<string, string>> edges) {
  vector<pair<int, int>> edge_ids = vector<pair<int, int>>(edges.size());

  set<string> invalid_sources;
  set<string> invalid_targets;
  set<pair<string, string>> invalid_edges;

  std::transform(edges.begin(),
                 edges.end(),
                 edge_ids.begin(),
                 [this](pair<string, string> edge) {
                   int src_id;
                   int tgt_id;

                   // Flag invalid source vertices
                   try {
                     src_id = this->get_vertex_id(edge.first);
                   }
                   catch (const out_of_range& oor) {
                     src_id = -1;
                   }

                   // Flag invalid target vertices
                   try {
                     tgt_id = this->get_vertex_id(edge.second);
                   }
                   catch (const out_of_range& oor) {
                     tgt_id = -1;
                   }

                   // Flag invalid edges
                   if (src_id != -1 && tgt_id != -1) {
                     pair<int, int> edge_id = make_pair(src_id, tgt_id);

                     if (!in(this->beta2cell, edge_id)) {
                       src_id = -2;
                     }
                   }

                   return make_pair(src_id, tgt_id);
                 });

  bool has_invalid_sources = false;
  bool has_invalid_targets = false;
  bool has_invalid_edges = false;

  for (int e = 0; e < edge_ids.size(); e++) {
    bool valid_edge = true;

    if (edge_ids[e].first == -1) {
      invalid_sources.insert(edges[e].first);
      valid_edge = false;
      has_invalid_sources = true;
    }

    if (edge_ids[e].second == -1) {
      invalid_targets.insert(edges[e].second);
      valid_edge = false;
      has_invalid_targets = true;
    }

    if (edge_ids[e].first == -2) {
      invalid_edges.insert(edges[e]);
      valid_edge = false;
      has_invalid_edges = true;
    }

    if (valid_edge) {
      // Remove the edge
      boost::remove_edge(edge_ids[e].first, edge_ids[e].second, this->graph);
    }
  }

  if (has_invalid_sources || has_invalid_targets || has_invalid_edges) {
    print("AnalysisGraph::remove_edges");

    if (has_invalid_sources) {
      cerr << "\tFollowing source vertexes are not in the CAG!" << endl;
      for (string invalid_src : invalid_sources) {
        cerr << "\t\t" << invalid_src << endl;
      }
    }

    if (has_invalid_targets) {
      cerr << "\tFollowing target vertexes are not in the CAG!" << endl;
      for (string invalid_tgt : invalid_targets) {
        cerr << "\t\t" << invalid_tgt << endl;
      }
    }

    if (has_invalid_edges) {
      cerr << "\tFollowing edges are not in the CAG!" << endl;
      for (pair<string, string> invalid_edge : invalid_edges) {
        cerr << "\t\t" << invalid_edge.first << " --to-> "
             << invalid_edge.second << endl;
      }
    }
  }
}
<|MERGE_RESOLUTION|>--- conflicted
+++ resolved
@@ -17,11 +17,7 @@
     int v = boost::add_vertex(this->graph);
     this->name_to_vertex[concept] = v;
     (*this)[v].name = concept;
-<<<<<<< HEAD
-    this->independent_nodes.insert(v);
-=======
     this->head_nodes.insert(v);
->>>>>>> 96079754
   }
 
   return  this->name_to_vertex[concept];
@@ -40,18 +36,6 @@
     int obj_id = this->add_node(obj_name);
 
     // Object is a dependent node
-<<<<<<< HEAD
-    this->dependent_nodes.insert(obj_id);
-
-    // If Object had been an independent node, it no linger is
-    if (this->independent_nodes.find(obj_id) != this->independent_nodes.end()) {
-      this->independent_nodes.erase(obj_id);
-    }
-
-    // If Subject was not a dependent node, it is independent
-//    if (this->dependent_nodes.find(subj_id) == this->dependent_nodes.end()) {
-//      this->independent_nodes.insert(subj_id);
-=======
     this->body_nodes.insert(obj_id);
 
     // If Object had been an independent node, it no linger is
@@ -62,7 +46,6 @@
     // If Subject was not a dependent node, it is independent
 //    if (this->body_nodes.find(subj_id) == this->body_nodes.end()) {
 //      this->head_nodes.insert(subj_id);
->>>>>>> 96079754
 //    }
 
     auto [e, exists] = this->add_edge(subj_name, obj_name);
@@ -135,19 +118,11 @@
     edge = boost::add_edge(source, target, this->graph);
 
     // Object is a dependent node
-<<<<<<< HEAD
-    this->dependent_nodes.insert(target);
-
-    // If Object had been an independent node, it no linger is
-    if (this->independent_nodes.find(target) != this->independent_nodes.end()) {
-      this->independent_nodes.erase(target);
-=======
     this->body_nodes.insert(target);
 
     // If Object had been an independent node, it no linger is
     if (this->head_nodes.find(target) != this->head_nodes.end()) {
       this->head_nodes.erase(target);
->>>>>>> 96079754
     }
   }
 
