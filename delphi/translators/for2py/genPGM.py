--- conflicted
+++ resolved
@@ -2122,7 +2122,6 @@
                     # gets assigned to an array. For example, arr(i) =
                     # __expression__ or arr(i) = arr2(i).
                     elif "call" in arg[0]:
-<<<<<<< HEAD
                         # Check if a function argument is a string value
                         # E.g: GET("test", "this", x)
                         if arg[0]["call"].get("function"):
@@ -2137,17 +2136,6 @@
                                 node, function, arg,
                                 function_name, container_id_name,
                                 arr_index, state)
-=======
-                        function = self._generate_array_setter(
-                            node,
-                            function,
-                            arg,
-                            function_name,
-                            container_id_name,
-                            arr_index,
-                            state,
-                        )
->>>>>>> 64c4a485
                     # This is a case where a literal gets assigned to an array.
                     # For example, arr(i) = 100.
                     elif "type" in arg[0] and array_set:
