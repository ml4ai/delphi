--- conflicted
+++ resolved
@@ -378,7 +378,6 @@
     return vert_id;
   }
 
-<<<<<<< HEAD
   int get_degree(int vertex_id) {
     return boost::in_degree(vertex_id, this->graph) +
            boost::out_degree(vertex_id, this->graph);
@@ -397,10 +396,7 @@
     }
   }
 
-public:
-=======
   public:
->>>>>>> 6d9bcce2
   ~AnalysisGraph() {}
 
   /**
@@ -713,28 +709,9 @@
 
       if (node_to_remove) // Concept is in the CAG
       {
-<<<<<<< HEAD
         // Note: This is an overlaoded private method that takes in a vertex id
         this->remove_node(node_to_remove.mapped());
       } else // Concept is not in the CAG
-=======
-        // Delete all the edges incident to this node
-        boost::clear_vertex(node_to_remove.mapped(), this->graph);
-
-        // Remove the vetex
-        boost::remove_vertex(node_to_remove.mapped(), this->graph);
-
-        // Since a node has been removed from the boost adjacency list graph
-        // datastructure, its internal vertex indexes changes.
-        // This makes AnalysisGraph name_to_vertex metadata structure out of
-        // sync with the boost graph. So we have to update it for each vertex
-        // removed.
-        for (int vert_id : vertices()) {
-          this->name_to_vertex[this->graph[vert_id].name] = vert_id;
-        }
-      }
-      else // Concept is not in the CAG
->>>>>>> 6d9bcce2
       {
         invalid_concept_s.push_back(concept);
       }
@@ -2192,12 +2169,8 @@
     try {
       this->graph[this->name_to_vertex.at(concept)].delete_indicator(indicator);
       this->indicators_in_CAG.erase(indicator);
-<<<<<<< HEAD
-    } catch (const out_of_range &oor) {
-=======
     }
     catch (const out_of_range& oor) {
->>>>>>> 6d9bcce2
       cerr << "Error: AnalysisGraph::delete_indicator()\n"
            << "\tConcept: " << concept << " is not in the CAG\n";
       cerr << "\tIndicator: " << indicator << " cannot be deleted" << endl;
@@ -2207,12 +2180,8 @@
   void delete_all_indicators(string concept) {
     try {
       this->graph[this->name_to_vertex.at(concept)].clear_indicators();
-<<<<<<< HEAD
-    } catch (const out_of_range &oor) {
-=======
     }
     catch (const out_of_range& oor) {
->>>>>>> 6d9bcce2
       cerr << "Error: AnalysisGraph::delete_indicator()\n"
            << "\tConcept: " << concept << " is not in the CAG\n";
       cerr << "\tIndicators cannot be deleted" << endl;
