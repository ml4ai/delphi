"""
Purpose:
    Convert a Fortran AST representation into a Python
    script having the same functionalities and performing
    the same operations as the original Fortran file.

Example:
    This script is executed by the autoTranslate script as one
    of the steps in converted a Fortran source file to Python
    file. For standalone execution:::

        python pyTranslate.py -f <pickle_file> -g <python_file>

pickle_file: Pickled file containing the ast representation of the Fortran
file along with other non-source code information.

python_file: The Python file on which to write the resulting python script.
"""

import sys
import pickle
import argparse
import re
from typing import Dict
from delphi.translators.for2py.format import list_data_type
from . import For2PyError


class PrintState:
    def __init__(
        self,
        sep="\n",
        add="    ",
        printFirst=True,
        callSource=None,
        definedVars=[],
        globalVars=[],
        functionScope="",
        indexRef=True,
        varTypes={},
    ):
        self.sep = sep
        self.add = add
        self.printFirst = printFirst
        self.callSource = callSource
        self.definedVars = definedVars
        self.globalVars = globalVars
        self.functionScope = functionScope
        self.indexRef = indexRef
        self.varTypes = varTypes

    def copy(
        self,
        sep=None,
        add=None,
        printFirst=None,
        callSource=None,
        definedVars=None,
        globalVars=None,
        functionScope=None,
        indexRef=None,
        varTypes=None,
    ):
        return PrintState(
            self.sep if sep is None else sep,
            self.add if add is None else add,
            self.printFirst if printFirst is None else printFirst,
            self.callSource if callSource is None else callSource,
            self.definedVars if definedVars is None else definedVars,
            self.globalVars if globalVars is None else globalVars,
            self.functionScope if functionScope is None else functionScope,
            self.indexRef if indexRef is None else indexRef,
            self.varTypes if varTypes is None else varTypes,
        )


class PythonCodeGenerator(object):
    def __init__(self):
        self.programName = ""
        self.printFn = {}
        self.libFns = [
            "mod",
            "exp",
            "index",
            "min",
            "max",
            "cexp",
            "cmplx",
            "atan",
            "cos",
            "sin",
            "acos",
            "asin",
            "tan",
            "atan",
            "sqrt",
            "log",
            "abs",
        ]
        self.variableMap = {}
        self.imports = []
        # This list contains the private functions
        self.privFunctions = []
        # This dictionary contains the mapping of symbol names to pythonic
        # names
        self.nameMapper = {}
        # Dictionary to hold functions and its arguments
        self.funcArgs = {}
        self.mathFuncs = [
            "exp",
            "cexp",
            "cmplx",
            "cos",
            "sin",
            "acos",
            "asin",
            "tan",
            "atan",
            "sqrt",
            "log",
            "abs",
        ]
        self.getframe_expr = "sys._getframe({}).f_code.co_name"
        self.pyStrings = []
        self.stateMap = {"UNKNOWN": "r", "REPLACE": "w"}
        self.format_dict = {}
        self.printFn = {
            "subroutine": self.printSubroutine,
            "program": self.printProgram,
            "call": self.printCall,
            "arg": self.printArg,
            "variable": self.printVariable,
            "do": self.printDo,
            "do-while": self.printDoWhile,
            "index": self.printIndex,
            "if": self.printIf,
            "op": self.printOp,
            "literal": self.printLiteral,
            "ref": self.printRef,
            "assignment": self.printAssignment,
            "exit": self.printExit,
            "return": self.printReturn,
            "function": self.printFunction,
            "ret": self.printFuncReturn,
            "stop": self.printExit,
            "read": self.printRead,
            "write": self.printWrite,
            "open": self.printOpen,
            "format": self.printFormat,
            "module": self.printModule,
            "use": self.printUse,
            "close": self.printClose,
            "private": self.printPrivate,
            "array": self.printArray,
            "derived-type": self.printDerivedType,
        }
        self.operator_mapping = {
            ".ne.": " != ",
            ".gt.": " > ",
            ".eq.": " == ",
            ".lt.": " < ",
            ".le.": " <= ",
            ".ge.": " >= ",
            ".and.": " and ",
            ".or.": " or ",
        }
        self.readFormat = []

    def printSubroutine(self, node: Dict[str, str], printState: PrintState):
        self.pyStrings.append(f"\ndef {self.nameMapper[node['name']]}(")
        args = []
        self.printAst(
            node["args"],
            printState.copy(
                sep=", ",
                add="",
                printFirst=False,
                definedVars=args,
                indexRef=False,
            ),
        )
        self.pyStrings.append("):")
        self.printAst(
            node["body"],
            printState.copy(
                sep=printState.sep + printState.add,
                printFirst=True,
                definedVars=args,
                indexRef=True,
            ),
        )

    def printFunction(self, node, printState: PrintState):
        self.pyStrings.append(f"\ndef {self.nameMapper[node['name']]}(")
        args = []
        self.funcArgs[self.nameMapper[node["name"]]] = [
            self.nameMapper[x["name"]] for x in node["args"]
        ]
        self.printAst(
            node["args"],
            printState.copy(
                sep=", ",
                add="",
                printFirst=False,
                definedVars=args,
                indexRef=False,
            ),
        )
        self.pyStrings.append("):")
        if printState.sep != "\n":
            printState.sep = "\n"
        self.printAst(
            node["body"],
            printState.copy(
                sep=printState.sep + printState.add,
                printFirst=True,
                definedVars=args,
                indexRef=True,
                functionScope=self.nameMapper[node["name"]],
            ),
        )

    def printModule(self, node, printState: PrintState):

        self.pyStrings.append("\n")
        args = []
        self.printAst(
            node["body"],
            printState.copy(
                sep="", printFirst=True, definedVars=args, indexRef=True
            ),
        )

    def printProgram(self, node, printState: PrintState):
        self.printSubroutine(node, printState)
        self.programName = self.nameMapper[node["name"]]

    def printCall(self, node: Dict[str, str], printState: PrintState):
        if not printState.indexRef:
            self.pyStrings.append("[")

        inRef = False

        if node["name"].lower() in self.libFns:
            node["name"] = node["name"].lower()
            if node["name"] in self.mathFuncs:
                node["name"] = f"math.{node['name']}"
            inRef = 1

        if node["name"].lower() == "index":
            var = self.nameMapper[node["args"][0]["name"]]
            toFind = node["args"][1]["value"]
            self.pyStrings.append(f"{var}[0].find({toFind})")

        elif node["name"] == "mod":
            self.printAst(
                node["args"],
                printState.copy(
                    sep="%",
                    add="",
                    printFirst=False,
                    definedVars=[],
                    indexRef=inRef,
                ),
            )
        else:
            argSize = len(node["args"])
            self.pyStrings.append(f"{node['name']}(")
            for arg in range(0, argSize):
                self.printAst(
                    [node["args"][arg]],
                    printState.copy(
                        sep=", ",
                        add="",
                        printFirst=False,
                        callSource="Call",
                        definedVars=[],
                        indexRef=inRef,
                    ),
                )
                if arg < argSize - 1:
                    self.pyStrings.append(", ")
            self.pyStrings.append(")")

        if not printState.indexRef:
            self.pyStrings.append("]")

    def printAst(self, root, printState: PrintState):
        for node in root:
            if node.get("tag"):
                if node["tag"] == "format":
                    self.printFn["format"](node, printState)
                elif node["tag"] == "if":
                    for item in node["header"]:
                        if item["tag"] == "format":
                            self.printFn["format"](item, printState)

        for node in root:
            if node.get("tag"):
                if node["tag"] == "read":
                    self.initializeFileVars(node, printState)

        for node in root:
            if printState.printFirst:
                self.pyStrings.append(printState.sep)
            else:
                printState.printFirst = True
            if node.get("tag") and node.get("tag") != "format":
                self.printFn[node["tag"]](node, printState)

    def printPrivate(self, node, prinState):
        self.privFunctions.append(node["name"])
        self.nameMapper[node["name"]] = "_" + node["name"]

    def initializeFileVars(self, node, printState: PrintState):
        label = node["args"][1]["value"]
        data_type = list_data_type(self.format_dict[label])
        index = 0
        for item in node["args"]:
            if item["tag"] == "ref":
                # if item["name"] in self.privFunctions:
                #     var = "_" + item["name"]
                # else:
                #     var = item["name"]
                self.printVariable(
                    {
                        "name": self.nameMapper[item["name"]],
                        "type": data_type[index],
                    },
                    printState,
                )
                self.pyStrings.append(printState.sep)
                index += 1

    def printArg(self, node, printState: PrintState):
        if node["type"].upper() == "INTEGER":
            varType = "int"
        elif node["type"].upper() in ("DOUBLE", "REAL"):
            varType = "float"
        elif node["type"].upper() == "CHARACTER":
            varType = "str"
        elif node["type"].upper() == "LOGICAL":
            varType = "bool"
        else:
            raise For2PyError(f"unrecognized type {node['type']}")
        if node["arg_type"] == "arg_array":
            self.pyStrings.append(f"{self.nameMapper[node['name']]}")
        else:
            self.pyStrings.append(
                f"{self.nameMapper[node['name']]}: List[{varType}]"
            )
        printState.definedVars += [self.nameMapper[node["name"]]]

    def printVariable(self, node, printState: PrintState):
        initial_set = False
        if (
            self.nameMapper[node["name"]] not in printState.definedVars
            and self.nameMapper[node["name"]] not in printState.globalVars
        ):
            printState.definedVars += [self.nameMapper[node["name"]]]
            if node.get("value"):
                init_val = node["value"][0]["value"]
                initial_set = True

            if node["type"].upper() == "INTEGER":
                initVal = init_val if initial_set else 0
                varType = "int"
            elif node["type"].upper() in ("DOUBLE", "REAL"):
                initVal = init_val if initial_set else 0.0
                varType = "float"
            elif (
                node["type"].upper() == "STRING"
                or node["type"].upper() == "CHARACTER"
            ):
                initVal = init_val if initial_set else ""
                varType = "str"
            elif node["type"].upper() in ("LOGICAL"):
                initVal = init_val if initial_set else False
                varType = "bool"
            else:
                if node["isDevTypeVar"]:
                    initVal = init_val if initial_set else 0
                    varType = node["type"]
                else:
                    raise For2PyError(f"unrecognized type {node['type']}")

            if "isDevTypeVar" in node and node["isDevTypeVar"]:
                self.pyStrings.append(
                    f"{self.nameMapper[node['name']]} =  {varType}()"
                )
            else:
                if printState.functionScope:
                    if not self.nameMapper[node["name"]] in self.funcArgs.get(
                        printState.functionScope
                    ):
                        self.pyStrings.append(
                            f"{self.nameMapper[node['name']]}: List[{varType}]"
                            f" = [{initVal}]"
                        )
                    else:
                        self.pyStrings.append(
                            f"{self.nameMapper[node['name']]}: List[{varType}]"
                        )
                else:
                    self.pyStrings.append(
                        f"{self.nameMapper[node['name']]}: List[{varType}] = "
                        f"[{initVal}]"
                    )

            # The code below might cause issues on unexpected places.
            # If weird variable declarations appear, check code below

            if not printState.sep:
                printState.sep = "\n"
            self.variableMap[self.nameMapper[node["name"]]] = node["type"]
        else:
            printState.printFirst = False

    def printDo(self, node, printState: PrintState):
        self.pyStrings.append("for ")
        self.printAst(
            node["header"],
            printState.copy(sep="", add="", printFirst=True, indexRef=True),
        )
        self.pyStrings.append(":")
        self.printAst(
            node["body"],
            printState.copy(
                sep=printState.sep + printState.add,
                printFirst=True,
                indexRef=True,
            ),
        )

    def printDoWhile(self, node, printState: PrintState):
        self.pyStrings.append("while ")
        self.printAst(
            node["header"],
            printState.copy(sep="", add="", printFirst=True, indexRef=True),
        )
        self.pyStrings.append(":")
        self.printAst(
            node["body"],
            printState.copy(
                sep=printState.sep + printState.add,
                printFirst=True,
                indexRef=True,
            ),
        )

    def printIndex(self, node, printState: PrintState):
        self.pyStrings.append(f"{self.nameMapper[node['name']]}[0] in range(")
        self.printAst(
            node["low"],
            printState.copy(sep="", add="", printFirst=True, indexRef=True),
        )
        self.pyStrings.append(", ")
        self.printAst(
            node["high"],
            printState.copy(sep="", add="", printFirst=True, indexRef=True),
        )
        if node.get("step"):
            self.pyStrings.append("+1, ")
            self.printAst(
                node["step"],
                printState.copy(
                    sep="", add="", printFirst=True, indexRef=True
                ),
            )
            self.pyStrings.append(")")
        else:
            self.pyStrings.append("+1)")

    def printIf(self, node, printState: PrintState):
        self.pyStrings.append("if ")
        newHeaders = []
        for item in node["header"]:
            if item["tag"] != "format":
                newHeaders.append(item)
        self.printAst(
            newHeaders,
            printState.copy(sep="", add="", printFirst=True, indexRef=True),
        )
        self.pyStrings.append(":")
        self.printAst(
            node["body"],
            printState.copy(
                sep=printState.sep + printState.add,
                printFirst=True,
                indexRef=True,
            ),
        )
        if "else" in node:
            self.pyStrings.append(printState.sep + "else:")
            self.printAst(
                node["else"],
                printState.copy(
                    sep=printState.sep + printState.add,
                    printFirst=True,
                    indexRef=True,
                ),
            )

    def printOp(self, node, printState: PrintState):
        node["left"][0]["op"] = True
        if not printState.indexRef:
            self.pyStrings.append("[")
        if "right" in node:
            self.pyStrings.append("(")
            self.printAst(
                node["left"],
                printState.copy(
                    sep="", add="", printFirst=True, indexRef=True
                ),
            )

            self.pyStrings.append(
                self.operator_mapping.get(
                    node["operator"].lower(), f" {node['operator']} "
                )
            )
            self.printAst(
                node["right"],
                printState.copy(
                    sep="", add="", printFirst=True, indexRef=True
                ),
            )
            self.pyStrings.append(")")
        else:
            self.pyStrings.append(f"{node['operator']}(")
            self.printAst(
                node["left"],
                printState.copy(
                    sep="", add="", printFirst=True, indexRef=True
                ),
            )
            self.pyStrings.append(")")
        if not printState.indexRef:
            self.pyStrings.append("]")

    def printLiteral(self, node, printState: PrintState):
        # if printState.callSource == "Call":
        #     self.pyStrings.append(f"[{node['value']}]")
        # else:
        #     self.pyStrings.append(node["value"])
        self.pyStrings.append(node["value"])

    def printRef(self, node, printState: PrintState):
        self.pyStrings.append(self.nameMapper[node["name"]])
        if printState.indexRef and "subscripts" not in node:
            # Handles derived type variables
            if "isDevType" not in node or not node["isDevType"]:
                self.pyStrings.append("[0]")
            if "isDevType" in node and node["isDevType"]:
                self.pyStrings.append(f".{node['field-name']}")

        if "subscripts" in node:
            # Check if the node really holds an array. The is because the
            # derive type with more than 1 field access, for example var%x%y,
            # node holds x%y also under the subscripts. Thus, in order to avoid
            # non-array derive types to be printed in an array syntax, this
            # check is necessary
            if (
                "isArray" in node
                and node["isArray"] is True
                and "hasSubscripts" in node
                and node["hasSubscripts"]
            ):
                if node["name"].lower() not in self.libFns:
                    self.pyStrings.append(".get_((")
                self.pyStrings.append("(")
                subLength = len(node["subscripts"])
                for ind in node["subscripts"]:
                    if ind["tag"] == "ref":
                        indName = ind["name"]
                        self.pyStrings.append(f"{indName}")
                        if "subscripts" in ind:
                            self.pyStrings.append(".get_((")
                            self.printAst(
                                ind["subscripts"],
                                printState.copy(
                                    sep=", ",
                                    add="",
                                    printFirst=False,
                                    indexRef=True,
                                ),
                            )
                            self.pyStrings.append("))")
                        else:
                            self.pyStrings.append("[0]")
                    if ind["tag"] == "op":
                        if "right" not in ind:
                            self.pyStrings.append(
                                f"{ind['operator']}{ind['left'][0]['value']}"
                            )
                        else:
                            self.printAst(
                                ind["left"],
                                printState.copy(
                                    sep="",
                                    add="",
                                    printFirst=True,
                                    indexRef=True,
                                ),
                            )
                            self.pyStrings.append(f"{ind['operator']}")
                            self.printAst(
                                ind["right"],
                                printState.copy(
                                    sep="",
                                    add="",
                                    printFirst=True,
                                    indexRef=True,
                                ),
                            )
                    elif ind["tag"] == "literal" and "value" in ind:
                        indValue = ind["value"]
                        self.pyStrings.append(f"{indValue}")
                    if subLength > 1:
                        self.pyStrings.append(", ")
                        subLength = subLength - 1
                if node["name"].lower() not in self.libFns:
                    self.pyStrings.append("))")
                self.pyStrings.append(")")
            else:
                if "isDevType" in node and node["isDevType"]:
                    self.pyStrings.append(".")
                else:
                    self.pyStrings.append("(")
                self.printAst(
                    node["subscripts"],
                    printState.copy(
                        sep=", ", add="", printFirst=False, indexRef=False
                    ),
                )
                self.pyStrings.append(")")

    def printAssignment(self, node, printState: PrintState):
        # Writing a target variable syntax
        if (
            "subscripts" in node["target"][0]
        ):  # Case where the target is an array
            if node["isDevType"] and "field-name" in node["target"][0]:
                if node["target"][0]["hasSubscripts"]:
                    devObj = {
                        "tag": node["target"][0]["tag"],
                        "name": node["target"][0]["name"],
                        "isDevType": node["target"][0]["isDevType"],
                        "hasSubscripts": node["target"][0]["isDevType"],
                        "subscripts": [node["target"][0]["subscripts"].pop(0)],
                    }
                    self.printAst(
                        [devObj],
                        printState.copy(
                            sep="", add="", printFirst=True, indexRef=True
                        ),
                    )
                else:
                    self.pyStrings.append(f"{node['target'][0]['name']}")
                self.pyStrings.append(f".{node['target'][0]['field-name']}")
            else:
                self.pyStrings.append(f"{node['target'][0]['name']}")
            self.pyStrings.append(".set_((")
            length = len(node["target"][0]["subscripts"])
            for ind in node["target"][0]["subscripts"]:
                index = ""
                if (
                    ind["tag"] == "literal"
                ):  # Case where using literal value as an array index
                    index = ind["value"]
                    self.pyStrings.append(f"{index}")
                if (
                    ind["tag"] == "ref"
                ):  # Case where using variable as an array index
                    index = ind["name"]
                    self.pyStrings.append(f"{index}[0]")
                if (
                    ind["tag"] == "op"
                ):  # Case where a literal index has an operator
                    operator = ind["operator"]
                    # For left index
                    if ind["left"][0]["tag"] == "literal":
                        lIndex = ind["left"][0]["value"]
                        self.pyStrings.append(f"{lIndex}")
                    elif ind["left"][0]["tag"] == "ref":
                        lIndex = ind["left"][0]["name"]
                        self.pyStrings.append(f"{lIndex}[0]")

                    self.pyStrings.append(f" {operator} ")
                    # For right index
                    if ind["right"][0]["tag"] == "literal":
                        rIndex = ind["right"][0]["value"]
                        self.pyStrings.append(f"{rIndex}")
                    elif ind["right"][0]["tag"] == "ref":
                        rIndex = ind["right"][0]["name"]
                        self.pyStrings.append(f"{rIndex}[0]")

                if length > 1:
                    self.pyStrings.append(", ")
                    length = length - 1
            self.pyStrings.append("), ")
        else:  # Case where the target is a single variable
            self.printAst(
                node["target"],
                printState.copy(
                    sep="", add="", printFirst=False, indexRef=True
                ),
            )
            self.pyStrings.append(" = ")

        # Writes a syntax for the source that is right side of the '=' operator
        if "subscripts" in node["value"][0]:
            self.pyStrings.append(f"{node['value'][0]['name']}.get_((")
            arrayLen = len(node["value"][0]["subscripts"])
            for ind in node["value"][0]["subscripts"]:
                if "name" in ind:
                    self.pyStrings.append(f"{ind['name']}[0]")
                elif "operator" in ind:
                    # For left index
                    if ind["left"][0]["tag"] == "literal":
                        lIndex = ind["left"][0]["value"]
                        self.pyStrings.append(f"{lIndex}")
                    elif ind["left"][0]["tag"] == "ref":
                        lIndex = ind["left"][0]["name"]
                        self.pyStrings.append(f"{lIndex}[0]")

                    self.pyStrings.append(f" {ind['operator']} ")
                    # For right index
                    if ind["right"][0]["tag"] == "literal":
                        rIndex = ind["right"][0]["value"]
                        self.pyStrings.append(f"{rIndex}")
                    elif ind["right"][0]["tag"] == "ref":
                        rIndex = ind["right"][0]["name"]
                        self.pyStrings.append(f"{rIndex}[0]")
                else:
                    assert ind["tag"] == "literal"
                    self.pyStrings.append(f"{ind['value']}")
                if arrayLen > 1:
                    self.pyStrings.append(", ")
                    arrayLen = arrayLen - 1
            self.pyStrings.append("))")
        else:
            self.printAst(
                node["value"],
                printState.copy(
                    sep="", add="", printFirst=False, indexRef=True
                ),
            )
        if "subscripts" in node["target"][0]:
            self.pyStrings.append(")")

    def printUse(self, node, printState: PrintState):
        if node.get("include"):
            self.imports.append(
                f"from m_{node['arg'].lower()} "
                f"import {', '.join(node['include'])}\n"
            )
        else:
            self.imports.append(f"from m_{node['arg'].lower()} import *\n")

    def printFuncReturn(self, node, printState: PrintState):
        if printState.indexRef:
            if node.get("args"):
                self.pyStrings.append(f"return ")
                self.printCall(node, printState)
                return
            if node.get("name") is not None:
                val = self.nameMapper[node["name"]] + "[0]"
            else:
                val = node["value"]
        else:
            if node.get("name") is not None:
                val = self.nameMapper[node["name"]]
            else:
                if node.get("value") is not None:
                    val = node["value"]
                else:
                    val = "None"
        self.pyStrings.append(f"return {val}")

    def printExit(self, node, printState: PrintState):
        if node.get("value"):
            self.pyStrings.append(f"print({node['value']})")
            self.pyStrings.append(printState.sep)
        self.pyStrings.append("return")

    def printReturn(self, node, printState: PrintState):
        self.pyStrings.append("")

    def printOpen(self, node, printState: PrintState):
        if node["args"][0].get("arg_name") == "UNIT":
            file_handle = "file_" + str(node["args"][1]["value"])
        elif node["args"][0].get("tag") == "ref":
            file_handle = "file_" + str(
                self.nameMapper[node["args"][0]["name"]]
            )
        else:
            file_handle = "file_" + str(node["args"][0]["value"])
        self.pyStrings.append(f"{file_handle} = ")
        for index, item in enumerate(node["args"]):
            if item.get("arg_name"):
                if item["arg_name"] == "FILE":
                    file_name = node["args"][index + 1]["value"][1:-1]
                    open_state = "r"
                elif item["arg_name"] == "STATUS":
                    open_state = node["args"][index + 1]["value"][1:-1]
                    open_state = self.stateMap[open_state]

        self.pyStrings.append(f'open("{file_name}", "{open_state}")')

    def printRead(self, node, printState: PrintState):
        file_number = str(node["args"][0]["value"])
        if node["args"][0]["type"] == "int":
            file_handle = "file_" + file_number
        if node["args"][1]["type"] == "int":
            format_label = node["args"][1]["value"]

        isArray = False
        tempInd = 0
        if "subscripts" in node["args"][2]:
            array_len = len(node["args"]) - 2
            self.pyStrings.append(f"tempVar = [0] * {array_len}")
            self.pyStrings.append(printState.sep)

        ind = 0
        self.pyStrings.append("(")
        for item in node["args"]:
            if item["tag"] == "ref":
                var = self.nameMapper[item["name"]]
                if "subscripts" in item:
                    isArray = True
                    self.pyStrings.append(f"tempVar[{tempInd}]")
                    tempInd = tempInd + 1
                else:
                    self.pyStrings.append(f"{var}[0]")
                if ind < len(node["args"]) - 1:
                    self.pyStrings.append(", ")
            ind = ind + 1
        self.pyStrings.append(
            f") = format_{format_label}_obj."
            f"read_line({file_handle}.readline())"
        )
        self.pyStrings.append(printState.sep)

        if isArray:
            tempInd = 0  # Re-initialize to zero for array index
            for item in node["args"]:
                if item["tag"] == "ref":
                    var = self.nameMapper[item["name"]]
                    if "subscripts" in item:
                        self.pyStrings.append(f"{var}.set_((")
                        self.printAst(
                            item["subscripts"],
                            printState.copy(
                                sep=", ",
                                add="",
                                printFirst=False,
                                indexRef=True,
                            ),
                        )
                        self.pyStrings.append(f"), tempVar[{tempInd}])")
                        tempInd = tempInd + 1
                        self.pyStrings.append(printState.sep)
                ind = ind + 1

    def printWrite(self, node, printState: PrintState):
        write_string = ""
        # Check whether write to file or output stream
        if str(node["args"][0].get("value")) == "*":
            write_target = "outStream"
        else:
            write_target = "file"
            if node["args"][0].get("value"):
                file_id = str(node["args"][0]["value"])
            elif str(node["args"][0].get("tag")) == "ref":
                file_id = str(self.nameMapper[node["args"][0].get("name")])
            file_handle = "file_" + file_id

        # Check whether format has been specified
        if str(node["args"][1]["value"]) == "*":
            format_type = "runtime"
        else:
            format_type = "specifier"
            if node["args"][1]["type"] == "int":
                format_label = node["args"][1]["value"]

        if write_target == "file":
            self.pyStrings.append(f"write_list_{file_id} = [")
        elif write_target == "outStream":
            self.pyStrings.append(f"write_list_stream = [")

        # Check for variable arguments specified to the write statement
        for item in node["args"]:
            if item["tag"] == "ref":
                write_string += f"{self.nameMapper[item['name']]}"
                # Handles array or a variable that holds following attributes,
                # such as var.x.y
                if "subscripts" in item:
                    # If a variable is derived type
                    if item["isDevType"]:
                        # If hasSubscripts is true, the derived type object is
                        # also an array and has following subscripts.
                        # Therefore, in order to handle the syntax
                        # obj.get_((obj_index)).field.get_((field)), the code
                        # below handles obj.get_((obj_index)) first before the
                        # subscripts for the field variables
                        if "hasSubscripts" in item and item["hasSubscripts"]:
                            devObjSub = [item["subscripts"].pop(0)]
                            write_string += ".get_(("
                            for sub in devObjSub:
                                if sub["tag"] == "ref":
                                    write_string += f"{sub['name']}[0]"
                                elif sub["tag"] == "literal":
                                    write_string += f"{sub['value']}"
                            write_string += "))"
                        # This is a case where the very first variable is not
                        # an array, but has subscripts, which holds information
                        # of following derived type field variables. i.e.
                        # var.x.y HOWEVER, the code below MUST be revisted and
                        # fixed. This is a hack of hard coding in order to
                        # print a format of var.x.y fixed number of 3 times In
                        # order to fix this, the entire printWrite should be
                        # modified that can do a recursion or break passed
                        # lists from the translate.py to have more clear
                        # groups.  It cannot be handled now as it may cause a
                        # butterfly effect on all other I/O handling
                        if (
                            "hasSubscripts" in item
                            and not item["hasSubscripts"]
                            and "subscripts" in item
                            and "arrayStat" not in item
                        ):
                            isubs = item["subscripts"]
                            isubs2 = isubs[1]["subscripts"]
                            write_string += "".join(
                                (
                                    f".{isubs[0]['name']}",
                                    f".{isubs[0]['field-name']}",
                                    ", ",
                                    ".".join(
                                        (
                                            isubs[1]["name"],
                                            isubs2[0]["name"],
                                            isubs2[0]["field-name"],
                                        )
                                    ),
                                    ", ",
                                    ".".join(
                                        (
                                            isubs2[1]["name"],
                                            isubs2[1]["subscripts"][0]["name"],
                                            isubs2[1]["subscripts"][0][
                                                "field-name"
                                            ],
                                        )
                                    ),
                                )
                            )
                        if "field-name" in item:
                            write_string += f".{item['field-name']}"
                    # Handling array
                    if (
                        "hasSubscripts" in item
                        and item["hasSubscripts"]
                        and "isArray" in item
                        and item["isArray"]
                    ) or (
                        "arrayStat" in item and item["arrayStat"] == "isArray"
                    ):
                        i = 0
                        write_string += ".get_(("
                        for ind in item["subscripts"]:
                            # When an array uses another array's value as its
                            # index value
                            if "subscripts" in ind:
                                write_string += f"{ind['name']}.get_(("
                                for sub in ind["subscripts"]:
                                    if sub["tag"] == "ref":
                                        write_string += f"{sub['name']}[0]"
                                    elif sub["tag"] == "literal":
                                        write_string += f"{sub['value']}"
                                write_string += "))"
                            elif "operator" in ind:
                                if "right" not in ind:
                                    write_string += f"{ind['operator']}"

                                if ind["left"][0]["tag"] == "ref":
                                    write_string += (
                                        f"{ind['left'][0]['name']}[0] "
                                    )
                                else:
                                    assert ind["left"][0]["tag"] == "literal"
                                    write_string += (
                                        f"{ind['left'][0]['value']} "
                                    )

                                if "right" in ind:
                                    write_string += f"{ind['operator']} "

                                    if ind["right"][0]["tag"] == "ref":
                                        write_string += (
                                            f"{ind['right'][0]['name']} "
                                        )
                                    else:
                                        assert (
                                            ind["right"][0]["tag"] == "literal"
                                        )
                                        write_string += (
                                            f"{ind['right'][0]['value']} "
                                        )
                            else:
                                if ind["tag"] == "ref":
                                    write_string += f"{ind['name']}[0]"
                                elif ind["tag"] == "op":
                                    write_string += f"{ind['operator']}"
                                    assert ind["left"][0]["tag"] == "literal"
                                    write_string += (
                                        f"{ind['left'][0]['value']}"
                                    )
                                elif ind["tag"] == "literal":
                                    write_string += f"{ind['value']}"
                            if i < len(item["subscripts"]) - 1:
                                write_string += ", "
                                i = i + 1
                        write_string += "))"
                if printState.indexRef and "subscripts" not in item:
                    if "isDevType" not in item or (
                        "isDevType" in item and not item["isDevType"]
                    ):
                        write_string += "[0]"
                    elif "isDevType" in item and item["isDevType"]:
                        write_string += f".{item['field-name']}"
                write_string += ", "
        self.pyStrings.append(f"{write_string[:-2]}]")
        self.pyStrings.append(printState.sep)

        # If format specified and output in a file, execute write_line on file
        # handler
        if write_target == "file":
            if format_type == "specifier":
                self.pyStrings.append(
                    f"write_line = format_{format_label}_obj."
                    f"write_line(write_list_{file_id})"
                )
                self.pyStrings.append(printState.sep)
                self.pyStrings.append(f"{file_handle}.write(write_line)")
            elif format_type == "runtime":
                self.pyStrings.append("output_fmt = list_output_formats([")
                for var in write_string.split(","):
                    varMatch = re.match(
                        r"^(.*?)\[\d+\]|^(.*?)[^\[]", var.strip()
                    )
                    if varMatch:
                        var = varMatch.group(1)
                        self.pyStrings.append(
                            f'"{self.variableMap[var.strip()]}",'
                        )
                self.pyStrings.append("])" + printState.sep)
                self.pyStrings.append(
                    "write_stream_obj = Format(output_fmt)" + printState.sep
                )
                self.pyStrings.append(
                    "write_line = write_stream_obj."
                    f"write_line(write_list_{file_id})"
                )
                self.pyStrings.append(printState.sep)
                self.pyStrings.append(f"{file_handle}.write(write_line)")

        # If printing on stdout, handle accordingly
        elif write_target == "outStream":
            if format_type == "runtime":
                self.pyStrings.append("output_fmt = list_output_formats([")
                for var in write_string.split(","):
                    varMatch = re.match(
                        r"^(.*?)\[\d+\]|^(.*?)[^\[]", var.strip()
                    )
                    if varMatch:
                        var = varMatch.group(1)
                        self.pyStrings.append(
                            f'"{self.variableMap[var.strip()]}",'
                        )
                self.pyStrings.append("])" + printState.sep)
                self.pyStrings.append(
                    "write_stream_obj = Format(output_fmt)" + printState.sep
                )
                self.pyStrings.append(
                    "write_line = write_stream_obj."
                    + "write_line(write_list_stream)"
                    + printState.sep
                )
                self.pyStrings.append("sys.stdout.write(write_line)")
            elif format_type == "specifier":
                self.pyStrings.append(
                    f"write_line = format_{format_label}_obj."
                    "write_line(write_list_stream)"
                )
                self.pyStrings.append(printState.sep)
                self.pyStrings.append(f"sys.stdout.write(write_line)")

    def nameMapping(self, ast):
        for item in ast:
            if item.get("name"):
                self.nameMapper[item["name"]] = item["name"]
            for inner in item:
                if isinstance(item[inner], list):
                    self.nameMapping(item[inner])

    def printFormat(self, node, printState: PrintState):
        type_list = []
        temp_list = []
        _re_int = re.compile(r"^\d+$")
        format_list = [token["value"] for token in node["args"]]

        for token in format_list:
            if not _re_int.match(token):
                temp_list.append(token)
            else:
                type_list.append(f"{token}({','.join(temp_list)})")
                temp_list = []
        if len(type_list) == 0:
            type_list = temp_list

        self.pyStrings.append(printState.sep)
        self.nameMapper[f"format_{node['label']}"] = f"format_{node['label']}"
        self.printVariable(
            {"name": "format_" + node["label"], "type": "STRING"}, printState
        )
        self.format_dict[node["label"]] = type_list
        self.pyStrings.extend(
            [
                printState.sep,
                f"format_{node['label']} = {type_list}",
                printState.sep,
                f"format_{node['label']}_obj = Format(format_{node['label']})",
                printState.sep,
            ]
        )

    def printClose(self, node, printState: PrintState):
        file_id = (
            node["args"][0]["value"]
            if node["args"][0].get("value")
            else self.nameMapper[node["args"][0]["name"]]
        )
        self.pyStrings.append(f"file_{file_id}.close()")

    def printArray(self, node, printState: PrintState):
        """ Prints out the array declaration in a format of Array class
            object declaration. 'arrayName = Array(Type, [bounds])'
        """
        if (
            self.nameMapper[node["name"]] not in printState.definedVars
            and self.nameMapper[node["name"]] not in printState.globalVars
        ):
            printState.definedVars += [self.nameMapper[node["name"]]]
            assert int(node["count"]) > 0
            printState.definedVars += [node["name"]]

            varType = ""
            if node["type"].upper() == "INTEGER":
                varType = "int"
            elif node["type"].upper() in ("DOUBLE", "REAL"):
                varType = "float"
            elif node["type"].upper() == "CHARACTER":
                varType = "str"
            elif node["isDevTypeVar"]:
                varType = node["type"].lower() + "()"

            assert varType != ""

            self.pyStrings.append(f"{node['name']} = Array({varType}, [")
            for i in range(0, int(node["count"])):
                loBound = node["low" + str(i + 1)]
                upBound = node["up" + str(i + 1)]
                dimensions = f"({loBound}, {upBound})"
                if i < int(node["count"]) - 1:
                    self.pyStrings.append(f"{dimensions}, ")
                else:
                    self.pyStrings.append(f"{dimensions}")
            self.pyStrings.append("])")

            if node["isDevTypeVar"]:
                self.pyStrings.append(printState.sep)
                # This may require updating later when we have to deal with the
                # multi-dimensional derived type arrays
                upBound = node["up1"]
                self.pyStrings.append(
                    f"for z in range(1, {upBound}+1):" + printState.sep
                )
                self.pyStrings.append(
                    f"    obj = {node['type']}()" + printState.sep
                )
                self.pyStrings.append(
                    f"    {node['name']}.set_(z, obj)" + printState.sep
                )

    def printDerivedType(self, node, printState: PrintState):
        self.pyStrings.append("@dataclass\n")
        self.pyStrings.append(f"class {node['name']}:")
        self.pyStrings.append(printState.sep)

        curFieldType = ""
        fieldNum = 0
        for item in node:
            if f"field{fieldNum}" == item:
                if node[item][0]["type"].lower() == "integer":
                    curFieldType = "int"
                elif node[item][0]["type"].lower() in ("double", "real"):
                    curFieldType = "float"
                elif node[item][0]["type"].lower() == "character":
                    curFieldType = "str"

                fieldname = node[item][0]["field-id"]
                if "array-size" in node[item][0]:
                    self.pyStrings.append(f"    {fieldname} =")
                    self.pyStrings.append(f" Array({curFieldType}, [")
                    self.pyStrings.append(
                        f"(1, {node[item][0]['array-size']})])"
                    )
                else:
                    self.pyStrings.append(f"    {fieldname}:")
                    self.pyStrings.append(f" {curFieldType}")
                    if "value" in node[item][0]:
                        self.pyStrings.append(f" = {node[item][0]['value']}")
                    else:
                        self.pyStrings.append(" = None")
                self.pyStrings.append(printState.sep)
                fieldNum += 1

    def get_python_source(self):
        imports = "".join(self.imports)
        if len(imports) != 0:
            self.pyStrings.insert(1, imports)
        if self.programName != "":
            self.pyStrings.append(f"\n\n{self.programName}()\n")

        return "".join(self.pyStrings)


def index_modules(root) -> Dict:
    """ Counts the number of modules in the Fortran file including the program
    file. Each module is written out into a separate Python file.  """

    module_index_dict = {
        node["name"]: (node.get("tag"), index)
        for index, node in enumerate(root)
        if node.get("tag") in ("module", "program", "subroutine")
    }

    return module_index_dict


def create_python_source_list(outputDict: Dict):
    module_index_dict = index_modules(outputDict["ast"])
    py_sourcelist = []
    main_ast = []
    derived_type_ast = []
    import_lines = [
        "import sys",
        "from typing import List",
        "import math",
        "from delphi.translators.for2py.format import *",
        "from delphi.translators.for2py.arrays import *",
        "from dataclasses import dataclass\n",
    ]

    for module in module_index_dict:
        if "module" in module_index_dict[module]:
            ast = [outputDict["ast"][module_index_dict[module][1]]]
        else:
            main_ast.append(outputDict["ast"][module_index_dict[module][1]])
            continue
        code_generator = PythonCodeGenerator()
        code_generator.pyStrings.append("\n".join(import_lines))

        # Fill the name mapper dictionary
        code_generator.nameMapping(ast)
        code_generator.printAst(ast, PrintState())
<<<<<<< HEAD
=======
        imports = "".join(imports)
        if len(imports) != 0:
            code_generator.pyStrings.insert(1, imports)
        if code_generator.programName != "":
            code_generator.pyStrings.append(
                f"\n\n{code_generator.programName}()\n"
            )
>>>>>>> d693604a
        py_sourcelist.append(
            (
                code_generator.get_python_source(),
                module,
                module_index_dict[module][0],
            )
        )

    # Writing the main program section
    code_generator = PythonCodeGenerator()
    code_generator.pyStrings.append("\n".join(import_lines))

    # Copy the derived type ast from the main_ast into the separate list,
    # so it can be printed outside (above) the main method
    has_derived_type = False
    for index in list(main_ast[0]["body"]):
        if index["tag"] == "derived-type":
            has_derived_type = True
            derived_type_ast.append(index)
            main_ast[0]["body"].remove(index)

    # Print derived type declaration(s)
    if has_derived_type:
        code_generator.nameMapping(derived_type_ast)
        code_generator.printAst(derived_type_ast, PrintState())

    code_generator.nameMapping(main_ast)
    code_generator.printAst(main_ast, PrintState())
<<<<<<< HEAD
=======
    imports = "".join(imports)
    if len(imports) != 0:
        code_generator.pyStrings.insert(1, imports)
    if code_generator.programName != "":
        code_generator.pyStrings.append(
            f"\n\n{code_generator.programName}()\n"
        )
>>>>>>> d693604a
    py_sourcelist.append(
        (code_generator.get_python_source(), main_ast, "program")
    )

    return py_sourcelist


if __name__ == "__main__":
    parser = argparse.ArgumentParser()
    parser.add_argument(
        "-g",
        "--gen",
        nargs="*",
        help="Routines for which dependency graphs should be generated",
    )
    parser.add_argument(
        "-f",
        "--files",
        nargs="+",
        required=True,
        help=(
            "Pickled version of the asts together with non-source code"
            "information"
        ),
    )
    args = parser.parse_args(sys.argv[1:])
    with open(args.files[0], "rb") as f:
        outputDict = pickle.load(f)

    python_source_list = create_python_source_list(outputDict)
    for item in python_source_list:
        if item[2] == "module":
            with open(f"m_{item[1].lower()}.py", "w") as f:
                f.write(item[0])
        else:
            with open(args.gen[0], "w") as f:
                f.write(item[0])<|MERGE_RESOLUTION|>--- conflicted
+++ resolved
@@ -1276,16 +1276,6 @@
         # Fill the name mapper dictionary
         code_generator.nameMapping(ast)
         code_generator.printAst(ast, PrintState())
-<<<<<<< HEAD
-=======
-        imports = "".join(imports)
-        if len(imports) != 0:
-            code_generator.pyStrings.insert(1, imports)
-        if code_generator.programName != "":
-            code_generator.pyStrings.append(
-                f"\n\n{code_generator.programName}()\n"
-            )
->>>>>>> d693604a
         py_sourcelist.append(
             (
                 code_generator.get_python_source(),
@@ -1314,16 +1304,6 @@
 
     code_generator.nameMapping(main_ast)
     code_generator.printAst(main_ast, PrintState())
-<<<<<<< HEAD
-=======
-    imports = "".join(imports)
-    if len(imports) != 0:
-        code_generator.pyStrings.insert(1, imports)
-    if code_generator.programName != "":
-        code_generator.pyStrings.append(
-            f"\n\n{code_generator.programName}()\n"
-        )
->>>>>>> d693604a
     py_sourcelist.append(
         (code_generator.get_python_source(), main_ast, "program")
     )
