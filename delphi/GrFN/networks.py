import xml.etree.ElementTree as ET
from pathlib import Path
from typing import Dict, Iterable, Union, Set, Optional
import subprocess as sp
import importlib
import inspect
import json
import os
import ast

import torch
import networkx as nx
from networkx.algorithms.simple_paths import all_simple_paths

import delphi.GrFN.utils as utils
from delphi.GrFN.utils import NodeType
from delphi.utils.misc import choose_font
from delphi.translators.for2py import (
    preprocessor,
    translate,
    get_comments,
    pyTranslate,
    genPGM,
)

FONT = choose_font()

dodgerblue3 = "#1874CD"
forestgreen = "#228b22"


class GroundedFunctionNetwork(nx.DiGraph):
    """
    Representation of a GrFN model as a DiGraph with a set of input nodes and
    currently a single output. The DiGraph is composed of variable nodes and
    function nodes. Function nodes store an actual Python function with the
    expected set of ordered input arguments that correspond to the variable
    inputs of that node. Variable nodes store a value. This value can be any
    data type found in Python. When no value exists for a variable the value
    key will be set to None. Importantly only function nodes can be children or
    parents of variable nodes, and the reverse is also true. Both variable and
    function nodes can be inputs, but the output will always be a variable
    node.
    """

    def __init__(self, G, scope_tree):
        super().__init__(G)
        self.scope_tree = scope_tree
        self.inputs = [n for n, d in self.in_degree() if d == 0 and self.nodes[n]["type"] == "variable"]
        self.outputs = [n for n, d in self.out_degree() if d == 0 and self.nodes[n]["type"] == "variable"]
        self.model_inputs = [n for n in self.inputs if self.nodes[n]["type"] == "variable"]
        self.output_node = self.outputs[-1]
        self.call_graph = self.build_call_graph()
        self.function_sets = self.build_function_sets()

    def __repr__(self):
        return self.__str__()

    def __str__(self):
        return "\n".join(self.traverse_nodes(self.inputs))

    def traverse_nodes(self, node_set, depth=0):
        """BFS traversal of nodes that returns name traversal as large string.

        Args:
            node_set: Set of input nodes to begin traversal.
            depth: Current traversal depth for child node viewing.

        Returns:
            type: String containing tabbed traversal view.
        """

        tab = "  "
        result = list()
        for n in node_set:
            repr = n \
                if self.nodes[n]["type"] == "variable" else \
                f"{n}{inspect.signature(self.nodes[n]['lambda_fn'])}"

            result.append(f"{tab * depth}{repr}")
            result.extend(self.traverse_nodes(self.successors(n), depth=depth+1))
        return result

    @classmethod
    def from_json_and_lambdas(cls, file: str, lambdas):
        """Builds a GrFN from a JSON object.

        Args:
            cls: The class variable for object creation.
            file: Filename of a GrFN JSON file.

        Returns:
            type: A GroundedFunctionNetwork object.

        """
        with open(file, "r") as f:
            data = json.load(f)

        return cls.from_dict(data, lambdas)



    @classmethod
    def from_dict(cls, data: Dict, lambdas):
        """Builds a GrFN object from a set of extracted function data objects
        and an associated file of lambda functions.

        Args:
            cls: The class variable for object creation.
            data: A set of function data object that specify the wiring of a
                  GrFN object.
            lambdas: [Module] A python module containing actual python
                     functions to be computed during GrFN execution.

        Returns:
            A GroundedFunctionNetwork object.

        """
        functions = {d["name"]: d for d in data["functions"]}
        G = nx.DiGraph()
        def add_variable_node(
            basename: str,
            parent: str,
            index: int,
            is_loop_index: bool = False
        ):
            G.add_node(
                f"{parent}::{basename}_{index}",
                type="variable",
                color="maroon",
                parent=parent,
                label=f"{basename}_{index}",
                basename = basename,
                is_loop_index = is_loop_index,
                padding=15,
                value=None,
            )

        scope_tree = nx.DiGraph()
        def process_container(container, loop_index_variable: Optional[str] = None):
            parent=container['name']
            for stmt in container["body"]:
                if "name" in stmt:
                    stmt_type = functions[stmt["name"]]["type"]
                    if stmt_type in ("assign", "condition", "decision"):
                        G.add_node(stmt["name"],
                            type="function",
                            lambda_fn = getattr(lambdas, stmt["name"]),
                            shape="rectangle",
                            parent=parent,
                            label=stmt_type[0].upper(),
                            padding=10,
                        )
                        output = stmt['output']
                        add_variable_node(output["variable"], parent, output["index"])
                        G.add_edge(stmt["name"],
                                f"{parent}::{output['variable']}_{output['index']}")

                        for input in stmt.get("input", []):
                            if (
                                input["index"] == -1
                                and input["variable"] != loop_index_variable
                            ):
                                pass
                                # input["index"] += 2 # HACK for crop_yield.f
                                # example.
                            input_node = f"{input['variable']}_{input['index']}"
                            add_variable_node(
                                input['variable'],
                                parent,
                                input['index'],
                                input["variable"] == loop_index_variable
                            )
                            G.add_edge(f"{parent}::{input['variable']}_{input['index']}", stmt["name"])

                    elif stmt_type == "loop_plate":
                        index_variable = functions[stmt["name"]]["index_variable"]
                        scope_tree.add_node(stmt["name"], color="blue")
                        scope_tree.add_edge(container["name"], stmt["name"])
                        process_container(
                            functions[stmt["name"]],
                            loop_index_variable = index_variable
                        )
                    else:
                        print(stmt_type)
                elif "function" in stmt and stmt["function"] != "print":
                    scope_tree.add_node(stmt["function"], color="green")
                    scope_tree.add_edge(container["name"], stmt["function"])
                    process_container(
                        functions[stmt["function"]],
                    )

        root=data["start"]
        scope_tree.add_node(root, color="green")
        process_container(functions[root])
        return cls(G, scope_tree)

    @classmethod
    def from_python_file(cls, python_file, lambdas_path, json_filename: str, stem: str):
        """Builds GrFN object from Python file."""
        with open(python_file, "r") as f:
            pySrc = f.read()
        return cls.from_python_src(pySrc, lambdas_path, json_filename, stem)

    @classmethod
    def from_python_src(cls, pySrc, lambdas_path, json_filename: str, stem: str, save_file: bool=False):
        """Builds GrFN object from Python source code."""
        asts = [ast.parse(pySrc)]
        pgm_dict = genPGM.create_pgm_dict(
<<<<<<< HEAD
            lambdas_path, asts, json_filename, {"FileName": f"{stem}.py"},    # HACK
=======
            lambdas_path, asts, json_filename, {"FileName": f"{stem}.py"}, save_file=save_file # HACK
>>>>>>> 734b02ec
        )
        lambdas = importlib.__import__(stem + "_lambdas")
        return cls.from_dict(pgm_dict, lambdas)

    @classmethod
    def from_fortran_file(cls, fortran_file: str, tmpdir: str="."):
        """Builds GrFN object from a Fortran program."""
        stem = Path(fortran_file).stem
        if tmpdir == "." and "/" in fortran_file:
            tmpdir = Path(fortran_file).parent
        preprocessed_fortran_file = f"{tmpdir}/{stem}_preprocessed.f"
        lambdas_path = f"{tmpdir}/{stem}_lambdas.py"
        json_filename = stem + ".json"

        with open(fortran_file, "r") as f:
            inputLines = f.readlines()

        with open(preprocessed_fortran_file, "w") as f:
            f.write(preprocessor.process(inputLines))

        xml_string = sp.run(
            [
                "java",
                "fortran.ofp.FrontEnd",
                "--class",
                "fortran.ofp.XMLPrinter",
                "--verbosity",
                "0",
                preprocessed_fortran_file,
            ],
            stdout=sp.PIPE,
        ).stdout
        trees = [ET.fromstring(xml_string)]
        comments = get_comments.get_comments(preprocessed_fortran_file)
        os.remove(preprocessed_fortran_file)
        xml_to_json_translator = translate.XMLToJSONTranslator()
        outputDict = xml_to_json_translator.analyze(trees, comments)
        pySrc = pyTranslate.create_python_source_list(outputDict)[0][0]

        return cls.from_python_src(pySrc, lambdas_path, json_filename, stem)

    def clear(self):
        """Clear variable nodes for next computation."""
        for n in self.nodes():
            if self.nodes[n]["type"] == "variable":
                self.nodes[n]["value"] = None
            elif self.nodes[n]["type"] == "function":
                self.nodes[n]["func_visited"] = False

    def build_call_graph(self):
        G=nx.DiGraph()
        for n in self.nodes(data=True):
            if n[1]["type"] == "function":
                for predecessor_variable in self.predecessors(n[0]):
                    for predecessor_function in self.predecessors(predecessor_variable):
                        G.add_edge(predecessor_function, n[0])

        return G

    def build_function_sets(self):
        # TODO - this fails when there is only one function node in the graph -
        # need to fix!
        initial_funcs = [n for n, d in self.call_graph.in_degree() if d == 0]
        distances = dict()

        def find_distances(funcs, dist):
            all_successors = list()
            for func in funcs:
                distances[func] = dist
                all_successors.extend(self.call_graph.successors(func))
            if len(all_successors) > 0:
                find_distances(list(set(all_successors)), dist+1)

        find_distances(initial_funcs, 0)
        call_sets = dict()
        for func_name, call_dist in distances.items():
            if call_dist in call_sets:
                call_sets[call_dist].add(func_name)
            else:
                call_sets[call_dist] = {func_name}

        function_set_dists = sorted(call_sets.items(), key=lambda t: (t[0], len(t[1])))
        function_sets = [func_set for _, func_set in function_set_dists]
        return function_sets

<<<<<<< HEAD
    # @utils.timeit
    def run(self, inputs: Dict[str, Union[float, Iterable]], torch_size=None) -> Union[float, Iterable]:
=======
    def run(self, inputs: Dict[str, Union[float, Iterable]], torch_size: Optional[int] = None) -> Union[float, Iterable]:
>>>>>>> 734b02ec
        """Executes the GrFN over a particular set of inputs and returns the
        result.

        Args:
            inputs: Input set where keys are the names of input nodes in the
              GrFN and each key points to a set of input values (or just one).

        Returns:
            A set of outputs from executing the GrFN, one for every set of
            inputs.
        """
        # Abort run if inputs does not match our expected input set
        if len(inputs) != len(self.model_inputs):
            raise ValueError("Incorrect number of inputs.")

        # Set input values
        for node_name, val in inputs.items():
            self.nodes[node_name]["value"] = val

        for func_set in self.function_sets:
            for func_name in func_set:
                lambda_fn = self.nodes[func_name]["lambda_fn"]
                output_node = list(self.successors(func_name))[0]

                # Run the lambda function and save the output
<<<<<<< HEAD
                res = lambda_fn(*(self.nodes[n]["value"] for n in signature))
                # print(func_name, signature)
                if torch_size is not None and len(signature) == 0:
                    self.nodes[output_node]["value"] = torch.tensor([res] * torch_size, dtype=torch.double)
                else:
                    self.nodes[output_node]["value"] = res
                # print(self.nodes[output_node]["value"])
=======
                if "decision" not in func_name:
                    input_value_dict = {
                        ''.join(i.split('::')[1].split('_')[:-1]):self.nodes[i]["value"]
                        for i in self.predecessors(func_name)
                    }
                else:
                    input_value_dict = {
                        i.split('::')[1]:self.nodes[i]["value"]
                        for i in self.predecessors(func_name)
                    }
                res = lambda_fn(**input_value_dict)
                if torch_size is not None and len(self.predecessors(func_name)) == 0:
                    self.nodes[output_node]["value"] = torch.tensor([res] * torch_size, dtype=torch.double)
                else:
                    self.nodes[output_node]["value"] = res
                self.nodes[output_node]["value"] = res
>>>>>>> 734b02ec

        # return the output
        return self.nodes[self.output_node]["value"]

    def to_CAG(self):
<<<<<<< HEAD
        edges = list()

        def find_nodes_and_edges(node_set):
            for node in node_set:
                uniq_name = node[node.find("::") + 2: node.rfind("_")]
                next_nodes = list()
                for func_node in self.predecessors(node):
                    for var_node in self.predecessors(func_node):
                        prev_name = var_node[var_node.find("::") + 2: var_node.rfind("_")]
                        edges.append((prev_name, uniq_name))
                        next_nodes.append(var_node)
                find_nodes_and_edges(next_nodes)

        find_nodes_and_edges([self.output_node])
        CAG = nx.DiGraph()
        CAG.add_edges_from(edges)
        return CAG
=======
        G=nx.DiGraph()
        for n in self.nodes(data=True):
            if n[1]["type"] == "variable":
                for pred_fn in self.predecessors(n[0]):
                    if not any(fn_type in pred_fn for fn_type in ("condition", "decision")):
                        for pred_var in self.predecessors(pred_fn):
                            G.add_edge(
                                self.nodes[pred_var]['basename'],
                                n[1]['basename']
                            )
                if n[1]["is_loop_index"]:
                    G.add_edge(n[1]['basename'], n[1]['basename'])

        return G
>>>>>>> 734b02ec

    def to_FIB(self, other):
        if not isinstance(other, GroundedFunctionNetwork):
            raise TypeError(f"Expected GroundedFunctionNetwork, but got {type(other)}")

        def shortname(var):
            return var[var.find("::") + 2: var.rfind("_")]

        def shortname_vars(graph, shortname):
            return [v for v in graph.nodes() if shortname in v]

        this_var_nodes = [shortname(n) for (n, d) in self.nodes(data=True)
                          if d["type"] == "variable"]
        other_var_nodes = [shortname(n) for (n, d) in other.nodes(data=True)
                           if d["type"] == "variable"]

        shared_vars = set(this_var_nodes).intersection(set(other_var_nodes))
        print(shared_vars)
        full_shared_vars = {full_var for shared_var in shared_vars
                            for full_var in shortname_vars(self, shared_var)}
        print(full_shared_vars)

        return ForwardInfluenceBlanket(self, full_shared_vars)

    def to_agraph(self):
        A = nx.nx_agraph.to_agraph(self)
        A.graph_attr.update(
            {
                "dpi": 227,
                "fontsize": 20,
                "fontname": "Menlo",
                "rankdir": "TB",
            }
        )
        A.node_attr.update({ "fontname": "Menlo" })

        def build_tree(cluster_name, root_graph):
            subgraph_nodes = [
                n[0]
                for n in self.nodes(data=True)
                if n[1]["parent"] == cluster_name
            ]
            root_graph.add_nodes_from(subgraph_nodes)
            subgraph = root_graph.add_subgraph(
                subgraph_nodes,
                name=f"cluster_{cluster_name}",
                label=cluster_name,
                style="bold, rounded",
            )
            for n in self.scope_tree.successors(cluster_name):
                build_tree(n, subgraph)

        root = [n for n, d in self.scope_tree.in_degree() if d==0][0]
        build_tree(root, A)
        return A

    def to_CAG_agraph(self):
        """Returns a variable-only view of the GrFN in the form of an AGraph.

        Returns:
            type: A CAG constructed via variable influence in the GrFN object.

        """
        CAG = self.to_CAG()
        A = nx.nx_agraph.to_agraph(CAG)
        A.graph_attr.update({
            "dpi": 227,
            "fontsize": 20,
            "fontname": "Menlo"
        })
        A.node_attr.update({
            "shape": "rectangle",
            "color": "#650021",
            "style": "rounded",
            "fontname": "Gill Sans",
        })
        A.edge_attr.update({
            "color": "#650021",
            "arrowsize": 0.5
        })
        return A

    def to_call_agraph(self) -> nx.DiGraph:
        A = nx.nx_agraph.to_agraph(self.call_graph)
        A.graph_attr.update({
            "dpi": 227,
            "fontsize": 20,
            "fontname": "Menlo"
        })
        A.node_attr.update({
            "shape": "rectangle",
            "color": "#650021",
            "style": "rounded",
        })
        A.edge_attr.update({
            "color": "#650021",
            "arrowsize": 0.5
        })
        return A


class ForwardInfluenceBlanket(nx.DiGraph):
    """
    This class takes a network and a list of a shared nodes between the input
    network and a secondary network. From this list a shared nodes and blanket
    network is created including all of the nodes between any input/output pair
    in the shared nodes, as well as all nodes required to blanket the network
    for forward influence. This class itself becomes the blanket and inherits
    from the NetworkX DiGraph class.
    """
    def __init__(self, G: GroundedFunctionNetwork, shared_nodes: Set[str]):
        super().__init__()
        self.inputs = set(G.model_inputs).intersection(shared_nodes)
        self.output_node = G.output_node
        print(self.inputs)

        # Get all paths from shared inputs to shared outputs
        path_inputs = shared_nodes - {self.output_node}
        io_pairs = [(inp, self.output_node) for inp in path_inputs]
        paths = [p for (i, o) in io_pairs for p in all_simple_paths(G, i, o)]

        # Get all edges needed to blanket the included nodes
        main_nodes = {node for path in paths for node in path}
        main_edges = {(n1, n2) for p in paths for n1, n2 in zip(p, p[1:])}
        self.cover_nodes, cover_edges = set(), set()
        # add_nodes, add_edges = set(), set()
        for node in main_nodes:
            if G.nodes[node]["type"].is_function_node():
                # for func_node in G.predecessors(node):
                for var_node in G.predecessors(node):
                    if var_node not in main_nodes:
                        self.cover_nodes.add(var_node)
                        # add_nodes.add(func_node)
                        cover_edges.add((var_node, node))
                        # add_edges.add((func_node, node))

        main_nodes = main_nodes - self.inputs - {self.output_node}
        # main_nodes |= add_nodes
        # main_edges |= add_edges

        # for path in paths:
        #     first_node = path[0]
        #     if first_node == "petasce::ratio_1":
        #         preds = list(G.predecessors(first_node))
        #         print(preds)
        #         print([G.predecessors(p) for p in preds])
        #     for func_node in G.predecessors(first_node):
        #         for var_node in G.predecessors(func_node):
        #             if var_node not in main_nodes and var_node not in self.inputs:
        #                 self.cover_nodes.add(var_node)
        #                 main_nodes.add(func_node)
        #                 cover_edges.add((var_node, func_node))
        #                 main_edges.add((func_node, first_node))

        orig_nodes = G.nodes(data=True)
        # print(self.cover_nodes)
        # print(main_nodes)
        self.add_nodes_from(
            [(n, d) for n, d in orig_nodes if n in self.inputs],
            color=dodgerblue3, fontcolor=dodgerblue3, fontname=FONT,
            penwidth=3.0
        )
        self.add_nodes_from(
            [(self.output_node, G.nodes[self.output_node])],
            color=dodgerblue3, fontcolor=dodgerblue3, fontname=FONT
        )
        self.add_nodes_from(
            [(n, d) for n, d in orig_nodes if n in self.cover_nodes],
            color=forestgreen, fontcolor=forestgreen, fontname=FONT,
        )
        self.add_nodes_from(
            [(n, d) for n, d in orig_nodes if n in main_nodes],
            fontname=FONT
        )
        self.add_edges_from(main_edges)
        self.add_edges_from(cover_edges)

        # NOTE: Adding cut nodes as needed for display only!!
        # cut_nodes = [n for n in G.nodes if n not in self.nodes]
        # cut_edges = [e for e in G.edges if e not in self.edges]
        #
        # self.add_nodes_from(cut_nodes)
        # self.add_edges_from(cut_edges)
        #
        # for node_name in cut_nodes:
        #     self.nodes[node_name]["color"] = "orange"
        #     self.nodes[node_name]["fontcolor"] = "orange"
        #
        # for source, dest in cut_edges:
        #     self[source][dest]["color"] = "orange"

        self.call_graph = self.build_call_graph()
        self.function_sets = self.build_function_sets()

    def run(self, inputs: Dict[str, Union[float, Iterable]], covers: Dict[str, Union[float, Iterable]]) -> Union[float, Iterable]:
        """Executes the GrFN over a particular set of inputs and returns the
        result.

        Args:
            inputs: Input set where keys are the names of input nodes in the
              GrFN and each key points to a set of input values (or just one).

        Returns:
            A set of outputs from executing the GrFN, one for every set of
            inputs.

        """
        # Abort run if inputs does not match our expected input set
        if len(inputs) != len(self.model_inputs):
            raise ValueError("Incorrect number of inputs.")

        if len(covers) != len(self.cover_nodes):
            raise ValueError("Incorrect number of cover values.")

        # Set input values
        for node_name, val in inputs.items():
            self.nodes[node_name]["value"] = val

        for node_name, val in covers.items():
            self.nodes[node_name]["value"] = val

        for func_set in self.function_sets:
            for func_name in func_set:
                # Get function arguments via signature derived from JSON
                signature = self.nodes[func_name]["func_inputs"]
                lambda_fn = self.nodes[func_name]["lambda_fn"]
                output_node = list(self.successors(func_name))[0]

                # Run the lambda function and save the output
                res = lambda_fn(*(self.nodes[n]["value"] for n in signature))
                self.nodes[output_node]["value"] = res

        # return the output
        return self.nodes[self.output_node]["value"]

    def to_agraph(self):
        A = nx.nx_agraph.to_agraph(self)
        A.graph_attr.update({"dpi": 227, "fontsize": 20, "fontname": "Menlo"})
        A.node_attr.update({
            "shape": "rectangle",
            "style": "rounded",
        })
        A.edge_attr.update({
            "arrowsize": 0.5
        })
        return A<|MERGE_RESOLUTION|>--- conflicted
+++ resolved
@@ -207,11 +207,7 @@
         """Builds GrFN object from Python source code."""
         asts = [ast.parse(pySrc)]
         pgm_dict = genPGM.create_pgm_dict(
-<<<<<<< HEAD
             lambdas_path, asts, json_filename, {"FileName": f"{stem}.py"},    # HACK
-=======
-            lambdas_path, asts, json_filename, {"FileName": f"{stem}.py"}, save_file=save_file # HACK
->>>>>>> 734b02ec
         )
         lambdas = importlib.__import__(stem + "_lambdas")
         return cls.from_dict(pgm_dict, lambdas)
@@ -297,12 +293,7 @@
         function_sets = [func_set for _, func_set in function_set_dists]
         return function_sets
 
-<<<<<<< HEAD
-    # @utils.timeit
-    def run(self, inputs: Dict[str, Union[float, Iterable]], torch_size=None) -> Union[float, Iterable]:
-=======
     def run(self, inputs: Dict[str, Union[float, Iterable]], torch_size: Optional[int] = None) -> Union[float, Iterable]:
->>>>>>> 734b02ec
         """Executes the GrFN over a particular set of inputs and returns the
         result.
 
@@ -328,15 +319,6 @@
                 output_node = list(self.successors(func_name))[0]
 
                 # Run the lambda function and save the output
-<<<<<<< HEAD
-                res = lambda_fn(*(self.nodes[n]["value"] for n in signature))
-                # print(func_name, signature)
-                if torch_size is not None and len(signature) == 0:
-                    self.nodes[output_node]["value"] = torch.tensor([res] * torch_size, dtype=torch.double)
-                else:
-                    self.nodes[output_node]["value"] = res
-                # print(self.nodes[output_node]["value"])
-=======
                 if "decision" not in func_name:
                     input_value_dict = {
                         ''.join(i.split('::')[1].split('_')[:-1]):self.nodes[i]["value"]
@@ -353,31 +335,11 @@
                 else:
                     self.nodes[output_node]["value"] = res
                 self.nodes[output_node]["value"] = res
->>>>>>> 734b02ec
 
         # return the output
         return self.nodes[self.output_node]["value"]
 
     def to_CAG(self):
-<<<<<<< HEAD
-        edges = list()
-
-        def find_nodes_and_edges(node_set):
-            for node in node_set:
-                uniq_name = node[node.find("::") + 2: node.rfind("_")]
-                next_nodes = list()
-                for func_node in self.predecessors(node):
-                    for var_node in self.predecessors(func_node):
-                        prev_name = var_node[var_node.find("::") + 2: var_node.rfind("_")]
-                        edges.append((prev_name, uniq_name))
-                        next_nodes.append(var_node)
-                find_nodes_and_edges(next_nodes)
-
-        find_nodes_and_edges([self.output_node])
-        CAG = nx.DiGraph()
-        CAG.add_edges_from(edges)
-        return CAG
-=======
         G=nx.DiGraph()
         for n in self.nodes(data=True):
             if n[1]["type"] == "variable":
@@ -392,7 +354,6 @@
                     G.add_edge(n[1]['basename'], n[1]['basename'])
 
         return G
->>>>>>> 734b02ec
 
     def to_FIB(self, other):
         if not isinstance(other, GroundedFunctionNetwork):
