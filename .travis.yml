language: python

python:
  - "3.6"

addons:
  apt:
    packages:
    - graphviz

install:
<<<<<<< HEAD
  - curl -L http://github.com/sorgerlab/indra/archive/master.zip -o indra.zip
  - unzip indra.zip
  - export PYTHONPATH=`pwd`/indra-master:$PYTHONPATH
=======
  - pip install cython
>>>>>>> 3e1fc0f9
  - pip install -e .[test,docs]
  - curl -O http://vision.cs.arizona.edu/adarsh/delphi.db
  - export DELPHI_DB=`pwd`/delphi.db

script:
  - make test
  - cd docs; make apidocs; make html

deploy:
  local-dir: docs/_build/html
  provider: pages
  skip-cleanup: true
  github-token: $GITHUB_TOKEN
  on:
    branch: master

after_success: bash <(curl -s https://codecov.io/bash)

cache: pip<|MERGE_RESOLUTION|>--- conflicted
+++ resolved
@@ -9,15 +9,18 @@
     - graphviz
 
 install:
-<<<<<<< HEAD
+  # Download the latest version of INDRA from Github
   - curl -L http://github.com/sorgerlab/indra/archive/master.zip -o indra.zip
   - unzip indra.zip
+  # Put the Github version of INDRA on the PYTHONPATH
   - export PYTHONPATH=`pwd`/indra-master:$PYTHONPATH
-=======
+  # Install Cython separately, to prevent funky errors with pyjnius
   - pip install cython
->>>>>>> 3e1fc0f9
+  # Install extras relevant to Travis CI for running tests and building API documentation.
   - pip install -e .[test,docs]
+  # Download SQLite3 database containing model parameterization data.
   - curl -O http://vision.cs.arizona.edu/adarsh/delphi.db
+  # Set the environment variable DELPHI_DB to point to the SQLite3 database.
   - export DELPHI_DB=`pwd`/delphi.db
 
 script:
