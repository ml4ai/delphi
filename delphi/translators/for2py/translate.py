"""
This script converts the XML version of AST of the Fortran
file into a JSON representation of the AST along with other
non-source code information. The output is a pickled file
which contains this information in a parsable data structure.

Example:
    This script is executed by the autoTranslate script as one
    of the steps in converted a Fortran source file to Python
    file. For standalone execution:::

        python translate.py -f <ast_file> -g <pickle_file> -i <f_src_file>

    where f_src_file is the Fortran source file for ast_file.

ast_file: The XML representation of the AST of the Fortran file. This is
produced by the OpenFortranParser.

pickle_file: The file which will contain the pickled version of JSON AST and
supporting information. """


import sys
import argparse
import pickle
import xml.etree.ElementTree as ET
from typing import List, Dict
from collections import OrderedDict
from delphi.translators.for2py.get_comments import get_comments


class ParseState(object):
    """This class defines the state of the XML tree parsing
    at any given root. For any level of the tree, it stores
    the subroutine under which it resides along with the
    subroutines arguments."""

    def __init__(self, subroutine=None):
        self.subroutine = subroutine if subroutine is not None else {}
        self.args = []
        if "args" in self.subroutine:
            for arg in self.subroutine["args"]:
                if "name" in arg:
                    self.args.append(arg["name"])

    def copy(self, subroutine=None):
        return ParseState(
            self.subroutine if subroutine is None else subroutine
        )


class XML_to_JSON_translator(object):
    def __init__(self):
        self.libRtns = ["read", "open", "close", "format", "print", "write"]
        self.libFns = [
            "mod",
            "exp",
            "index",
            "min",
            "max",
            "cexp",
            "cmplx",
            "atan",
            "cos",
            "sin",
            "acos",
            "asin",
            "tan",
            "atan",
            "sqrt",
            "log",
        ]
        self.handled_tags = [
            "access-spec",
            "argument",
            "assignment",
            "call",
            "close",
            "component-decl",
            "declaration",
            "dimension",
            "dimensions",
            "exit",
            "explicit-shape-spec-list__begin",
            "format",
            "format-item",
            "function",
            "if",
            "index-variable",
            "io-control-spec",
            "keyword-argument",
            "literal",
            "loop",
            "module",
            "name",
            "open",
            "operation",
            "program",
            "range",
            "read",
            "return",
            "stop",
            "subroutine",
            "type",
            "use",
            "variable",
            "variables",
            "write",
            "save-stmt",
            "saved-entity",
        ]
        self.handled_tags += self.libRtns

        self.ast_tag_handlers = {
            "argument": self.process_argument,
            "assignment": self.process_assignment,
            "call": self.process_call,
            "close": self.process_direct_map,
            "declaration": self.process_declaration,
            "dimension": self.process_dimension,
            "exit": self.process_terminal,
            "format-item": self.process_format_item,
            "format": self.process_format,
            "function": self.process_function,
            "if": self.process_if,
            "index-variable": self.process_index_variable,
            "io-controls": self.process_io_control,
            "keyword-argument": self.process_keyword_argument,
            "literal": self.process_literal,
            "loop": self.process_loop,
            "module": self.process_subroutine_or_program_module,
            "name": self.process_name,
            "open": self.process_direct_map,
            "operation": self.process_operation,
            "program": self.process_subroutine_or_program_module,
            "range": self.process_range,
            "read": self.process_direct_map,
            "return": self.process_terminal,
            "stop": self.process_terminal,
            "subroutine": self.process_subroutine_or_program_module,
            "type": self.process_type,
            "use": self.process_use,
            "variables": self.process_variables,
            "variable": self.process_variable,
            "write": self.process_direct_map,
            "derived-types": self.process_derived_types,
            "length": self.process_length,
            "save-stmt": self.process_save,
        }

        self.unhandled_tags = set()  # unhandled xml tags in the current input
        self.summaries = {}
        self.asts = {}
        self.functionList = []
        self.subroutineList = []
        self.entryPoint = []
        # Dictionary to map all the variables defined in each function
        self.variable_list = {}
        # Dictionary to map the arguments to their functions
        self.argument_list = {}
        # String that holds the current function under context
        self.current_module = None
        # Flag that specifies whether a SAVE statement has been encountered
        # in the subroutine/function or not
        self.is_save = False
        # Variable to hold the node of the SAVE statement to process at the
        # end of the subroutine/funcion
        self.saved_node = None

    def process_subroutine_or_program_module(self, root, state):
        """ This function should be the very first function to be called """
        subroutine = {"tag": root.tag, "name": root.attrib["name"].lower()}
        self.current_module = root.attrib["name"].lower()
        self.summaries[root.attrib["name"]] = None
        if root.tag not in self.subroutineList:
            self.entryPoint.append(root.attrib["name"])
        for node in root:
            if node.tag == "header":
                subroutine["args"] = self.parseTree(node, state)
            elif node.tag == "body":
                subState = state.copy(subroutine)
                subroutine["body"] = self.parseTree(node, subState)
            elif node.tag == "members":
                subroutine["body"] += self.parseTree(node, subState)

        # Check if this subroutine had a save statement and if so, process
        # the saved node to add it to the ast
        if self.is_save:
            subroutine["body"] += self.process_save(self.saved_node, state)
            self.is_save = False

        self.asts[root.attrib["name"]] = [subroutine]
        return [subroutine]

    def process_call(self, root, state) -> List[Dict]:
        """ This function handles <call> tag and its subelement <name>. """
        assert (
            root.tag == "call"
        ), f"The root must be <call>. Current tag is {root.tag} with " \
            f"{root.attrib} attributes."
        call = {"tag": "call"}
        for node in root:
            if node.tag == "name":
                call["name"] = node.attrib["id"].lower()
                call["args"] = []
                for arg in node:
                    call["args"] += self.parseTree(arg, state)
        return [call]

    def process_argument(self, root, state) -> List[Dict]:
        """ This function handles <argument> tag. It simply create a new AST
        list and copy the values (tag and attributes) to it.  """

        assert root.tag == "argument", "The root must be <argument>"
        var_name = root.attrib["name"].lower()
        # Store each argument respective to the function it is defined in
        self.argument_list.setdefault(self.current_module, []).append(var_name)

        return [{"tag": "arg", "name": var_name}]

    def process_declaration(self, root, state) -> List[Dict]:
        """ This function handles <declaration> tag and its sub-elements by
        recursively calling the appropriate functions for the target tag. """

        declared_type = []
        declared_variable = []
        assert (
            root.tag == "declaration"
        ), f"The root must be <declaration>. Current tag is {root.tag} with "\
            f"{root.attrib} attributes."
        for node in root:
            if node.tag not in self.handled_tags:
                self.unhandled_tags.add(node.tag)
            elif node.tag == "type":  # Get the variable type
                if root.attrib["type"] == "variable":
                    declared_type += self.parseTree(node, state)
                else:
                    # If the current node is for declaring a derived type,
                    # every step from type declaration to variable (including
                    # array) declaration will be done in the
                    # "process_derived_types" function and return the completed
                    # AST list object back.  Thus, simply insert the received
                    # AST list object into the declared_variable object. No
                    # other work is done in the current function.
                    declared_variable += self.parseTree(node, state)
            elif node.tag == "dimensions":
                num_of_dimensions = int(node.attrib["count"])
                dimensions = {
                    "count": num_of_dimensions,
                    "dimensions": self.parseTree(node, state),
                }
                # Since we always want to access the last element of the list
                # that was added most recently (that is a currently handling
                # variable), add [-1] index to access it.
                if len(declared_type) > 0:
                    declared_type[-1].update(dimensions)
                else:
                    declared_type.append(dimensions)
            elif node.tag == "variables":
                variables = self.parseTree(node, state)
                # Declare variables based on the counts to handle the case
                # where a multiple variables declared under a single type
                for index in range(int(node.attrib["count"])):
                    if len(declared_type) > 0:
                        combined = declared_type[-1]
                        combined.update(variables[index])
                        declared_variable.append(combined.copy())
                        if (
                            state.subroutine["name"] in self.functionList
                            and declared_variable[-1]["name"] in state.args
                        ):
                            state.subroutine["args"][
                                state.args.index(
                                    declared_variable[index]["name"]
                                )
                            ]["type"] = declared_variable[index]["type"]
                        if declared_variable[-1]["name"] in state.args:
                            state.subroutine["args"][
                                state.args.index(
                                    declared_variable[index]["name"]
                                )
                            ]["type"] = declared_variable[index]["type"]
            elif node.tag == "save-stmt":
                declared_variable = self.parseTree(node, state)

        return declared_variable

    def process_type(self, root, state) -> List[Dict]:
        """ This function handles <type> declaration.
        There may be two different cases of <type>.
            (1) Simple variable type declaration
            (2) Derived type declaration
        """

        assert (
            root.tag == "type"
        ), f"The root must be <type>. Current tag is {root.tag} with " \
            f"{root.attrib} attributes."
        declared_type = {}
        derived_type = []
        if (
            root.text
        ):  # Check if the <type> has sub-elements, which is the case of (2)
            for node in root:
                if node.tag == "type":
                    derived_type += self.parseTree(node, state)
                elif node.tag == "length":
                    is_derived_type = False
                    if "is_derived_type" in root.attrib:
                        is_derived_type = root.attrib[
                            "is_derived_type"
                        ].lower()
                    keyword2 = "none"
                    if "keyword2" in root.attrib:
                        keyword2 = root.attrib["keyword2"]
                    declared_type = {
                        "type": root.attrib["name"],
                        "is_derived_type": is_derived_type,
                        "keyword2": keyword2,
                    }
                    declared_type["value"] = self.parseTree(node, state)
                    return [declared_type]
                elif node.tag == "derived-types":
                    derived_type[-1].update(self.parseTree(node, state))
            return derived_type
        else:
            # Else, this represents an empty element, which is the case of (1).
            declared_type = {
                "type": root.attrib["name"],
                "is_derived_type": root.attrib["is_derived_type"].lower(),
                "keyword2": root.attrib["keyword2"],
            }
            return [declared_type]

    def process_length(self, root, state) -> List[Dict]:
        """ This function handles <length> tag.  """
        assert (
            root.tag == "length"
        ), f"The root must be <length>. Current tag is {root.tag} with " \
            f"{root.attrib} attributes."
        length = {}
        for node in root:
            if node.tag == "literal":
                length.update(self.parseTree(node, state)[-1])
            else:
                self.unhandled_tags.add(node.tag)
        return [length]

    def process_variables(self, root, state) -> List[Dict]:
        """ This function handles <variables> element, which its duty is to
        call <variable> tag processor. """
        try:
            variables = []
            assert (
                root.tag == "variables"
            ), f"The root must be <variables>. Current tag is {root.tag} " \
                f"with {root.attrib} attributes."
            for node in root:
                variables += self.parseTree(node, state)
            return variables
        except:
            return []

    def process_variable(self, root, state) -> List[Dict]:
        """
        This function will get called from the process_variables function, and
        it will construct the variable AST list, then return it back to the
        called function.
        """

        assert (
            root.tag == "variable"
        ), f"The root must be <variable>. Current tag is {root.tag} with " \
            f"{root.attrib} attributes."
        try:
            var_name = root.attrib["name"].lower()
            is_array = root.attrib["is_array"].lower()

            # Create an exclusion list of all variables which are arguments
            # to the function/subroutine in context and to
            # function/subroutine names themselves
            exclusion_list = self.functionList + self.subroutineList
            if self.argument_list.get(self.current_module):
                exclusion_list += self.argument_list[self.current_module]
            exclusion_list = list(set([x.lower() for x in exclusion_list]))

            # Map each variable declaration to this parent
            # function/subroutine to keep a track of local variables
            if var_name not in exclusion_list:
                self.variable_list.setdefault(self.current_module,
                                              []).append(var_name)

            variable = {"name": var_name, "is_array": is_array}
            if is_array == "true":
                variable["tag"] = "array"
            else:
                variable["tag"] = "variable"

            if root.text:
                for node in root:
                    if node.tag == "initial-value":
                        value = self.parseTree(node, state)
                        variable["value"] = value
            return [variable]
        except:
            return []

    def process_derived_types(self, root, state) -> List[Dict]:
        """ This function handles <derived-types> tag nested in the <type> tag.
        Depends on the nested sub-elements of the tag, it will recursively call
        other tag processors.

        (1) Main type declaration
        (2) Single variable declaration (with initial values)
        (3) Array declaration
        """

        assert (
            root.tag == "derived-types"
        ), f"The root must be <derived-type>. Current tag is {root.tag} with " \
            f"{root.attrib} attributes."
        derived_types = {"derived-types": []}
        declared_type = []
        declared_variable = []
        for node in root:
            if node.tag not in self.handled_tags:
                self.unhandled_tags.add(node.tag)
            elif node.tag == "type":  # Get the variable type
                declared_type += self.parseTree(node, state)
            elif node.tag == "dimensions":
                dimensions = {
                    "count": node.attrib["count"],
                    "dimensions": [{"tag": "dimension"}],
                }
                dimensions["dimensions"][0].update(
                    self.parseTree(node, state)[-1]
                )
                declared_type[-1].update(dimensions)
            elif node.tag == "variables":
                variables = self.parseTree(node, state)
<<<<<<< HEAD
                # Declare variables based on the counts to handle the case
=======
                # declare variables based on the counts to handle the case
>>>>>>> eafcc890
                # where a multiple vars declared under a single type
                for index in range(int(node.attrib["count"])):
                    combined = declared_type[-1]
                    combined.update(variables[index])
                    derived_types["derived-types"].append(combined.copy())
        return derived_types

    def process_loop(self, root, state) -> List[Dict]:
        """ This function handles <loop type=""> tag.  The type attribute
        indicates the current loop is either "do" or "do-while" loop. """
        assert (
            root.tag == "loop"
        ), f"The root must be <loop>. Current tag is {root.tag} with " \
            f"{root.attrib} attributes."
        if root.attrib["type"] == "do":
            do = {"tag": "do"}
            for node in root:
                if node.tag == "header":
                    do["header"] = self.parseTree(node, state)
                elif node.tag == "body":
                    do["body"] = self.parseTree(node, state)
                else:
                    assert (
                        False
                    ), f"Unrecognized tag in the process_loop for 'do' type." \
                        f"{node.tag}"
            return [do]
        elif root.attrib["type"] == "do-while":
            doWhile = {"tag": "do-while"}
            for node in root:
                if node.tag == "header":
                    doWhile["header"] = self.parseTree(node, state)
                elif node.tag == "body":
                    doWhile["body"] = self.parseTree(node, state)
            return [doWhile]
        else:
            self.unhandled_tags.add(root.attrib["type"])
            return []

    def process_index_variable(self, root, state) -> List[Dict]:
        """ This function handles <index-variable> tag. This tag represents
        index ranges of loops or arrays. """

        assert (
            root.tag == "index-variable"
        ), f"The root must be <index-variable>. Current tag is {root.tag} " \
            f"with {root.attrib} attributes."
        ind = {"tag": "index", "name": root.attrib["name"].lower()}
        for bounds in root:
            if bounds.tag == "lower-bound":
                ind["low"] = self.parseTree(bounds, state)
            elif bounds.tag == "upper-bound":
                ind["high"] = self.parseTree(bounds, state)
            elif bounds.tag == "step":
                ind["step"] = self.parseTree(bounds, state)
        return [ind]

    def process_if(self, root, state) -> List[Dict]:
        """ This function handles <if> tag. Else and else if are nested under
        this tag. """
        assert (
            root.tag == "if"
        ), f"The root must be <if>. Current tag is {root.tag} with " \
            f"{root.attrib} attributes."
        ifs = []
        curIf = None
        for node in root:
            if node.tag == "header":
                if "type" not in node.attrib:
                    curIf = {"tag": "if"}
                    curIf["header"] = self.parseTree(node, state)
                    ifs.append(curIf)
                elif node.attrib["type"] == "else-if":
                    newIf = {"tag": "if"}
                    curIf["else"] = [newIf]
                    curIf = newIf
                    curIf["header"] = self.parseTree(node, state)
            elif node.tag == "body" and (
                "type" not in node.attrib or node.attrib["type"] != "else"
            ):
                curIf["body"] = self.parseTree(node, state)
            elif node.tag == "body" and node.attrib["type"] == "else":
                curIf["else"] = self.parseTree(node, state)
        return ifs

    def process_operation(self, root, state) -> List[Dict]:
        """ This function handles <operation> tag. The nested elements should
        either be "operand" or "operator". """

        assert (
            root.tag == "operation"
        ), f"The root must be <operation>. Current tag is {root.tag} with " \
            f"{root.attrib} attributes."
        op = {"tag": "op"}
        for node in root:
            if node.tag == "operand":
                if "left" in op:
                    op["right"] = self.parseTree(node, state)
                else:
                    op["left"] = self.parseTree(node, state)
            elif node.tag == "operator":
                if "operator" in op:
                    newOp = {
                        "tag": "op",
                        "operator": node.attrib["operator"],
                        "left": [op],
                    }
                    op = newOp
                else:
                    op["operator"] = node.attrib["operator"]
        return [op]

    def process_literal(self, root, state) -> List[Dict]:
        """ This function handles <literal> tag """
        assert (
            root.tag == "literal"
        ), f"The root must be <literal>. Current tag is {root.tag} with " \
            f"{root.attrib} attributes."
        for info in root:
            if info.tag == "pause-stmt":
                return [{"tag": "pause", "msg": root.attrib["value"]}]
            elif info.tag == "stop":
                text = root.attrib["value"]
                return [{"tag": "stop", "value": text}]
        return [
            {
                "tag": "literal",
                "type": root.attrib["type"],
                "value": root.attrib["value"],
            }
        ]


    def process_io_control(self, root, state) -> List[Dict]:
        """ This function checks for an asterisk in the argument of a
        read/write statement and stores it if found.  An asterisk in the first
        argument specifies a input through or output to console.  An asterisk
        in the second argument specifies a read/write without a format
        (implicit read/writes).  """

        assert (
            root.tag == "io-controls"
        ), f"The root must be <io-controls>. Current tag is {root.tag} with " \
            f"{root.attrib} attributes."
        io_control = []
        for node in root:
            if node.attrib["hasExpression"] == "true":
                assert (
                    "hasExpression" in node.attrib
                    and node.attrib["hasExpression"] == "true"
                ), "hasExpression is false. Something is wrong."
                io_control += self.parseTree(node, state)
            else:
                assert (
                    node.attrib["hasAsterisk"] == "true"
                ), "hasAsterisk is false. Something is wrong."
                io_control += [
                    {"tag": "literal", "type": "char", "value": "*"}
                ]
        return io_control

    def process_name(self, root, state) -> List[Dict]:
        """ This function handles <name> tag. The name tag will be added to the
        new AST for the pyTranslate.py with "ref" tag.  """

        assert (
            root.tag == "name"
        ), f"The root must be <name>. Current tag is {root.tag} with " \
            f"{root.attrib} attributes."
        if root.attrib["id"].lower() in self.libFns:
            fn = {"tag": "call", "name": root.attrib["id"], "args": []}
            for node in root:
                fn["args"] += self.parseTree(node, state)
            return [fn]
        elif (
            root.attrib["id"] in self.functionList
            and state.subroutine["tag"] != "function"
        ):
            fn = {"tag": "call", "name": root.attrib["id"].lower(), "args": []}
            for node in root:
                fn["args"] += self.parseTree(node, state)
            return [fn]
        else:
            # numPartRef represents the number of references in the name.
            # Default = 1
            numPartRef = "1"
            # For example, numPartRef of x is 1 while numPartRef of
            # x.y is 2, etc.
            if "numPartRef" in root.attrib:
                numPartRef = root.attrib["numPartRef"]

            is_array = "false"
            if "is_array" in root.attrib:
                is_array = root.attrib["is_array"]

            ref = {
                "tag": "ref",
                "name": root.attrib["id"].lower(),
                "numPartRef": str(numPartRef),
                "hasSubscripts": root.attrib["hasSubscripts"],
                "is_array": is_array,
                "is_arg": "false",
            }

            # Check whether the passed element is for derived type reference
            if "is_derived_type_ref" in root.attrib:
                ref["is_derived_type_ref"] = "true"
            else:
                ref["is_derived_type_ref"] = "false"
            # Handling derived type references
            if int(numPartRef) > 1:
                for node in root:
                    if node.tag == "name":
                        nextRef = self.parseTree(node, state)
                        ref.update({"ref": nextRef})

            # Handling arrays
            if root.attrib["hasSubscripts"] == "true":
                for node in root:
                    if node.tag == "subscripts":
                        ref["subscripts"] = self.parseTree(node, state)

            return [ref]

    def process_assignment(self, root, state) -> List[Dict]:
        """ This function handles <assignment> tag that nested elements of
        <target> and <value>. """

        assert (
            root.tag == "assignment"
        ), f"The root must be <assignment>. Current tag is {root.tag} with " \
            f"{root.attrib} attributes."
        assign = {"tag": "assignment"}
        devTypeAssignment = False
        for node in root:
            if node.tag == "target":
                assign["target"] = self.parseTree(node, state)
            elif node.tag == "value":
                assign["value"] = self.parseTree(node, state)

        if (
            assign["target"][0]["name"]
            in [x.lower() for x in self.functionList]
        ) and (
            assign["target"][0]["name"] == state.subroutine["name"].lower()
        ):
            assign["value"][0]["tag"] = "ret"
            return assign["value"]
        else:
            return [assign]

    def process_function(self, root, state) -> List[Dict]:
        """ This function handles <function> tag.  """
        assert (
            root.tag == "function"
        ), f"The root must be <function>. Current tag is {root.tag} with" \
            f"{root.attrib} attributes."
        subroutine = {"tag": root.tag, "name": root.attrib["name"].lower()}
        self.summaries[root.attrib["name"]] = None
        for node in root:
            if node.tag == "header":
                args = self.parseTree(node, state)
                for arg in args:
                    arg["is_arg"] = "true"
                subroutine["args"] = args
            elif node.tag == "body":
                subState = state.copy(subroutine)
                subroutine["body"] = self.parseTree(node, subState)

        # Check if this subroutine had a save statement and if so, process
        # the saved node to add it to the ast
        if self.is_save:
            subroutine["body"] += self.process_save(self.saved_node, state)
            self.is_save = False

        self.asts[root.attrib["name"]] = [subroutine]
        return [subroutine]

    def process_dimension(self, root, state) -> List[Dict]:
        """ This function handles <dimension> tag. This is a tag that holds
        information about the array, such as the range and values. """

        assert (
            root.tag == "dimension"
        ), f"The root must be <dimension>. Current tag is {root.tag} with " \
            f"{root.attrib} attributes."
        dimension = {"tag": "dimension"}
        for node in root:
            if node.tag == "range":
                dimension["range"] = self.parseTree(node, state)
            if node.tag == "literal":
                dimension["literal"] = self.parseTree(node, state)
        return [dimension]

    def process_range(self, root, state) -> List[Dict]:
        """ This function handles <range> tag.  """

        assert (
            root.tag == "range"
        ), f"The root must be <range>. Current tag is {root.tag} with " \
            f"{root.attrib} attributes."
        ran = {}
        for node in root:
            if node.tag == "lower-bound":
                ran["low"] = self.parseTree(node, state)
            if node.tag == "upper-bound":
                ran["high"] = self.parseTree(node, state)
        return [ran]

    def process_keyword_argument(self, root, state) -> List[Dict]:
        """ This function handles <keyword-argument> tag. """
        assert (
            root.tag == "keyword-argument"
        ), f"The root must be <keyword-argument>. Current tag is {root.tag} " \
            f"with {root.attrib} attributes."
        x = []
        if root.attrib and root.attrib["argument-name"] != "":
            x = [{"arg_name": root.attrib["argument-name"]}]
        for node in root:
            x += self.parseTree(node, state)
        return x

    def process_libRtn(self, root, state) -> List[Dict]:
        fn = {"tag": "call", "name": root.tag, "args": []}
        for node in root:
            fn["args"] += self.parseTree(node, state)
        return [fn]

    def process_direct_map(self, root, state) -> List[Dict]:
        """Handles tags that are mapped directly from xml to IR with no
        additional processing other than recursive translation of any child
        nodes."""

        val = {"tag": root.tag, "args": []}
        for node in root:
            val["args"] += self.parseTree(node, state)
        return [val]

    def process_terminal(self, root, state) -> List[Dict]:
        """Handles tags that terminate the computation of a
        program unit, namely, "return", "stop", and "exit" """

        return [{"tag": root.tag}]

    """
        This function handles <format> tag.
    """
    def process_format(self, root, state) -> List[Dict]:
        """ This function handles <format> tag. """

        assert (
            root.tag == "format"
        ), f"The root must be <format>. Current tag is {root.tag} with " \
            f"{root.attrib} attributes."
        format_spec = {"tag": "format", "args": []}
        for node in root:
            if node.tag == "label":
                format_spec["label"] = node.attrib["lbl"]
            format_spec["args"] += self.parseTree(node, state)
        return [format_spec]

    """
        This function handles <format-item> tag.
    """
    def process_format_item(self, root, state) -> List[Dict]:
        """ This function handles <format-item> tag. """

        assert root.tag == "format-item", "The root must be <format-item>"
        variable_spec = {
            "tag": "literal",
            "type": "char",
            "value": root.attrib["descOrDigit"],
        }
        return [variable_spec]

    def process_use(self, root, state) -> List[Dict]:
        """
            This function adds the tag for use statements
            In case of "USE .. ONLY .." statements, the symbols to be included
            are stored in the "include" field of the "use" block
        """

        tag_spec = {"tag": "use", "arg": root.attrib["name"]}
        for node in root:
            if node.tag == "only":
                tag_spec["include"] = []
                for item in node:
                    if item.tag == "name":
                        tag_spec["include"] += [item.attrib["id"]]

        return [tag_spec]
    
    def process_private_variable(self, root, state) -> List[Dict]:
        """ This function adds the tag for private symbols. Any
        variable/function being initialized as private is added in this tag.
        """
        for node in root:
            if node.tag == "name":
                return [{"tag": "private", "name": node.attrib["id"].lower()}]

        return []

    def process_save(self, root, state) -> List[Dict]:
        """
        This function parses the XML tag for the Fortran save statement and
        adds the tag that holds the function under which SAVE has been
        defined along with the variables that are saved by this statement.
        """

        """
            If is_save is False, the SAVE statement has been encountered for
            the first time in the particular subroutine/function in context.
            Here, change the flag value and save the SAVE node.
        """
        if not self.is_save:
            self.is_save = True
            self.saved_node = root
            return []
        else:
            """
                This block will be entered when a SAVE statement is present 
                and its corresponding ast node has to be added at the end of 
                the subroutine/function body. Here the saved SAVE node 
                is processed as root.
            """
            if root.attrib["hasSavedEntityList"] == "true":
                var_list = []
                for node in root:
                    var_list.append(node.attrib["id"])
            else:
                var_list = self.variable_list[self.current_module]

            return [{"tag": "save", "scope": self.current_module, "var_list":
                    var_list}]

    def parseTree(self, root, state: ParseState) -> List[Dict]:
        """
        Parses the XML ast tree recursively to generate a JSON AST
        which can be ingested by other scripts to generate Python
        scripts.

        Args:
            root: The current root of the tree.
            state: The current state of the tree defined by an object of the
                ParseState class.

        Returns:
                ast: A JSON ast that defines the structure of the Fortran file.
        """
        if root.tag in self.ast_tag_handlers:
            return self.ast_tag_handlers[root.tag](root, state)

        elif root.tag in self.libRtns:
            return self.process_libRtn(root, state)

        else:
            prog = []
            for node in root:
                prog += self.parseTree(node, state)
            return prog

    def loadFunction(self, root):
        """
        Loads a list with all the functions in the Fortran File

        Args:
            root: The root of the XML ast tree.

        Returns:
            None

        Does not return anything but populates two lists (self.functionList
        and self.subroutineList) that contains all the functions and
        subroutines in the Fortran File respectively.
        """
        for element in root.iter():
            if element.tag == "function":
                self.functionList.append(element.attrib["name"])
            elif element.tag == "subroutine":
                self.subroutineList.append(element.attrib["name"])

    def analyze(self, trees: List[ET.ElementTree]) -> Dict:
        outputDict = {}
        ast = []

        # Parse through the ast once to identify and grab all the functions
        # present in the Fortran file.
        for tree in trees:
            self.loadFunction(tree)

        # Parse through the ast tree a second time to convert the XML ast
        # format to a format that can be used to generate Python statements.
        for tree in trees:
            ast += self.parseTree(tree, ParseState())

        """
        Find the entry point for the Fortran file.
        The entry point for a conventional Fortran file is always the PROGRAM
        section. This 'if' statement checks for the presence of a PROGRAM
        segment.

        If not found, the entry point can be any of the functions or
        subroutines in the file. So, all the functions and subroutines of the
        program are listed and included as the possible entry point.
        """
        if self.entryPoint:
            entry = {"program": self.entryPoint[0]}
        else:
            entry = {}
            if self.functionList:
                entry["function"] = self.functionList
            if self.subroutineList:
                entry["subroutine"] = self.subroutineList

        # Load the functions list and Fortran ast to a single data structure
        # which can be pickled and hence is portable across various scripts and
        # usages.
        outputDict["ast"] = ast
        outputDict["functionList"] = self.functionList
        return outputDict

    def print_unhandled_tags(self):
        if self.unhandled_tags != set():
            sys.stderr.write(
                "WARNING: input contains the following unhandled tags:\n"
            )
            for tag in self.unhandled_tags:
                sys.stderr.write(f"    {tag}\n")


def get_trees(files: List[str]) -> List[ET.ElementTree]:
    return [ET.parse(f).getroot() for f in files]


def xml_to_py(trees, fortran_file):
    translator = XML_to_JSON_translator()
    output_dict = translator.analyze(trees)
    comments = get_comments(fortran_file)
    output_dict["comments"] = comments

    # print_unhandled_tags() was originally intended to alert us to program
    # constructs we were not handling.  It isn't clear we actually use this
    # so I'm commenting out this call for now.  Eventually this code (and all 
    # the code that keeps track of unhandled tags) should go away.
    # --SKD 06/2019
    #translator.print_unhandled_tags()

    return output_dict


def parse_args():
    """ Parse the arguments passed to the script.  Returns a tuple 
        (fortran_file, pickle_file, args) where fortran_file is the
        file containing the input Fortran code, and pickle_file is
        the output pickle file.
    """
    
    parser = argparse.ArgumentParser()
    parser.add_argument(
        "-g",
        "--gen",
        nargs="*",
        help="Pickled version of routines for which dependency graphs should "
             "be generated",
    )
    parser.add_argument(
        "-f",
        "--files",
        nargs="+",
        required=True,
        help="A list of AST files in XML format to analyze",
    )
    parser.add_argument(
        "-i", "--input", nargs="*", help="Original Fortran Source code file."
    )

    args = parser.parse_args(sys.argv[1:])
    fortran_file = args.input[0]
    pickle_file = args.gen[0]

    return (fortran_file, pickle_file, args)


def gen_pickle_file(outputDict, pickle_file):
    with open(pickle_file, "wb") as f:
        pickle.dump(outputDict, f)


if __name__ == "__main__":
    (fortran_file, pickle_file, args) = parse_args()
    trees = get_trees(args.files)

    output_dict = xml_to_py(trees, fortran_file)
    
    gen_pickle_file(output_dict, pickle_file)<|MERGE_RESOLUTION|>--- conflicted
+++ resolved
@@ -438,11 +438,7 @@
                 declared_type[-1].update(dimensions)
             elif node.tag == "variables":
                 variables = self.parseTree(node, state)
-<<<<<<< HEAD
                 # Declare variables based on the counts to handle the case
-=======
-                # declare variables based on the counts to handle the case
->>>>>>> eafcc890
                 # where a multiple vars declared under a single type
                 for index in range(int(node.attrib["count"])):
                     combined = declared_type[-1]
