import json
from uuid import uuid4
import pickle
from datetime import date, timedelta
from typing import Optional, List
from itertools import product
from delphi.random_variables import LatentVar
from delphi.bmi import initialize, update
from delphi.execution import default_update_function
from delphi.utils import flatten
from flask import jsonify, request, Blueprint
from delphi.icm_api.models import *
from delphi.paths import data_dir
import numpy as np

bp = Blueprint("icm_api", __name__)


@bp.route("/icm", methods=["POST"])
def createNewICM():
    """ Create a new ICM"""
    return "", 415


@bp.route("/icm", methods=["GET"])
def listAllICMs():
    """ List all ICMs"""
    return jsonify([metadata.id for metadata in ICMMetadata.query.all()])


@bp.route("/icm/<string:uuid>", methods=["GET"])
def getICMByUUID(uuid: str):
    """ Fetch an ICM by UUID"""
    return jsonify(ICMMetadata.query.filter_by(id=uuid).first().deserialize())


@bp.route("/icm/<string:uuid>", methods=["DELETE"])
def deleteICM(uuid: str):
    """ Deletes an ICM"""
    model = ICMMetadata.query.filter_by(id=uuid).first()
    db.session.delete(model)
    db.session.commit()
    return ("", 204)


@bp.route("/icm/<string:uuid>", methods=["PATCH"])
def updateICMMetadata(uuid: str):
    """ Update the metadata for an existing ICM"""
    return "", 415


@bp.route("/icm/<string:uuid>/primitive", methods=["GET"])
def getICMPrimitives(uuid: str):
    """ returns all ICM primitives (TODO - needs filter support)"""
    # G = DelphiModel.query.filter_by(id=uuid).first()
    primitives = CausalPrimitive.query.filter_by(model_id=uuid).all()
    return jsonify([p.deserialize() for p in primitives])


@bp.route("/icm/<string:uuid>/primitive", methods=["POST"])
def createICMPrimitive(uuid: str):
    """ create a new causal primitive"""
    return "", 415


@bp.route("/icm/<string:uuid>/primitive/<string:prim_id>", methods=["GET"])
def getICMPrimitive(uuid: str, prim_id: str):
    """ returns a specific causal primitive"""
    return "", 415


@bp.route("/icm/<string:uuid>/primitive/<string:prim_id>", methods=["PATCH"])
def updateICMPrimitive(uuid: str, prim_id: str):
    """ update an existing ICM primitive (can use this for disable?)"""
    return "", 415


@bp.route("/icm/<string:uuid>/primitive/<string:prim_id>", methods=["DELETE"])
def deleteICMPrimitive(uuid: str, prim_id: str):
    """ delete (disable) this ICM primitive"""
    return "", 415


@bp.route(
    "/icm/<string:uuid>/primitive/<string:prim_id>/evidence", methods=["GET"]
)
def getEvidenceForID(uuid: str, prim_id: str):
    """ returns evidence for a causal primitive (needs pagination support)"""
    return "", 415


@bp.route(
    "/icm/<string:uuid>/primitive/<string:prim_id>/evidence", methods=["POST"]
)
def attachEvidence(uuid: str, prim_id: str):
    """ attach evidence to a primitive"""
    return "", 415


@bp.route("/icm/<string:uuid>/evidence/<string:evid_id>", methods=["GET"])
def getEvidenceByID(uuid: str, evid_id: str):
    """ returns an individual piece of evidence"""
    return "", 415


@bp.route("/icm/<string:uuid>/evidence/<string:evid_id>", methods=["PATCH"])
def updateEvidence(uuid: str, evid_id: str):
    """ update evidence item"""
    return "", 415


@bp.route("/icm/<string:uuid>/evidence/<string:evid_id>", methods=["DELETE"])
def deleteEvidence(uuid: str, evid_id: str):
    """ delete evidence item"""
    return "", 415


@bp.route("/icm/<string:uuid>/recalculate", methods=["POST"])
def recalculateICM(uuid: str):
    """ indication that it is safe to recalculate/recompose model after performing some number of CRUD operations"""
    return "", 415


@bp.route("/icm/<string:uuid>/archive", methods=["POST"])
def archiveICM(uuid: str):
    """ archive an ICM"""
    return "", 415


@bp.route("/icm/<string:uuid>/branch", methods=["POST"])
def branchICM(uuid: str):
    """ branch an ICM"""
    return "", 415


@bp.route("/icm/fuse", methods=["POST"])
def fuseICMs():
    """ fuse two ICMs"""
    return "", 415


@bp.route("/icm/<string:uuid>/sparql", methods=["POST"])
def query(uuid: str):
    """ Query the ICM using SPARQL"""
    return "", 415


from delphi.icm_api.run import celery

@celery.task()
def background_task(G, d, data, result):
    for i in range(data["projection"]["numSteps"]):
        update(G)

        for n in G.nodes(data=True):
            if data["projection"]["stepSize"] == "MONTH":
                d = d + timedelta(days=30)
            result.results.append(
                {
                    "id": n[1]["id"],
                    "baseline": {
                        "active": "ACTIVE",
                        "time": d.isoformat(),
                        "value": 1,
                    },
                    "intervened": {
                        "active": "ACTIVE",
                        "time": d.isoformat(),
                        "value": np.mean(n[1]["rv"].dataset),
                    },
                }
            )
    db.session.add(result)
    db.session.commit()
    return True


@bp.route("/icm/<string:uuid>/experiment", methods=["POST"])
def createExperiment(uuid: str):
    """ Execute an experiment over the model"""
    G = DelphiModel.query.filter_by(id=uuid).first().model
    data = json.loads(request.data)
    default_latent_var_value = 1.0
    for n in G.nodes(data=True):
        n[1]["rv"] = LatentVar(n[0])
        n[1]["update_function"] = default_update_function
        rv = n[1]["rv"]
        rv.dataset = [default_latent_var_value for _ in range(G.res)]
        if n[1].get("indicators") is not None:
            for ind in n[1]["indicators"]:
                ind.dataset = np.ones(G.res) * ind.mean

        rv.partial_t = 0.0
        for variable in data["interventions"]:
            if n[1]["id"] == variable["id"]:
                rv.partial_t = variable["values"]["value"]
                break

    experiment = ForwardProjection(baseType="ForwardProjection")
    db.session.add(experiment)
    db.session.commit()

    result = ForwardProjectionResult(
        id=experiment.id, baseType="ForwardProjectionResult"
    )
    db.session.add(result)
    db.session.commit()

    # TODO Right now, we just take the timestamp of the first intervention -
    # we might need a more generalizable approach.

    date_integers = [
        int(s) for s in data["interventions"][0]["values"]["time"].split("-")
    ]
    d = date(*date_integers)

    for i in range(data["projection"]["numSteps"]):
        update(G)
<<<<<<< HEAD
    
    background_task.delay(G, d, data, result)
    
=======

        increment_month = lambda m: (m+1)%12 if (m+1) % 12 != 0 else 12
        if data["projection"]["stepSize"] == "MONTH":
            d = date(d.year, increment_month(d.month), d.day)

        for n in G.nodes(data=True):
            result.results.append(
                {
                    "id": n[1]["id"],
                    "baseline": {
                        "active": "ACTIVE",
                        "time": d.isoformat(),
                        "value": 1,
                    },
                    "intervened": {
                        "active": "ACTIVE",
                        "time": d.isoformat(),
                        "value": np.mean(n[1]["rv"].dataset),
                    },
                }
            )
    db.session.add(result)
    db.session.commit()

>>>>>>> 0bb2a17b
    return jsonify(
        {
            "id": experiment.id,
            "message": "Forward projection sent successfully",
        }
    )



@bp.route("/icm/<string:uuid>/experiment", methods=["GET"])
def getExperiments(uuid: str):
    """ list active (running or completed) experiments"""
    return jsonify([x.deserialize() for x in Experiment.query.all()])


@bp.route("/icm/<string:uuid>/experiment/<string:exp_id>", methods=["GET"])
def getExperiment(uuid: str, exp_id: str):
    """ Fetch experiment results"""
    experimentResult = ForwardProjectionResult.query.filter_by(
        id=exp_id
    ).first()
    return jsonify(experimentResult.deserialize())


@bp.route("/icm/<string:uuid>/experiment/<string:exp_id>", methods=["DELETE"])
def deleteExperiment(uuid: str, exp_id: str):
    """ Delete experiment"""
    return "", 415


@bp.route("/icm/<string:uuid>/traverse/<string:prim_id>", methods=["POST"])
def traverse(uuid: str, prim_id: str):
    """ traverse through the ICM using a breadth-first search"""
    return "", 415


@bp.route("/version", methods=["GET"])
def getVersion():
    """ Get the version of the ICM API supported"""
    return "", 415


@bp.route("/ping", methods=["GET"])
def ping():
    """ Get the health status of the ICM server"""
    return "", 415<|MERGE_RESOLUTION|>--- conflicted
+++ resolved
@@ -216,11 +216,8 @@
 
     for i in range(data["projection"]["numSteps"]):
         update(G)
-<<<<<<< HEAD
     
-    background_task.delay(G, d, data, result)
     
-=======
 
         increment_month = lambda m: (m+1)%12 if (m+1) % 12 != 0 else 12
         if data["projection"]["stepSize"] == "MONTH":
@@ -245,7 +242,6 @@
     db.session.add(result)
     db.session.commit()
 
->>>>>>> 0bb2a17b
     return jsonify(
         {
             "id": experiment.id,
