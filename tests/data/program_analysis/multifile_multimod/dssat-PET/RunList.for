!=======================================================================
!  RunList, Subroutine
!
!  This routine writes a list of simulations to RUNList.OUT file
!
!-----------------------------------------------------------------------
!  Revision history
!
!  01/30/2006 CHP Written 
!=======================================================================

      SUBROUTINE RunList(CONTROL)

      USE ModuleDefs 
      USE ModuleData
      IMPLICIT NONE
      SAVE

      CHARACTER*1  RNMODE
      CHARACTER*12 FILEX, FILEX_LAST

      INTEGER DYNAMIC, EXPNO, LUN, NYRS, RLUN, RUN, TRTNUM, init_first

      TYPE (ControlType) CONTROL
      TYPE (SwitchType)  ISWITCH	

      LOGICAL FIRST, FOPEN

!     Transfer values from constructed data types into local variables.
      DYNAMIC = CONTROL % DYNAMIC
      FILEX   = CONTROL % FILEX
      NYRS    = CONTROL % NYRS
      RNMODE  = CONTROL % RNMODE
      RUN     = CONTROL % RUN
      TRTNUM  = CONTROL % TRTNUM

C     DATA FIRST /.TRUE./
<<<<<<< HEAD
C Some gymnastics involving the DATA statement to work around OFP bug      
      DATA init_first /0/
      if (init_first .eq. 0) then
         init_first = 1
         FIRST = .TRUE.
      endif
=======
      FIRST = .TRUE.
>>>>>>> cfc75890
!-----------------------------------------------------------------------
      IF (FIRST) THEN
        CALL GETLUN('RUNLST',RLUN)
        FIRST = .FALSE.
        OPEN(UNIT=RLUN,FILE='RunList.OUT',STATUS='REPLACE')
        WRITE(RLUN,100)
  100   FORMAT(' NREP  EXP  TRT  NYR FILEX        DESCRIPTION')
        FILEX_LAST = '99999999.999'
        EXPNO = 0
      ENDIF

      IF (DYNAMIC == 1) THEN
        IF (FILEX /= FILEX_LAST) THEN
          EXPNO = EXPNO + 1
          FILEX_LAST = FILEX
        ENDIF

        INQUIRE (FILE='RunList.OUT', OPENED = FOPEN)
        IF (.NOT. FOPEN) THEN
          OPEN(UNIT=RLUN,FILE='RunList.OUT',ACCESS='APPEND')
        ENDIF

        WRITE(RLUN,200) RUN, EXPNO, TRTNUM, NYRS, FILEX 
  200   FORMAT(4I5,1X,A12)

      ELSEIF (DYNAMIC > 5) THEN
        CALL GET(ISWITCH)
        IF (INDEX('0N', ISWITCH%IDETL) < 1) THEN
          CLOSE(RLUN)
        ELSE
          CLOSE(RLUN, STATUS='DELETE')

          !CALL GETLUN('LUN.LST',LUN)
          !CLOSE(LUN, STATUS='DELETE')

          CALL GETLUN('FINPUT', LUN)
          OPEN (UNIT=LUN, FILE='HEADER.OUT')
          CLOSE(LUN,STATUS='DELETE')

          CALL GETLUN('OUTINFO', LUN)
          CLOSE(LUN,STATUS='DELETE')


        ENDIF
      ENDIF

!-----------------------------------------------------------------------
      RETURN
      END SUBROUTINE RunList

!===========================================================================
<|MERGE_RESOLUTION|>--- conflicted
+++ resolved
@@ -35,16 +35,12 @@
       TRTNUM  = CONTROL % TRTNUM
 
 C     DATA FIRST /.TRUE./
-<<<<<<< HEAD
 C Some gymnastics involving the DATA statement to work around OFP bug      
       DATA init_first /0/
       if (init_first .eq. 0) then
          init_first = 1
          FIRST = .TRUE.
       endif
-=======
-      FIRST = .TRUE.
->>>>>>> cfc75890
 !-----------------------------------------------------------------------
       IF (FIRST) THEN
         CALL GETLUN('RUNLST',RLUN)
@@ -95,4 +91,4 @@
       RETURN
       END SUBROUTINE RunList
 
-!===========================================================================
+!===========================================================================