"""
Purpose:
    Convert a Fortran AST representation into a Python
    script having the same functionalities and performing
    the same operations as the original Fortran file.

Example:
    This script is executed by the autoTranslate script as one
    of the steps in converted a Fortran source file to Python
    file. For standalone execution:

        python pyTranslate.py -f <pickle_file> -g <python_file> -o <outputFileList>

pickle_file: Pickled file containing the ast representation of the Fortran
             file along with other non-source code information.
python_file: The Python file on which to write the resulting Python script.
"""

import sys
import pickle
import argparse
import re
from typing import Dict
from delphi.translators.for2py.format import list_data_type
from delphi.translators.for2py import For2PyError, syntax

###############################################################################
#                                                                             #
#                          FORTRAN-TO-PYTHON MAPPINGS                         #
#                                                                             #
###############################################################################

# TYPE_MAP gives the mapping from Fortran types to Python types
TYPE_MAP = {
    "character": "str",
    "double": "float",
    "float": "float",
    "int": "int",
    "integer": "int",
    "logical": "bool",
    "real": "float",
    "str": "str",
    "string": "str",
}

# OPERATOR_MAP gives the mapping from Fortran operators to Python operators
OPERATOR_MAP = {
    "+": "+",
    "-": "-",
    "*": "*",
    "/": "/",
    "**": "**",
    "<=": "<=",
    ">=": ">=",
    "==": "==",
    ".ne.": "!=",
    ".gt.": ">",
    ".eq.": "==",
    ".lt.": "<",
    ".le.": "<=",
    ".ge.": ">=",
    ".and.": "and",
    ".or.": "or",
}

# INTRINSICS_MAP gives the mapping from Fortran intrinsics to Python operators
# and functions.  Each entry in this map is of the form
#
#      fortran_fn : python_tgt
#
# where fortran_fn is the Fortran function; and python_tgt is the corresponding
# Python target, specified as a tuple (py_fn, fn_type, py_mod), where:
#            -- py_fn is a Python function or operator;
#            -- fn_type is one of: 'FUNC', 'INFIXOP'; and
#            -- py_mod is the module the Python function should be imported from,
#               None if no explicit import is necessary.

INTRINSICS_MAP = {
    "abs": ("abs", "FUNC", None),
    "acos": ("acos", "FUNC", "math"),
    "acosh": ("acosh", "FUNC", "math"),
    "asin": ("asin", "FUNC", "math"),
    "asinh": ("asinh", "FUNC", "math"),
    "atan": ("atan", "FUNC", "math"),
    "atanh": ("atanh", "FUNC", "math"),
    "ceiling": ("ceil", "FUNC", "math"),
    "cos": ("cos", "FUNC", "math"),
    "cosh": ("cosh", "FUNC", "math"),
    "erf": ("erf", "FUNC", "math"),
    "erfc": ("erfc", "FUNC", "math"),
    "exp": ("exp", "FUNC", "math"),
    "floor": ("floor", "FUNC", "math"),
    "gamma": ("gamma", "FUNC", "math"),
    "hypot": ("hypot", "FUNC", "math"),
    "index": None,
    "int": ("int", "FUNC", None),
    "isnan": ("isnan", "FUNC", "math"),
    "lge": (">=", "INFIXOP", None),  # lexical string comparison
    "lgt": (">", "INFIXOP", None),  # lexical string comparison
    "lle": ("<=", "INFIXOP", None),  # lexical string comparison
    "llt": ("<", "INFIXOP", None),  # lexical string comparison
    "log": ("log", "FUNC", "math"),
    "log10": ("log10", "FUNC", "math"),
    "log_gamma": ("lgamma", "FUNC", "math"),
    "max": ("max", "FUNC", None),
    "min": ("min", "FUNC", None),
    "mod": ("%", "INFIXOP", None),
    "modulo": ("%", "INFIXOP", None),
    "sin": ("sin", "FUNC", "math"),
    "sinh": ("sinh", "FUNC", "math"),
    "sqrt": ("sqrt", "FUNC", "math"),
    "tan": ("tan", "FUNC", "math"),
    "tanh": ("tanh", "FUNC", "math"),
    "xor": ("^", "INFIXOP", None),
}

###############################################################################
#                                                                             #
#                                 TRANSLATION                                 #
#                                                                             #
###############################################################################


class PrintState:
    def __init__(
        self,
        sep="\n",
        add="    ",
        printFirst=True,
        callSource=None,
        definedVars=[],
        globalVars=[],
        functionScope="",
        indexRef=True,
        varTypes={},
        isFloatConv=False,
    ):
        self.sep = sep
        self.add = add
        self.printFirst = printFirst
        self.callSource = callSource
        self.definedVars = definedVars
        self.globalVars = globalVars
        self.functionScope = functionScope
        self.indexRef = indexRef
        self.varTypes = varTypes
        self.isFloatConv = isFloatConv

    def copy(
        self,
        sep=None,
        add=None,
        printFirst=None,
        callSource=None,
        definedVars=None,
        globalVars=None,
        functionScope=None,
        indexRef=None,
        varTypes=None,
        isFloatConv=None,
    ):
        return PrintState(
            self.sep if sep is None else sep,
            self.add if add is None else add,
            self.printFirst if printFirst is None else printFirst,
            self.callSource if callSource is None else callSource,
            self.definedVars if definedVars is None else definedVars,
            self.globalVars if globalVars is None else globalVars,
            self.functionScope if functionScope is None else functionScope,
            self.indexRef if indexRef is None else indexRef,
            self.varTypes if varTypes is None else varTypes,
            self.isFloatConv if isFloatConv is None else isFloatConv,
        )


class PythonCodeGenerator(object):
    def __init__(self):
        self.programName = ""
        self.printFn = {}
        self.variableMap = {}
        self.imports = []
        # This list contains the private functions
        self.privFunctions = []
        # This dictionary contains the mapping of symbol names to pythonic
        # names
        self.nameMapper = {}
        # Dictionary to hold functions and its arguments
        self.funcArgs = {}
        self.getframe_expr = "sys._getframe({}).f_code.co_name"
        self.pyStrings = []
        self.stateMap = {"UNKNOWN": "r", "REPLACE": "w"}
        self.format_dict = {}
        self.declaredDerivedTVars = []
        self.declaredDerivedTypes = []

        self.printFn = {
            "subroutine": self.printSubroutine,
            "program": self.printProgram,
            "call": self.printCall,
            "arg": self.printArg,
            "variable": self.printVariable,
            "do": self.printDo,
            "do-while": self.printDoWhile,
            "index": self.printIndex,
            "if": self.printIf,
            "op": self.printOp,
            "literal": self.printLiteral,
            "ref": self.printRef,
            "assignment": self.printAssignment,
            "exit": self.printExit,
            "return": self.printReturn,
            "function": self.printFunction,
            "ret": self.printFuncReturn,
            "stop": self.printExit,
            "read": self.printRead,
            "write": self.printWrite,
            "open": self.printOpen,
            "format": self.printFormat,
            "module": self.printModule,
            "use": self.printUse,
            "close": self.printClose,
            "private": self.printPrivate,
            "array": self.printArray,
            "derived-type": self.printDerivedType,
        }
        self.readFormat = []

    ###########################################################################
    #                                                                         #
    #                      TOP-LEVEL PROGRAM COMPONENTS                       #
    #                                                                         #
    ###########################################################################

    def printSubroutine(self, node: Dict[str, str], printState: PrintState):
        self.pyStrings.append(f"\ndef {self.nameMapper[node['name']]}(")
        args = []
        self.printAst(
            node["args"],
            printState.copy(
                sep=", ",
                add="",
                printFirst=False,
                definedVars=args,
                indexRef=False,
            ),
        )
        self.pyStrings.append("):")
        self.printAst(
            node["body"],
            printState.copy(
                sep=printState.sep + printState.add,
                printFirst=True,
                definedVars=args,
                indexRef=True,
            ),
        )

    def printFunction(self, node, printState: PrintState):
        self.pyStrings.append(f"\ndef {self.nameMapper[node['name']]}(")
        args = []
        self.funcArgs[self.nameMapper[node["name"]]] = [
            self.nameMapper[x["name"]] for x in node["args"]
        ]
        self.printAst(
            node["args"],
            printState.copy(
                sep=", ",
                add="",
                printFirst=False,
                definedVars=args,
                indexRef=False,
            ),
        )
        self.pyStrings.append("):")
        if printState.sep != "\n":
            printState.sep = "\n"
        self.printAst(
            node["body"],
            printState.copy(
                sep=printState.sep + printState.add,
                printFirst=True,
                definedVars=args,
                indexRef=True,
                functionScope=self.nameMapper[node["name"]],
            ),
        )

    def printModule(self, node, printState: PrintState):
        self.pyStrings.append("\n")
        args = []
        self.printAst(
            node["body"],
            printState.copy(
                sep="", printFirst=True, definedVars=args, indexRef=True
            ),
        )

    def printProgram(self, node, printState: PrintState):
        self.printSubroutine(node, printState)
        self.programName = self.nameMapper[node["name"]]

    ###########################################################################
    #                                                                         #
    #                               EXPRESSIONS                               #
    #                                                                         #
    ###########################################################################

    def proc_intrinsic(self, node):
        """Processes calls to intrinsic functions and returns a string that is
           the corresponding Python code."""

        intrinsic = node["name"].lower()
        assert intrinsic in syntax.F_INTRINSICS

        try:
            py_fn, py_fn_type, py_mod = INTRINSICS_MAP[intrinsic]
        except KeyError:
            raise For2PyError(f"No handler for Fortran intrinsic {intrinsic}")

        arg_list = self.get_arg_list(node)
        arg_strs = [
            self.proc_expr(arg_list[i], False) for i in range(len(arg_list))
        ]

        if py_mod != None:
            handler = f"{py_mod}.{py_fn}"
        else:
            handler = py_fn

        if py_fn_type == "FUNC":
            arguments = ", ".join(arg_strs)
            return f"{handler}({arguments})"
        elif py_fn_type == "INFIXOP":
            assert len(arg_list) == 2, f"INFIXOP with {len(arglist)} arguments"
            return f"({arg_strs[0]} {py_fn} {arg_strs[1]})"
        else:
            assert False, f"Unknown py_fn_type: {py_fn_type}"

    def get_arg_list(self, node):
        """Get_arg_list() returns the list of arguments or subscripts at a node.
           If there are no arguments or subscripts, it returns the empty list."""

        if "args" in node:
            return node["args"]

        if "subscripts" in node:
            return node["subscripts"]

        return []

    def proc_call(self, node):
        """Processes function calls, including calls to intrinsics, and returns
           a string that is the corresponding Python code.  This code assumes
           that proc_expr() has used type info to correctly identify array
           references, and that proc_call() is therefore correctly called only
           on function calls."""

        if node["name"].lower() == "index":
            var = self.nameMapper[node["args"][0]["name"]]
            toFind = node["args"][1]["value"]
            return f"{var}[0].find({toFind})"

        if node["name"].lower() in syntax.F_INTRINSICS:
            return self.proc_intrinsic(node)

        callee = self.nameMapper[f"{node['name']}"]
        args = self.get_arg_list(node)
        arg_strs = [self.proc_expr(args[i], True) for i in range(len(args))]

        # Case where a call is a print method
        if callee == "print":
            arguments = self.proc_print(arg_strs)
        else:
            arguments = ", ".join(arg_strs)
        exp_str = f"{callee}({arguments})"

        return exp_str

    def proc_print(self, arg_strs):
        arguments = ""
        for idx in range(0, len(arg_strs)):
            if self.check_var_name(arg_strs[idx]):
                arguments += f"{arg_strs[idx]}"
            else:
                arguments += f'"{arg_strs[idx]}"'
            if idx < len(arg_strs) - 1:
                arguments += ", "
        return arguments

    def check_var_name(self, name):
        if name.isalnum():
            return True
        elif "-" not in name and "_" not in name:
            return False
        return True

    def proc_literal(self, node):
        """Processes a literal value and returns a string that is the
           corresponding Python code."""

        if node["type"] == "bool":
            return node["value"].title()
        else:
            return node["value"]

    def proc_ref(self, node, wrapper):
        """Processes a reference node and returns a string that is the
           corresponding Python code.  The argument "wrapper" indicates whether
           or not the Python expression should refer to the list wrapper for
           (scalar) variables."""
        ref_str = ""
        is_derived_type_ref = False
        if (
            "is_derived_type_ref" in node
            and node["is_derived_type_ref"] == "true"
        ):
            ref_str = self.get_derived_type_ref(
                node, int(node["numPartRef"]), False
            )
            is_derived_type_ref = True
        else:
            ref_str = self.nameMapper[node["name"]]

        if "subscripts" in node:
            # array reference or function call
            if "is_array" in node and node["is_array"] == "true":
                subs = node["subscripts"]
                subs_strs = [
                    self.proc_expr(subs[i], False) for i in range(len(subs))
                ]
                subscripts = ", ".join(subs_strs)
                expr_str = f"{ref_str}.get_(({subscripts}))"
            else:
                expr_str = self.proc_call(node)
        else:
            # scalar variable
            if wrapper:
                expr_str = ref_str
            else:
                if (
                    "is_arg" in node
                    and node["is_arg"] == "true"
                    or is_derived_type_ref
                ):
                    expr_str = ref_str
                    is_derived_type_ref = False
                else:
                    if ref_str in self.declaredDerivedTVars:
                        expr_str = ref_str
                    else:
                        expr_str = ref_str + "[0]"

        return expr_str

    def proc_op(self, node):
        """Processes expressions involving operators and returns a string that
           is the corresponding Python code."""
        try:
            op_str = OPERATOR_MAP[node["operator"].lower()]
        except KeyError:
            raise For2PyError(f"unhndled operator {node['operator']}")

        assert len(node["left"]) == 1
        l_subexpr = self.proc_expr(node["left"][0], False)

        if "right" in node:
            # binary operator
            assert len(node["right"]) == 1
            r_subexpr = self.proc_expr(node["right"][0], False)
            expr_str = f"({l_subexpr} {op_str} {r_subexpr})"
        else:
            # unary operator
            expr_str = f"{op_str}({l_subexpr})"

        return expr_str

    def proc_expr(self, node, wrapper):
        """Processes an expression node and returns a string that is the
        corresponding Python code. The argument "wrapper" indicates whether or
        not the Python expression should refer to the list wrapper for (scalar)
        variables."""

        if node["tag"] == "literal":
            return self.proc_literal(node)

        if node["tag"] == "ref":
            # variable or array reference
            return self.proc_ref(node, wrapper)

        if node["tag"] == "call":
            # function call
            return self.proc_call(node)

        expr_str = None
        if node["tag"] == "op":
            # operator
            assert not wrapper
            expr_str = self.proc_op(node)

        assert expr_str != None, f">>> [proc_expr] NULL value: {node}"
        return expr_str

    def printCall(self, node: Dict[str, str], printState: PrintState):
        call_str = self.proc_call(node)
        self.pyStrings.append(call_str)
        return

    def printAst(self, root, printState: PrintState):
        for node in root:
            if node.get("tag"):
                if node["tag"] == "format":
                    self.printFn["format"](node, printState)
                elif node["tag"] == "if":
                    for item in node["header"]:
                        if item["tag"] == "format":
                            self.printFn["format"](item, printState)

        for node in root:
            if node.get("tag"):
                if node["tag"] == "read":
                    self.initializeFileVars(node, printState)

        for node in root:
            if printState.printFirst:
                self.pyStrings.append(printState.sep)
            else:
                printState.printFirst = True
            if node.get("tag") and node.get("tag") != "format":
                self.printFn[node["tag"]](node, printState)

    def printPrivate(self, node, prinState):
        self.privFunctions.append(node["name"])
        self.nameMapper[node["name"]] = "_" + node["name"]

    def printArg(self, node, printState: PrintState):
        try:
            var_type = TYPE_MAP[node["type"].lower()]
        except KeyError:
            raise For2PyError(f"unrecognized type {node['type']}")

        arg_name = self.nameMapper[node["name"]]
        if "is_array" in node and node["is_array"] == "true":
            self.pyStrings.append(f"{arg_name}")
        else:
            self.pyStrings.append(f"{arg_name}: List[{var_type}]")
        printState.definedVars += [arg_name]

    ###########################################################################
    #                                                                         #
    #                                STATEMENTS                               #
    #                                                                         #
    ###########################################################################

    def printDo(self, node, printState: PrintState):
        self.pyStrings.append("for ")
        self.printAst(
            node["header"],
            printState.copy(sep="", add="", printFirst=True, indexRef=True),
        )
        self.pyStrings.append(":")
        self.printAst(
            node["body"],
            printState.copy(
                sep=printState.sep + printState.add,
                printFirst=True,
                indexRef=True,
            ),
        )

    def printDoWhile(self, node, printState: PrintState):
        self.pyStrings.append("while ")
        self.printAst(
            node["header"],
            printState.copy(sep="", add="", printFirst=True, indexRef=True),
        )
        self.pyStrings.append(":")
        self.printAst(
            node["body"],
            printState.copy(
                sep=printState.sep + printState.add,
                printFirst=True,
                indexRef=True,
            ),
        )

    def printIndex(self, node, printState: PrintState):
        self.pyStrings.append(f"{self.nameMapper[node['name']]}[0] in range(")
        self.printAst(
            node["low"],
            printState.copy(sep="", add="", printFirst=True, indexRef=True),
        )
        self.pyStrings.append(", ")
        self.printAst(
            node["high"],
            printState.copy(sep="", add="", printFirst=True, indexRef=True),
        )
        if node.get("step"):
            self.pyStrings.append("+1, ")
            self.printAst(
                node["step"],
                printState.copy(
                    sep="", add="", printFirst=True, indexRef=True
                ),
            )
            self.pyStrings.append(")")
        else:
            self.pyStrings.append("+1)")

    def printIf(self, node, printState: PrintState):
        self.pyStrings.append("if ")
        newHeaders = []
        for item in node["header"]:
            if item["tag"] != "format":
                newHeaders.append(item)
        self.printAst(
            newHeaders,
            printState.copy(sep="", add="", printFirst=True, indexRef=True),
        )
        self.pyStrings.append(":")
        self.printAst(
            node["body"],
            printState.copy(
                sep=printState.sep + printState.add,
                printFirst=True,
                indexRef=True,
            ),
        )
        if "else" in node:
            self.pyStrings.append(printState.sep + "else:")
            self.printAst(
                node["else"],
                printState.copy(
                    sep=printState.sep + printState.add,
                    printFirst=True,
                    indexRef=True,
                ),
            )

    def printOp(self, node, printState: PrintState):
        expr_str = self.proc_expr(node, False)
        self.pyStrings.append(expr_str)

    def printLiteral(self, node, printState: PrintState):
<<<<<<< HEAD
        # if printState.callSource == "Call":
        #     self.pyStrings.append(f"[{node['value']}]")
        # else:
        #     self.pyStrings.append(node["value"])

        # Check if the value is a bool and convert to Title case if it is
        if node["type"] == "bool":
            node["value"] = node["value"].title()
        elif node["type"] in ("double", "real"):
            if printState.isFloatConv:
                node["value"] = f"FloatConv({node['value']})"

        self.pyStrings.append(node["value"])
=======
        expr_str = self.proc_literal(node)
        self.pyStrings.append(expr_str)
>>>>>>> ca66b80f

    def printRef(self, node, printState: PrintState):
        ref_str = self.proc_ref(node, False)
        self.pyStrings.append(ref_str)

    def printAssignment(self, node, printState: PrintState):
        assert len(node["target"]) == 1 and len(node["value"]) == 1
        lhs, rhs = node["target"][0], node["value"][0]

        rhs_str = self.proc_expr(node["value"][0], False)

        if lhs["is_derived_type_ref"] == "true":
            assg_str = self.get_derived_type_ref(
                lhs, int(lhs["numPartRef"]), True
            )
        else:
            if lhs["hasSubscripts"] == "true":
                assert (
                    "subscripts" in lhs
                ), "lhs 'hasSubscripts' and actual 'subscripts' existence does not match. Fix 'hasSubscripts' in rectify.py."
                # target is an array element
                if "is_array" in lhs and lhs["is_array"] == "true":
                    subs = lhs["subscripts"]
                    subs_strs = [
                        self.proc_expr(subs[i], False)
                        for i in range(len(subs))
                    ]
                    subscripts = ", ".join(subs_strs)
                    assg_str = f"{lhs['name']}.set_(({subscripts}), "
                else:
                    # handling derived types might go here
                    assert False
            else:
                # target is a scalar variable
                assg_str = f"{lhs['name']}[0]"

        if "set_" in assg_str:
            assg_str += f"{rhs_str})"
        else:
<<<<<<< HEAD
            # Check if it is a literal assignment to a number such that it needs to be masked with FloatConv
            if node["value"][0]["tag"] == "literal":
                self.printAst(
                    node["value"],
                    printState.copy(
                        sep="", add="", printFirst=False, indexRef=True, isFloatConv=True
                    ),
                )
            else:
                self.printAst(
                    node["value"],
                    printState.copy(
                        sep="", add="", printFirst=False, indexRef=True
                    ),
                )
        if "subscripts" in node["target"][0]:
            self.pyStrings.append(")")
=======
            assg_str += f" = {rhs_str}"

        self.pyStrings.append(assg_str)
        return
>>>>>>> ca66b80f

    def printUse(self, node, printState: PrintState):
        if node.get("include"):
            self.imports.append(
                f"from delphi.translators.for2py.m_{node['arg'].lower()} "
                f"import {', '.join(node['include'])}\n"
            )
        else:
            self.imports.append(
                f"from delphi.translators.for2py.m_{node['arg'].lower()} import *\n"
            )

    def printFuncReturn(self, node, printState: PrintState):
        if printState.indexRef:
            if node.get("args"):
                self.pyStrings.append(f"return ")
                self.printCall(node, printState)
                return
            if node.get("name") is not None:
                val = self.nameMapper[node["name"]] + "[0]"
            else:
                val = node["value"]
        else:
            if node.get("name") is not None:
                val = self.nameMapper[node["name"]]
            else:
                if node.get("value") is not None:
                    val = node["value"]
                else:
                    val = "None"
        self.pyStrings.append(f"return {val}")

    def printExit(self, node, printState: PrintState):
        if node.get("value"):
            self.pyStrings.append(f"print({node['value']})")
            self.pyStrings.append(printState.sep)
        self.pyStrings.append("return")

    def printReturn(self, node, printState: PrintState):
        self.pyStrings.append("")

    def printOpen(self, node, printState: PrintState):
        if node["args"][0].get("arg_name") == "UNIT":
            file_handle = "file_" + str(node["args"][1]["value"])
        elif node["args"][0].get("tag") == "ref":
            file_handle = "file_" + str(
                self.nameMapper[node["args"][0]["name"]]
            )
        else:
            file_handle = "file_" + str(node["args"][0]["value"])
        self.pyStrings.append(f"{file_handle} = ")
        for index, item in enumerate(node["args"]):
            if item.get("arg_name"):
                if item["arg_name"] == "FILE":
                    file_name = node["args"][index + 1]["value"]
                    open_state = "r"
                elif item["arg_name"] == "STATUS":
                    open_state = node["args"][index + 1]["value"]
                    open_state = self.stateMap[open_state]

        self.pyStrings.append(f'open("{file_name}", "{open_state}")')

    def printRead(self, node, printState: PrintState):
        file_number = str(node["args"][0]["value"])
        if node["args"][0]["type"] == "int":
            file_handle = "file_" + file_number
        if node["args"][1]["type"] == "int":
            format_label = node["args"][1]["value"]

        isArray = False
        tempInd = 0
        if "subscripts" in node["args"][2]:
            array_len = len(node["args"]) - 2
            self.pyStrings.append(f"tempVar = [0] * {array_len}")
            self.pyStrings.append(printState.sep)

        ind = 0
        self.pyStrings.append("(")
        for item in node["args"]:
            if item["tag"] == "ref":
                var = self.nameMapper[item["name"]]
                if "subscripts" in item:
                    isArray = True
                    self.pyStrings.append(f"tempVar[{tempInd}]")
                    tempInd = tempInd + 1
                else:
                    self.pyStrings.append(f"{var}[0]")
                if ind < len(node["args"]) - 1:
                    self.pyStrings.append(", ")
            ind = ind + 1
        self.pyStrings.append(
            f") = format_{format_label}_obj."
            f"read_line({file_handle}.readline())"
        )
        self.pyStrings.append(printState.sep)

        if isArray:
            tempInd = 0  # Re-initialize to zero for array index
            for item in node["args"]:
                if item["tag"] == "ref":
                    var = self.nameMapper[item["name"]]
                    if "subscripts" in item:
                        self.pyStrings.append(f"{var}.set_((")
                        self.printAst(
                            item["subscripts"],
                            printState.copy(
                                sep=", ",
                                add="",
                                printFirst=False,
                                indexRef=True,
                            ),
                        )
                        self.pyStrings.append(f"), tempVar[{tempInd}])")
                        tempInd = tempInd + 1
                        self.pyStrings.append(printState.sep)
                ind = ind + 1

    def printWrite(self, node, printState: PrintState):
        write_string = ""
        # Check whether write to file or output stream
        if node["args"][0]["value"] == "*":
            write_target = "outStream"
        else:
            write_target = "file"
            if node["args"][0]["value"]:
                file_id = str(node["args"][0]["value"])
            elif str(node["args"][0].get("tag")) == "ref":
                file_id = str(self.nameMapper[node["args"][0].get("name")])
            file_handle = "file_" + file_id

        # Check whether format has been specified
        if str(node["args"][1]["value"]) == "*":
            format_type = "runtime"
        else:
            format_type = "specifier"
            if node["args"][1]["type"] == "int":
                format_label = node["args"][1]["value"]

        if write_target == "file":
            self.pyStrings.append(f"write_list_{file_id} = ")
        elif write_target == "outStream":
            self.pyStrings.append(f"write_list_stream = ")

        # Collect the expressions to be written out.  The first two arguments to
        # a WRITE statement are the output stream and the format, so these are
        # skipped.
        args = node["args"][2:]
        args_str = []
        for i in range(len(args)):
            if (
                "is_derived_type_ref" in args[i]
                and args[i]["is_derived_type_ref"] == "true"
            ):
                args_str.append(
                    self.get_derived_type_ref(
                        args[i], int(args[i]["numPartRef"]), False
                    )
                )
            else:
                args_str.append(self.proc_expr(args[i], False))

        write_string = ", ".join(args_str)
        self.pyStrings.append(f"[{write_string}]")
        self.pyStrings.append(printState.sep)

        # If format specified and output in a file, execute write_line on file
        # handler
        if write_target == "file":
            if format_type == "specifier":
                self.pyStrings.append(
                    f"write_line = format_{format_label}_obj."
                    f"write_line(write_list_{file_id})"
                )
                self.pyStrings.append(printState.sep)
                self.pyStrings.append(f"{file_handle}.write(write_line)")
            elif format_type == "runtime":
                self.pyStrings.append("output_fmt = list_output_formats([")
                for var in write_string.split(","):
                    varMatch = re.match(
                        r"^(.*?)\[\d+\]|^(.*?)[^\[]", var.strip()
                    )
                    if varMatch:
                        var = varMatch.group(1)
                        self.pyStrings.append(
                            f'"{self.variableMap[var.strip()]}",'
                        )
                self.pyStrings.append("])" + printState.sep)
                self.pyStrings.append(
                    "write_stream_obj = Format(output_fmt)" + printState.sep
                )
                self.pyStrings.append(
                    "write_line = write_stream_obj."
                    f"write_line(write_list_{file_id})"
                )
                self.pyStrings.append(printState.sep)
                self.pyStrings.append(f"{file_handle}.write(write_line)")

        # If printing on stdout, handle accordingly
        elif write_target == "outStream":
            if format_type == "runtime":
                self.pyStrings.append("output_fmt = list_output_formats([")
                for var in write_string.split(","):
                    varMatch = re.match(
                        r"^(.*?)\[\d+\]|^(.*?)[^\[]", var.strip()
                    )
                    if varMatch:
                        var = varMatch.group(1)
                        self.pyStrings.append(
                            f'"{self.variableMap[var.strip()]}",'
                        )

                self.pyStrings.append("])" + printState.sep)
                self.pyStrings.append(
                    "write_stream_obj = Format(output_fmt)" + printState.sep
                )
                self.pyStrings.append(
                    "write_line = write_stream_obj."
                    + "write_line(write_list_stream)"
                    + printState.sep
                )
                self.pyStrings.append("sys.stdout.write(write_line)")
            elif format_type == "specifier":
                self.pyStrings.append(
                    f"write_line = format_{format_label}_obj."
                    "write_line(write_list_stream)"
                )
                self.pyStrings.append(printState.sep)
                self.pyStrings.append(f"sys.stdout.write(write_line)")

    def printFormat(self, node, printState: PrintState):
        type_list = []
        temp_list = []
        _re_int = re.compile(r"^\d+$")
        format_list = [token["value"] for token in node["args"]]

        for token in format_list:
            if not _re_int.match(token):
                temp_list.append(token)
            else:
                type_list.append(f"{token}({','.join(temp_list)})")
                temp_list = []
        if len(type_list) == 0:
            type_list = temp_list

        self.pyStrings.append(printState.sep)
        self.nameMapper[f"format_{node['label']}"] = f"format_{node['label']}"
        self.printVariable(
            {"name": "format_" + node["label"], "type": "STRING"}, printState
        )
        self.format_dict[node["label"]] = type_list
        self.pyStrings.extend(
            [
                printState.sep,
                f"format_{node['label']} = {type_list}",
                printState.sep,
                f"format_{node['label']}_obj = Format(format_{node['label']})",
                printState.sep,
            ]
        )

    def printClose(self, node, printState: PrintState):
        file_id = (
            node["args"][0]["value"]
            if node["args"][0].get("value")
            else self.nameMapper[node["args"][0]["name"]]
        )
        self.pyStrings.append(f"file_{file_id}.close()")

    ###########################################################################
    #                                                                         #
    #                              DECLARATIONS                               #
    #                                                                         #
    ###########################################################################

    def printVariable(self, node, printState: PrintState):
        var_name = self.nameMapper[node["name"]]
        if var_name not in printState.definedVars + printState.globalVars:
            printState.definedVars += [var_name]
            if node.get("value"):
                initVal = node["value"][0]["value"]
            else:
                initVal = None

            varType = self.get_type(node)

            if "is_derived_type" in node and node["is_derived_type"] == "true":
                self.pyStrings.append(
                    f"{self.nameMapper[node['name']]} =  {varType}()"
                )
                self.declaredDerivedTVars.append(node["name"])
            else:
                if printState.functionScope:
                    if not var_name in self.funcArgs.get(
                        printState.functionScope
                    ):
                        self.pyStrings.append(
                            f"{var_name}: List[{varType}]" f" = [{initVal}]"
                        )
                    else:
                        self.pyStrings.append(f"{var_name}: List[{varType}]")
                else:
                    self.pyStrings.append(
                        f"{var_name}: List[{varType}] = " f"[{initVal}]"
                    )

            # The code below might cause issues on unexpected places.
            # If weird variable declarations appear, check code below

            if not printState.sep:
                printState.sep = "\n"
            self.variableMap[self.nameMapper[node["name"]]] = node["type"]
        else:
            printState.printFirst = False

    def printArray(self, node, printState: PrintState):
        """ Prints out the array declaration in a format of Array class
            object declaration. 'arrayName = Array(Type, [bounds])'
        """
        if (
            self.nameMapper[node["name"]] not in printState.definedVars
            and self.nameMapper[node["name"]] not in printState.globalVars
        ):
            printState.definedVars += [self.nameMapper[node["name"]]]
            printState.definedVars += [node["name"]]

            var_type = self.get_type(node)

            array_range = self.get_array_dimension(node)

            self.pyStrings.append(
                f"{node['name']} = Array({var_type}, [{array_range}])"
            )

    def printDerivedType(self, node, printState: PrintState):
        derived_type_class_info = node[0]
        derived_type_variables = derived_type_class_info["derived-types"]
        num_of_variables = len(derived_type_variables)

        self.pyStrings.append(printState.sep)
        self.pyStrings.append(f"class {derived_type_class_info['type']}:\n")
        # For a record, store the declared derived type names
        self.declaredDerivedTypes.append(derived_type_class_info["type"])

        self.pyStrings.append("    def __init__(self):\n")
        for var in range(num_of_variables):
            name = derived_type_variables[var]["name"]

            # Retrieve the type of member variables and check its type
            var_type = self.get_type(derived_type_variables[var])
            is_derived_type_declaration = False
            # If the type is not one of the default types, but it's a declared derived type,
            # set the is_derived_type_declaration to True as the declaration of variable
            # with such type has different declaration syntax from the default type variables.
            if (
                var_type not in TYPE_MAP
                and var_type in self.declaredDerivedTypes
            ):
                is_derived_type_declaration = True

            if derived_type_variables[var]["is_array"] == "false":
                if not is_derived_type_declaration:
                    self.pyStrings.append(f"        self.{name} : {var_type}")
                else:
                    self.pyStrings.append(
                        f"        self.{name} = {var_type}()"
                    )

                if "value" in derived_type_variables[var]:
                    value = self.proc_literal(
                        derived_type_variables[var]["value"][0]
                    )
                    self.pyStrings.append(f" = {value}")
            else:
                array_range = self.get_array_dimension(
                    derived_type_variables[var]
                )
                self.pyStrings.append(
                    f"        self.{name} = Array({var_type}, [{array_range}])"
                )
            self.pyStrings.append(printState.sep)

    ###########################################################################
    #                                                                         #
    #                              MISCELLANEOUS                              #
    #                                                                         #
    ###########################################################################

    def initializeFileVars(self, node, printState: PrintState):
        label = node["args"][1]["value"]
        data_type = list_data_type(self.format_dict[label])
        index = 0
        for item in node["args"]:
            if item["tag"] == "ref":
                self.printVariable(
                    {
                        "name": self.nameMapper[item["name"]],
                        "type": data_type[index],
                    },
                    printState,
                )
                self.pyStrings.append(printState.sep)
                index += 1

    def nameMapping(self, ast):
        for item in ast:
            if item.get("name"):
                self.nameMapper[item["name"]] = item["name"]
            for inner in item:
                if isinstance(item[inner], list):
                    self.nameMapping(item[inner])

    def get_python_source(self):
        imports = "".join(self.imports)
        if len(imports) != 0:
            self.pyStrings.insert(1, imports)
        if self.programName != "":
            self.pyStrings.append(f"\n\n{self.programName}()\n")

        return "".join(self.pyStrings)


    def get_type(self, node):
        """ This function checks the type of a variable and returns the appropriate
        Python syntax type name. """

        variable_type = node["type"].lower()
        if variable_type in TYPE_MAP:
            return TYPE_MAP[variable_type]
        else:
            if node["is_derived_type"] == "true":
                return variable_type
            else:
                assert False, f"Unrecognized variable type: {variable_type}"


    def get_range(self, node):
        """ This function will construct the range string in 'loBound, Upbound'
        format and return to the called function. """
        loBound = "0"
        upBound = "0"

        low = node["low"]
        up = node["high"]
        # Get lower bound value
        if low[0]["tag"] == "literal":
            loBound = self.proc_literal(low[0])
        elif low[0]["tag"] == "op":
            loBound = self.proc_op(low[0])
        else:
            assert False, f"Unrecognized tag in upper bound: {low[0]['tag']}"

        # Get upper bound value
        if up[0]["tag"] == "literal":
            upBound = self.proc_literal(up[0])
        elif up[0]["tag"] == "op":
            upBound = self.proc_op(up[0])
        else:
            assert False, f"Unrecognized tag in upper bound: {up[0]['tag']}"

        return f"{loBound}, {upBound}"


    def get_array_dimension(self, node):
        """ This function is for extracting the dimensions' range information
        from the AST.  This function is needed for handling a multi-dimensional
        array(s). """

        count = 1
        array_range = ""
        for dimension in node["dimensions"]:
            if (
                "literal" in dimension
            ):  # A case where no explicit low bound set
                upBound = self.proc_literal(dimension["literal"][0])
                array_range += f"(0, {upBound})"
            elif (
                "range" in dimension
            ):  # A case where explicit low and up bounds are set
                array_range += f"({self.get_range(dimension['range'][0])})"
            else:
                assert (
                    False
                ), f"Array range case not handled. Reference node content: {node}"

            if count < int(node["count"]):
                array_range += ", "
                count += 1

        return array_range


    def get_derived_type_ref(self, node, numPartRef, is_assignment):
        """ This function forms a derived type reference and return to the
        caller """

        ref = ""
        if node["hasSubscripts"] == "true":
            subscript = node["subscripts"][0]
            if subscript["tag"] == "ref":
                index = f"{subscript['name']}[0]"
            else:
                index = subscript["value"]

            if numPartRef > 1 or not is_assignment:
                ref += f"{node['name']}.get_({index})"
            else:
                ref += f"{node['name']}.set_({index}, "
        else:
            ref += node["name"]
        numPartRef -= 1
        if "ref" in node:
            ref += f".{self.get_derived_type_ref(node['ref'][0], numPartRef, is_assignment)}"
        return ref


def index_modules(root) -> Dict:
    """ Counts the number of modules in the Fortran file including the program
    file. Each module is written out into a separate Python file.  """

    module_index_dict = {
        node["name"]: (node.get("tag"), index)
        for index, node in enumerate(root)
        if node.get("tag") in ("module", "program", "subroutine")
    }

    return module_index_dict


def create_python_source_list(outputDict: Dict):
    module_index_dict = index_modules(outputDict["ast"])
    py_sourcelist = []
    main_ast = []
    import_lines = [
        "import sys",
        "from typing import List",
        "import math",
        "from delphi.translators.for2py.format import *",
        "from delphi.translators.for2py.arrays import *",
        "from dataclasses import dataclass",
        "from delphi.translators.for2py.floatConv import FloatConv\n",
    ]

    for module in module_index_dict:
        if "module" in module_index_dict[module]:
            ast = [outputDict["ast"][module_index_dict[module][1]]]
        else:
            main_ast.append(outputDict["ast"][module_index_dict[module][1]])
            continue
        code_generator = PythonCodeGenerator()
        code_generator.pyStrings.append("\n".join(import_lines))

        # Fill the name mapper dictionary
        code_generator.nameMapping(ast)
        code_generator.printAst(ast, PrintState())
        py_sourcelist.append(
            (
                code_generator.get_python_source(),
                module,
                module_index_dict[module][0],
            )
        )

    # Writing the main program section
    code_generator = PythonCodeGenerator()
    code_generator.pyStrings.append("\n".join(import_lines))

    # Copy the derived type ast from the main_ast into the separate list,
    # so it can be printed outside (above) the main method
    derived_type_ast = []
    for index in list(main_ast[0]["body"]):
        if "is_derived_type" in index and index["is_derived_type"] == "true":
            if "tag" not in index:
                derived_type_ast.append(index)
                main_ast[0]["body"].remove(index)

    # Print derived type declaration(s)
    if derived_type_ast:
        code_generator.pyStrings.append("@dataclass\n")
        for i in range(len(derived_type_ast)):
            assert (
                derived_type_ast[i]["is_derived_type"] == "true"
            ), "[derived_type_ast] holds non-derived type ast"
            code_generator.nameMapping([derived_type_ast[i]])
            code_generator.printDerivedType(
                [derived_type_ast[i]], PrintState()
            )

    code_generator.nameMapping(main_ast)
    code_generator.printAst(main_ast, PrintState())
    py_sourcelist.append(
        (code_generator.get_python_source(), main_ast, "program")
    )

    return py_sourcelist


if __name__ == "__main__":
    parser = argparse.ArgumentParser()
    parser.add_argument(
        "-g",
        "--gen",
        nargs="*",
        help="Routines for which dependency graphs should be generated",
    )
    parser.add_argument(
        "-f",
        "--files",
        nargs="+",
        required=True,
        help=(
            "Pickled version of the asts together with non-source code"
            "information"
        ),
    )
    parser.add_argument(
        "-o",
        "--out",
        nargs="+",
        help="Text file containing the list of output python files being generated",
    )
    args = parser.parse_args(sys.argv[1:])
    with open(args.files[0], "rb") as f:
        outputDict = pickle.load(f)
    python_source_list = create_python_source_list(outputDict)
    outputList = []
    for item in python_source_list:
        if item[2] == "module":
            with open(f"m_{item[1].lower()}.py", "w") as f:
                outputList.append("m_" + item[1].lower() + ".py")
                f.write(item[0])
        else:
            with open(args.gen[0], "w") as f:
                outputList.append(args.gen[0])
                f.write(item[0])

    with open(args.out[0], "w") as f:
        for fileName in outputList:
            f.write(fileName + " ")<|MERGE_RESOLUTION|>--- conflicted
+++ resolved
@@ -305,7 +305,7 @@
     #                                                                         #
     ###########################################################################
 
-    def proc_intrinsic(self, node):
+    def proc_intrinsic(self, node, printState: PrintState):
         """Processes calls to intrinsic functions and returns a string that is
            the corresponding Python code."""
 
@@ -319,7 +319,7 @@
 
         arg_list = self.get_arg_list(node)
         arg_strs = [
-            self.proc_expr(arg_list[i], False) for i in range(len(arg_list))
+            self.proc_expr(arg_list[i], False, printState) for i in range(len(arg_list))
         ]
 
         if py_mod != None:
@@ -348,7 +348,7 @@
 
         return []
 
-    def proc_call(self, node):
+    def proc_call(self, node, printState: PrintState):
         """Processes function calls, including calls to intrinsics, and returns
            a string that is the corresponding Python code.  This code assumes
            that proc_expr() has used type info to correctly identify array
@@ -361,11 +361,11 @@
             return f"{var}[0].find({toFind})"
 
         if node["name"].lower() in syntax.F_INTRINSICS:
-            return self.proc_intrinsic(node)
+            return self.proc_intrinsic(node, printState)
 
         callee = self.nameMapper[f"{node['name']}"]
         args = self.get_arg_list(node)
-        arg_strs = [self.proc_expr(args[i], True) for i in range(len(args))]
+        arg_strs = [self.proc_expr(args[i], True, printState) for i in range(len(args))]
 
         # Case where a call is a print method
         if callee == "print":
@@ -394,16 +394,17 @@
             return False
         return True
 
-    def proc_literal(self, node):
+    def proc_literal(self, node, printState: PrintState):
         """Processes a literal value and returns a string that is the
            corresponding Python code."""
 
         if node["type"] == "bool":
             return node["value"].title()
-        else:
-            return node["value"]
-
-    def proc_ref(self, node, wrapper):
+        elif node["type"] in ("double", "real"):
+            if printState.isFloatConv:
+                return f"FloatConv({node['value']})"
+
+    def proc_ref(self, node, wrapper, printState: PrintState):
         """Processes a reference node and returns a string that is the
            corresponding Python code.  The argument "wrapper" indicates whether
            or not the Python expression should refer to the list wrapper for
@@ -426,12 +427,12 @@
             if "is_array" in node and node["is_array"] == "true":
                 subs = node["subscripts"]
                 subs_strs = [
-                    self.proc_expr(subs[i], False) for i in range(len(subs))
+                    self.proc_expr(subs[i], False, printState) for i in range(len(subs))
                 ]
                 subscripts = ", ".join(subs_strs)
                 expr_str = f"{ref_str}.get_(({subscripts}))"
             else:
-                expr_str = self.proc_call(node)
+                expr_str = self.proc_call(node, printState)
         else:
             # scalar variable
             if wrapper:
@@ -452,7 +453,7 @@
 
         return expr_str
 
-    def proc_op(self, node):
+    def proc_op(self, node, printState: PrintState):
         """Processes expressions involving operators and returns a string that
            is the corresponding Python code."""
         try:
@@ -461,12 +462,12 @@
             raise For2PyError(f"unhndled operator {node['operator']}")
 
         assert len(node["left"]) == 1
-        l_subexpr = self.proc_expr(node["left"][0], False)
+        l_subexpr = self.proc_expr(node["left"][0], False, printState)
 
         if "right" in node:
             # binary operator
             assert len(node["right"]) == 1
-            r_subexpr = self.proc_expr(node["right"][0], False)
+            r_subexpr = self.proc_expr(node["right"][0], False, printState)
             expr_str = f"({l_subexpr} {op_str} {r_subexpr})"
         else:
             # unary operator
@@ -474,34 +475,38 @@
 
         return expr_str
 
-    def proc_expr(self, node, wrapper):
+    def proc_expr(self, node, wrapper, printState: PrintState):
         """Processes an expression node and returns a string that is the
         corresponding Python code. The argument "wrapper" indicates whether or
         not the Python expression should refer to the list wrapper for (scalar)
         variables."""
 
         if node["tag"] == "literal":
-            return self.proc_literal(node)
+            # Assign isFloatConv as True
+            printState = printState.copy(
+                        sep="", add="", printFirst=False, indexRef=True, isFloatConv=True
+                    )
+            return self.proc_literal(node, printState)
 
         if node["tag"] == "ref":
             # variable or array reference
-            return self.proc_ref(node, wrapper)
+            return self.proc_ref(node, wrapper, printState)
 
         if node["tag"] == "call":
             # function call
-            return self.proc_call(node)
+            return self.proc_call(node, printState)
 
         expr_str = None
         if node["tag"] == "op":
             # operator
             assert not wrapper
-            expr_str = self.proc_op(node)
+            expr_str = self.proc_op(node, printState)
 
         assert expr_str != None, f">>> [proc_expr] NULL value: {node}"
         return expr_str
 
     def printCall(self, node: Dict[str, str], printState: PrintState):
-        call_str = self.proc_call(node)
+        call_str = self.proc_call(node, printState)
         self.pyStrings.append(call_str)
         return
 
@@ -637,38 +642,23 @@
             )
 
     def printOp(self, node, printState: PrintState):
-        expr_str = self.proc_expr(node, False)
+        expr_str = self.proc_expr(node, False, printState)
         self.pyStrings.append(expr_str)
 
     def printLiteral(self, node, printState: PrintState):
-<<<<<<< HEAD
-        # if printState.callSource == "Call":
-        #     self.pyStrings.append(f"[{node['value']}]")
-        # else:
-        #     self.pyStrings.append(node["value"])
-
-        # Check if the value is a bool and convert to Title case if it is
-        if node["type"] == "bool":
-            node["value"] = node["value"].title()
-        elif node["type"] in ("double", "real"):
-            if printState.isFloatConv:
-                node["value"] = f"FloatConv({node['value']})"
-
-        self.pyStrings.append(node["value"])
-=======
-        expr_str = self.proc_literal(node)
+        expr_str = self.proc_literal(node, printState)
         self.pyStrings.append(expr_str)
->>>>>>> ca66b80f
+
 
     def printRef(self, node, printState: PrintState):
-        ref_str = self.proc_ref(node, False)
+        ref_str = self.proc_ref(node, False, printState)
         self.pyStrings.append(ref_str)
 
     def printAssignment(self, node, printState: PrintState):
         assert len(node["target"]) == 1 and len(node["value"]) == 1
         lhs, rhs = node["target"][0], node["value"][0]
 
-        rhs_str = self.proc_expr(node["value"][0], False)
+        rhs_str = self.proc_expr(node["value"][0], False, printState)
 
         if lhs["is_derived_type_ref"] == "true":
             assg_str = self.get_derived_type_ref(
@@ -683,7 +673,7 @@
                 if "is_array" in lhs and lhs["is_array"] == "true":
                     subs = lhs["subscripts"]
                     subs_strs = [
-                        self.proc_expr(subs[i], False)
+                        self.proc_expr(subs[i], False, printState)
                         for i in range(len(subs))
                     ]
                     subscripts = ", ".join(subs_strs)
@@ -698,30 +688,10 @@
         if "set_" in assg_str:
             assg_str += f"{rhs_str})"
         else:
-<<<<<<< HEAD
-            # Check if it is a literal assignment to a number such that it needs to be masked with FloatConv
-            if node["value"][0]["tag"] == "literal":
-                self.printAst(
-                    node["value"],
-                    printState.copy(
-                        sep="", add="", printFirst=False, indexRef=True, isFloatConv=True
-                    ),
-                )
-            else:
-                self.printAst(
-                    node["value"],
-                    printState.copy(
-                        sep="", add="", printFirst=False, indexRef=True
-                    ),
-                )
-        if "subscripts" in node["target"][0]:
-            self.pyStrings.append(")")
-=======
             assg_str += f" = {rhs_str}"
 
         self.pyStrings.append(assg_str)
         return
->>>>>>> ca66b80f
 
     def printUse(self, node, printState: PrintState):
         if node.get("include"):
@@ -881,7 +851,7 @@
                     )
                 )
             else:
-                args_str.append(self.proc_expr(args[i], False))
+                args_str.append(self.proc_expr(args[i], False, printState))
 
         write_string = ", ".join(args_str)
         self.pyStrings.append(f"[{write_string}]")
@@ -1049,7 +1019,7 @@
 
             var_type = self.get_type(node)
 
-            array_range = self.get_array_dimension(node)
+            array_range = self.get_array_dimension(node, printState)
 
             self.pyStrings.append(
                 f"{node['name']} = Array({var_type}, [{array_range}])"
@@ -1091,7 +1061,8 @@
 
                 if "value" in derived_type_variables[var]:
                     value = self.proc_literal(
-                        derived_type_variables[var]["value"][0]
+                        derived_type_variables[var]["value"][0],
+                        printState
                     )
                     self.pyStrings.append(f" = {value}")
             else:
@@ -1157,7 +1128,7 @@
                 assert False, f"Unrecognized variable type: {variable_type}"
 
 
-    def get_range(self, node):
+    def get_range(self, node, printState: PrintState):
         """ This function will construct the range string in 'loBound, Upbound'
         format and return to the called function. """
         loBound = "0"
@@ -1167,24 +1138,24 @@
         up = node["high"]
         # Get lower bound value
         if low[0]["tag"] == "literal":
-            loBound = self.proc_literal(low[0])
+            loBound = self.proc_literal(low[0], printState)
         elif low[0]["tag"] == "op":
-            loBound = self.proc_op(low[0])
+            loBound = self.proc_op(low[0], printState)
         else:
             assert False, f"Unrecognized tag in upper bound: {low[0]['tag']}"
 
-        # Get upper bound value
+        # Get upper bound valuef
         if up[0]["tag"] == "literal":
-            upBound = self.proc_literal(up[0])
+            upBound = self.proc_literal(up[0], printState)
         elif up[0]["tag"] == "op":
-            upBound = self.proc_op(up[0])
+            upBound = self.proc_op(up[0], printState)
         else:
             assert False, f"Unrecognized tag in upper bound: {up[0]['tag']}"
 
         return f"{loBound}, {upBound}"
 
 
-    def get_array_dimension(self, node):
+    def get_array_dimension(self, node, printState: PrintState):
         """ This function is for extracting the dimensions' range information
         from the AST.  This function is needed for handling a multi-dimensional
         array(s). """
@@ -1195,12 +1166,12 @@
             if (
                 "literal" in dimension
             ):  # A case where no explicit low bound set
-                upBound = self.proc_literal(dimension["literal"][0])
+                upBound = self.proc_literal(dimension["literal"][0], printState)
                 array_range += f"(0, {upBound})"
             elif (
                 "range" in dimension
             ):  # A case where explicit low and up bounds are set
-                array_range += f"({self.get_range(dimension['range'][0])})"
+                array_range += f"({self.get_range(dimension['range'][0], printState)})"
             else:
                 assert (
                     False
