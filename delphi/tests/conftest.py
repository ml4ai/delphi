import pickle
import pytest
from indra.statements import Concept, Influence, Evidence
from delphi.AnalysisGraph import AnalysisGraph
from delphi.assembly import get_valid_statements_for_modeling
from delphi.inference import infer_transition_model


conflict = Concept(
    "conflict",
    db_refs={
        "TEXT": "conflict",
        "UN": [("UN/events/human/conflict", 0.8), ("UN/events/crisis", 0.4)],
    },
)

food_security = Concept(
    "food_security",
    db_refs={
        "TEXT": "food security",
        "UN": [("UN/entities/food/food_security", 0.8)],
    },
)

precipitation = Concept("precipitation")


flooding = Concept("flooding")
s1 = Influence(
    conflict,
    food_security,
    {"adjectives": ["large"], "polarity": 1},
    {"adjectives": ["small"], "polarity": -1},
    evidence=Evidence(
        annotations={"subj_adjectives": ["large"], "obj_adjectives": ["small"]}
    ),
)

default_annotations = {"subj_adjectives": [], "obj_adjectives": []}

s2 = Influence(
    precipitation,
    food_security,
    evidence=Evidence(annotations=default_annotations),
)
s3 = Influence(
    precipitation, flooding, evidence=Evidence(annotations=default_annotations)
)

sts = [s1, s2, s3]

<<<<<<< HEAD

@pytest.fixture(scope="session")
def test_statements_file():
    test_statements_file = "test_statements.pkl"
    with open(test_statements_file, "wb") as f:
        pickle.dump(sts, f)
    return test_statements_file


@pytest.fixture(scope="session")
def test_model_file():
    return "test_model.pkl"


=======
>>>>>>> d3df5347
@pytest.fixture(scope="session")
def G():
    G = AnalysisGraph.from_statements(get_valid_statements_for_modeling(sts))
    infer_transition_model(G)
    return G<|MERGE_RESOLUTION|>--- conflicted
+++ resolved
@@ -49,23 +49,6 @@
 
 sts = [s1, s2, s3]
 
-<<<<<<< HEAD
-
-@pytest.fixture(scope="session")
-def test_statements_file():
-    test_statements_file = "test_statements.pkl"
-    with open(test_statements_file, "wb") as f:
-        pickle.dump(sts, f)
-    return test_statements_file
-
-
-@pytest.fixture(scope="session")
-def test_model_file():
-    return "test_model.pkl"
-
-
-=======
->>>>>>> d3df5347
 @pytest.fixture(scope="session")
 def G():
     G = AnalysisGraph.from_statements(get_valid_statements_for_modeling(sts))
