--- conflicted
+++ resolved
@@ -87,9 +87,6 @@
     #                                                               #
     #################################################################
 
-<<<<<<< HEAD
-    file_child_tags = ["program", "subroutine", "module"]
-=======
     """
         Nested child tag list
     """
@@ -101,7 +98,6 @@
         "function", 
         "prefix"
     ]
->>>>>>> e162246d
 
     statement_child_tags = [
         "assignment",
