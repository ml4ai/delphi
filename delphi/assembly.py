--- conflicted
+++ resolved
@@ -104,11 +104,7 @@
 
 def get_data(filename: str) -> pd.DataFrame:
     """ Create a dataframe out of south_sudan_data.csv """
-<<<<<<< HEAD
-    df = pd.read_csv(filename, sep=",", index_col="Variable")
-=======
     df = pd.read_csv(filename, index_col="Variable")
->>>>>>> 994fdb2b
     return df
 
 
