#include "data.hpp"
<<<<<<< HEAD
=======
#include "spdlog/spdlog.h"
#include "utils.hpp"
#include <fmt/format.h>
#include <sqlite3.h>
#include <chrono>
#include <thread>
>>>>>>> 9b10d94b

using namespace std;

vector<double> get_data_value(string indicator,
                              string country,
                              string state,
                              string county,
                              int year,
                              int month,
                              string unit,
                              bool use_heuristic) {
  using fmt::print;
  using namespace fmt::literals;
  using spdlog::debug, spdlog::error, spdlog::info;
  spdlog::set_level(spdlog::level::warn);

  sqlite3* db;

<<<<<<< HEAD
  int rc = sqlite3_open(getenv("DELPHI_DB"), &db);
  if (rc) {
    throw("Could not open db. Do you have the DELPHI_DB "
    "environment correctly set to point to the Delphi database?");
=======
  vector<double> vals = {};

  int rc;
  rc = sqlite3_open(getenv("DELPHI_DB"), &db);
  if (rc != SQLITE_OK) {
    throw runtime_error("Could not open db. Do you have the DELPHI_DB "
        "environment correctly set to point to the Delphi database?");
>>>>>>> 9b10d94b
  }

  sqlite3_stmt* stmt;

  string query =
      "select Unit, Value from indicator where `Variable` like '{}'"_format(
          indicator);

  string check_q;

  if (!country.empty()) {
    check_q = "{0} and `Country` is '{1}'"_format(query, country);

    rc = sqlite3_prepare_v2(db, check_q.c_str(), -1, &stmt, NULL);
    if (rc == SQLITE_OK) {
      rc = sqlite3_step(stmt);
      if (rc == SQLITE_ROW) {
        query = check_q;
      }
      else {
        debug("Could not find data for country {}. Averaging data over all "
              "countries for given axes (Default Setting)\n",
              country);
      }
      sqlite3_reset(stmt);
    }
  }

  if (!state.empty()) {
    check_q = "{0} and `State` is '{1}'"_format(query, state);
    rc = sqlite3_prepare_v2(db, check_q.c_str(), -1, &stmt, NULL);
    rc = sqlite3_step(stmt);
    if (rc == SQLITE_ROW) {
      query = check_q;
    }
    else {
      debug("Could not find data for state {}. Only obtaining data "
            "of the country level (Default Setting)\n",
            state);
    }
    sqlite3_reset(stmt);
  }

  if (!county.empty()) {
    check_q = "{0} and `County` is '{1}'"_format(query, county);
    rc = sqlite3_prepare_v2(db, check_q.c_str(), -1, &stmt, NULL);
    rc = sqlite3_step(stmt);
    if (rc == SQLITE_ROW) {
      query = check_q;
    }
    else {
      debug("Could not find data for county {}. Only obtaining data "
            "of the state level (Default Setting)\n",
            county);
    }
    sqlite3_reset(stmt);
  }

  if (!unit.empty()) {
    check_q = "{0} and `Unit` is '{1}'"_format(query, unit);
    rc = sqlite3_prepare_v2(db, check_q.c_str(), -1, &stmt, NULL);
    rc = sqlite3_step(stmt);
    if (rc == SQLITE_ROW) {
      query = check_q;
    }
    else {
      sqlite3_reset(stmt);
      debug("Could not find data for unit {}. Using first unit in "
            "alphabetical order (Default Setting)\n",
            unit);

      vector<string> units;

      rc = sqlite3_prepare_v2(db, query.c_str(), -1, &stmt, NULL);
      while ((rc = sqlite3_step(stmt)) == SQLITE_ROW) {
        string ind_unit =
            string(reinterpret_cast<const char*>(sqlite3_column_text(stmt, 0)));
        units.push_back(ind_unit);
      }
      sqlite3_reset(stmt);
      if (!units.empty()) {
        sort(units.begin(), units.end());
        query = "{0} and `Unit` is '{1}'"_format(query, units.front());
      }
      else {
        error("No units found for indicator {}", indicator);
      }
    }
  }
  sqlite3_reset(stmt);

  if (!(year == -1)) {
    check_q = "{0} and `Year` is '{1}'"_format(query, year);
    rc = sqlite3_prepare_v2(db, check_q.c_str(), -1, &stmt, NULL);
    rc = sqlite3_step(stmt);
    if (rc == SQLITE_ROW) {
      query = check_q;
    }
    else {
      debug("Could not find data for year {}. Aggregating data "
            "over all years (Default Setting)\n",
            county);
    }
    sqlite3_reset(stmt);
  }

  if (!(month == 0)) {
    check_q = "{0} and `Year` is '{1}'"_format(query, month);
    rc = sqlite3_prepare_v2(db, check_q.c_str(), -1, &stmt, NULL);
    rc = sqlite3_step(stmt);
    if (rc == SQLITE_ROW) {
      query = check_q;
    }
    else {
      debug("Could not find data for month {}. Aggregating data "
            "over all months (Default Setting)\n",
            county);
    }
    sqlite3_reset(stmt);
  }

  double value;

  rc = sqlite3_prepare_v2(db, query.c_str(), -1, &stmt, NULL);
  while ((rc = sqlite3_step(stmt)) == SQLITE_ROW) {
    value = sqlite3_column_double(stmt, 1);
    vals.push_back(value);
  }
  sqlite3_reset(stmt);

  if (vals.empty() and use_heuristic) {
    string final_query =
        "{0} and `Year` is '{1}' and `Month` is '0'"_format(query, year);
    sqlite3_prepare_v2(db, final_query.c_str(), -1, &stmt, NULL);

<<<<<<< HEAD
  sqlite3_finalize(stmt);
  if (!use_heuristic) {
    sqlite3_close(db);
    return vector<double>();
  }

  final_query =
      "{0} and `Year` is '{1}' and `Month` is '0'"_format(query, year);
  rc = sqlite3_prepare_v2(db, final_query.c_str(), -1, &stmt, NULL);

  while ((rc = sqlite3_step(stmt)) == SQLITE_ROW) {
    value = sqlite3_column_double(stmt, 1);
    vals.push_back(value / 12);
  }

  if (!vals.empty()) {
    sqlite3_finalize(stmt);
    sqlite3_close(db);
    return vals;
=======
    while ((rc = sqlite3_step(stmt)) == SQLITE_ROW) {
      value = sqlite3_column_double(stmt, 1);
      value = value / 12;
      vals.push_back(value);
    }
    sqlite3_reset(stmt);
>>>>>>> 9b10d94b
  }

  rc = sqlite3_finalize(stmt);
  rc = sqlite3_close(db);
  return vals;
}<|MERGE_RESOLUTION|>--- conflicted
+++ resolved
@@ -1,13 +1,10 @@
 #include "data.hpp"
-<<<<<<< HEAD
-=======
 #include "spdlog/spdlog.h"
 #include "utils.hpp"
 #include <fmt/format.h>
 #include <sqlite3.h>
 #include <chrono>
 #include <thread>
->>>>>>> 9b10d94b
 
 using namespace std;
 
@@ -26,12 +23,6 @@
 
   sqlite3* db;
 
-<<<<<<< HEAD
-  int rc = sqlite3_open(getenv("DELPHI_DB"), &db);
-  if (rc) {
-    throw("Could not open db. Do you have the DELPHI_DB "
-    "environment correctly set to point to the Delphi database?");
-=======
   vector<double> vals = {};
 
   int rc;
@@ -39,7 +30,6 @@
   if (rc != SQLITE_OK) {
     throw runtime_error("Could not open db. Do you have the DELPHI_DB "
         "environment correctly set to point to the Delphi database?");
->>>>>>> 9b10d94b
   }
 
   sqlite3_stmt* stmt;
@@ -175,34 +165,12 @@
         "{0} and `Year` is '{1}' and `Month` is '0'"_format(query, year);
     sqlite3_prepare_v2(db, final_query.c_str(), -1, &stmt, NULL);
 
-<<<<<<< HEAD
-  sqlite3_finalize(stmt);
-  if (!use_heuristic) {
-    sqlite3_close(db);
-    return vector<double>();
-  }
-
-  final_query =
-      "{0} and `Year` is '{1}' and `Month` is '0'"_format(query, year);
-  rc = sqlite3_prepare_v2(db, final_query.c_str(), -1, &stmt, NULL);
-
-  while ((rc = sqlite3_step(stmt)) == SQLITE_ROW) {
-    value = sqlite3_column_double(stmt, 1);
-    vals.push_back(value / 12);
-  }
-
-  if (!vals.empty()) {
-    sqlite3_finalize(stmt);
-    sqlite3_close(db);
-    return vals;
-=======
     while ((rc = sqlite3_step(stmt)) == SQLITE_ROW) {
       value = sqlite3_column_double(stmt, 1);
       value = value / 12;
       vals.push_back(value);
     }
     sqlite3_reset(stmt);
->>>>>>> 9b10d94b
   }
 
   rc = sqlite3_finalize(stmt);
