--- conflicted
+++ resolved
@@ -1,10 +1,6 @@
-<<<<<<< HEAD
 from numbers import Number
-
+import time
 from SALib.sample import saltelli, fast_sampler, latin
-=======
-import time
->>>>>>> 0c499e1f
 import SALib as SAL
 import numpy as np
 import torch
@@ -71,7 +67,7 @@
                 S1_conf = float(row['S1_conf'])
                 S2_conf = float(row['S2_conf'])
                 ST_conf = float(row['ST_conf'])
-            
+
         Si_dict = {'S1': np.array(S1), 'S2': np.array(S2), 'ST': np.array(ST), 'S1_conf': S1_conf, 'S2_conf': S2_conf, 'ST_conf': ST_conf}
 
         return cls(Si_dict)
@@ -94,7 +90,7 @@
 
     @classmethod
     def from_pickle(cls, filepath: str):
-        
+
         with open(filepath, 'rb') as fin:
             Si_dict = pickle.load(fin)
 
@@ -123,7 +119,7 @@
         return np.unravel_index(full_index, self.O2_indices.shape)
 
     def to_csv(self, filepath: str, S: dict):
-       
+
         try:
             with  open(filepath, 'w') as  fout:
                 writer = csv.DictWriter(fout, fieldnames=S.keys())
@@ -131,18 +127,18 @@
                 writer.writerow(S)
         except IOError:
             print("Input File Missing!")
-        
+
 
     def to_json(self, filepath: str, S: dict):
-        
+
         S['S2'] = S['S2'].tolist()
         try:
             with open(filepath, 'w') as fout:
                 json.dump(S, fout)
         except IOError:
             print("Input File Missing!")
-        
-        
+
+
     def to_pickle(self, filepath: str, S: dict):
 
         try:
@@ -152,7 +148,7 @@
         except IOError:
             print("Input File Missing!")
 
-        
+
 
 
 class SensitivityAnalyzer(object):
@@ -282,7 +278,7 @@
         M: int=4,
         save_time: bool=False, verbose: bool=False
     ) -> dict:
-       
+
         prob_def = cls.setup_problem_def(G.inputs, B)
 
         (samples, sample_time) = cls.__run_sampling(SAL.sample.fast_sampler.sample,
@@ -304,7 +300,7 @@
         M: int=10,
         save_time: bool=False, verbose: bool=False
     ):
-        
+
         prob_def = cls.setup_problem_def(G.inputs, B)
 
         (samples, sample_time) = cls.__run_sampling(SAL.sample.latin.sample,
@@ -319,6 +315,4 @@
 
         Si = SensitivityIndices(S)
         return Si if not save_time \
-               else (Si, (sample_time, exec_time, analyze_time))
-
-
+               else (Si, (sample_time, exec_time, analyze_time))