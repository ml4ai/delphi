import os
import json
import pickle
import random
from math import exp, log, pi
from datetime import date
from functools import partial
from itertools import permutations, cycle, chain
from typing import Dict, Optional, Union, Callable, Tuple, List, Iterable
from uuid import uuid4
import networkx as nx
import numpy as np
<<<<<<< HEAD
from scipy.stats import gaussian_kde
=======
import warnings
from scipy.stats import gaussian_kde, norm
>>>>>>> 87b63c0c
import pandas as pd
from indra.statements import Influence, Concept, Event, QualitativeDelta
from indra.statements import Evidence as INDRAEvidence
from indra.sources.eidos import process_text
from .random_variables import LatentVar, Indicator
from .export import export_edge, _get_units, _get_dtype, _process_datetime
from .utils.fp import flatMap, take, ltake, lmap, pairwise, iterate, exists
from .utils.indra import (
    get_statements_from_json_list,
    get_statements_from_json_file,
    nameTuple,
)
from .db import engine
from .assembly import (
    deltas,
    constructConditionalPDF,
    get_respdevs,
    get_indicator_value,
)
from future.utils import lzip
from tqdm import tqdm
from .apps.rest_api.models import (
    Evidence,
    ICMMetadata,
    CausalVariable,
    CausalRelationship,
    DelphiModel,
)
import matplotlib
import matplotlib.cm as cm
from matplotlib.colors import Normalize
from delphi.utils.misc import _insert_line_breaks


def normpdf(x, mean, sd):
    """ Calculate pdf of normal distribution with a given mean and standard
    deviation. Faster than scipy.stats.norm.pdf. From https://stackoverflow.com/a/12413491 """
    var = float(sd) ** 2
    denom = (2 * pi * var) ** 0.5
    num = exp(-(float(x) - float(mean)) ** 2 / (2 * var))
    return num / denom


class AnalysisGraph(nx.DiGraph):
    """ The primary data structure for Delphi """

    def __init__(self, *args, **kwargs):
        """ Default constructor, accepts a list of edge tuples. """
        super().__init__(*args, **kwargs)
        self.id = str(uuid4())
        self.t: float = 0.0
        self.Δt: float = 1.0
        self.time_unit: str = "Placeholder time unit"
        self.dateCreated = date.today().isoformat()
        self.name: str = (
            "Linear Dynamical System with Stochastic Transition Model"
        )
        self.res: int = 100
        self.transition_matrix_collection: List[pd.DataFrame] = []
        self.latent_state_sequences = None
        self.log_prior = None
        self.log_likelihood = None

    def assign_uuids_to_nodes_and_edges(self):
        """ Assign uuids to nodes and edges. """
        for node in self.nodes(data=True):
            node[1]["id"] = str(uuid4())

        for edge in self.edges(data=True):
            edge[2]["id"] = str(uuid4())

    # ==========================================================================
    # Constructors
    # ==========================================================================

    @classmethod
    def from_statements_file(cls, file: str):
        """ Construct an AnalysisGraph object from a pickle file containing a
        list of INDRA statements. """

        with open(file, "rb") as f:
            sts = pickle.load(f)

        return cls.from_statements(sts)

    @classmethod
    def from_statements(
        cls, sts: List[Influence], assign_default_polarities: bool = True
    ):
        """ Construct an AnalysisGraph object from a list of INDRA statements.
        Unknown polarities are set to positive by default.

        Args:
            sts: A list of INDRA Statements

        Returns:
            An AnalysisGraph instance constructed from a list of INDRA
            statements.
        """

        _dict = {}
        for s in sts:
            if assign_default_polarities:
                for delta in deltas(s):
                    if delta.polarity is None:
                        delta.polarity = 1
            concepts = nameTuple(s)

            # Excluding self-loops for now:
            if concepts[0] != concepts[1]:
                if all(map(exists, (delta.polarity for delta in deltas(s)))):
                    if concepts in _dict:
                        _dict[concepts].append(s)
                    else:
                        _dict[concepts] = [s]

        edges = [
            (*concepts, {"InfluenceStatements": statements})
            for concepts, statements in _dict.items()
        ]
        return cls(edges)

    @classmethod
    def from_text(cls, text: str, webservice=None):
        """ Construct an AnalysisGraph object from text, using Eidos to perform
        machine reading.

        Args:
            text: Input text to be processed by Eidos.
            webservice: URL for Eidos webservice, either the INDRA web service,
                or the instance of Eidos running locally on your computer (e.g.
                http://localhost:9000.
        """

        eidosProcessor = process_text(text, webservice=webservice)
        return cls.from_statements(eidosProcessor.statements)

    @classmethod
    def from_json_serialized_statements_list(
        cls, json_serialized_list: List[Dict]
    ):
        """ Construct an AnalysisGraph object from a list of JSON serialized
        INDRA statements.

        Args:
            json_serialized_list: A list of JSON-serializable dicts
                representing INDRA statements.
        """
        return cls.from_statements(
            get_statements_from_json_list(json_serialized_list)
        )

    @classmethod
    def from_json_serialized_statements_file(cls, file: str):
        """ Construct an AnalysisGraph object from a file containing
        JSON-serialized INDRA statements.

        Args:
            file: Path to a file containing JSON-serialized INDRA statements.
        """
        return cls.from_statements(get_statements_from_json_file(file))

    @classmethod
    def from_uncharted_json_file(cls, file: str):
        """ Construct an AnalysisGraph object from a file containing INDRA
        statements serialized exported by Uncharted's CauseMos webapp.

        Args:
            file: Path to a file containing JSON-serialized INDRA statements
            from Uncharted's CauseMos HMI.
        """
        with open(file, "r") as f:
            _dict = json.load(f)
        return cls.from_uncharted_json_serialized_dict(_dict)

    @classmethod
    def from_uncharted_json_serialized_dict(
        cls, _dict, minimum_evidence_pieces_required: int = 1
    ):
        """ Construct an AnalysisGraph object from a dict of INDRA statements
        exported by Uncharted's CauseMos webapp.

        Args:
            _dict: A dict of INDRA statements exported by Uncharted's CauseMos
                HMI.
            minimum_evidence_pieces_required: The minimum number of evidence
                pieces required to consider a statement for assembly.
        """
        sts = _dict["statements"]
        G = nx.DiGraph()
        for s in sts:
            if len(s["evidence"]) >= minimum_evidence_pieces_required:
                subj, obj = s["subj"], s["obj"]
                if (
                    subj["db_refs"]["concept"] is not None
                    and obj["db_refs"]["concept"] is not None
                ):
                    subj_name, obj_name = [
                        "/".join(s[x]["db_refs"]["concept"].split("/")[:])
                        for x in ["subj", "obj"]
                    ]
                    G.add_edge(subj_name, obj_name)
                    subj_delta = s["subj_delta"]
                    obj_delta = s["obj_delta"]

                    for delta in (subj_delta, obj_delta):
                        # TODO : Ensure that all the statements provided by
                        # Uncharted have unambiguous polarities.
                        if delta["polarity"] is None:
                            delta["polarity"] = 1

                    influence_stmt = Influence(
                        Event(
                            Concept(subj_name, db_refs=subj["db_refs"]),
                            delta=QualitativeDelta(
                                s["subj_delta"]["polarity"],
                                s["subj_delta"]["adjectives"],
                            ),
                        ),
                        Event(
                            Concept(obj_name, db_refs=obj["db_refs"]),
                            delta=QualitativeDelta(
                                s["obj_delta"]["polarity"],
                                s["obj_delta"]["adjectives"],
                            ),
                        ),
                        evidence=[
                            INDRAEvidence(
                                source_api=ev["source_api"],
                                annotations=ev["annotations"],
                                text=ev["text"],
                                epistemics=ev.get("epistemics"),
                            )
                            for ev in s["evidence"]
                        ],
                    )
                    influence_sts = G.edges[subj_name, obj_name].get(
                        "InfluenceStatements", []
                    )
                    influence_sts.append(influence_stmt)
                    G.edges[subj_name, obj_name][
                        "InfluenceStatements"
                    ] = influence_sts

        self = cls(G)
        self.assign_uuids_to_nodes_and_edges()
        return self

    # ==========================================================================
    # Utilities
    # ==========================================================================

    def get_latent_state_components(self):
        return flatMap(lambda a: (a, f"∂({a})/∂t"), self.nodes())

    def construct_default_initial_state(self) -> pd.Series:
        components = self.get_latent_state_components()
        return pd.Series(ltake(len(components), cycle([1.0, 0.0])), components)

    # ==========================================================================
    # Sampling and inference
    # ----------------------
    #
    # This section contains code for sampling and Bayesian inference.
    # ==========================================================================

    def sample_from_prior(self):
        """ Sample elements of the stochastic transition matrix from the prior
        distribution, based on gradable adjectives. """

        # Add probability distribution functions constructed from gradable
        # adjective data to the edges of the analysis graph data structure.

        df = pd.read_sql_table("gradableAdjectiveData", con=engine)
        gb = df.groupby("adjective")

        rs = gaussian_kde(
            flatMap(
                lambda g: gaussian_kde(get_respdevs(g[1]))
                .resample(self.res)[0]
                .tolist(),
                gb,
            )
        ).resample(self.res)[0]

        for edge in self.edges(data=True):
            edge[2]["ConditionalProbability"] = constructConditionalPDF(
                gb, rs, edge
            )
            edge[2]["βs"] = np.tan(
                edge[2]["ConditionalProbability"].resample(self.res)[0]
            )

        # Sample a collection of transition matrices from the prior.

        node_pairs = list(permutations(self.nodes(), 2))

        # simple_path_dict caches the results of the graph traversal that finds
        # simple paths between pairs of nodes, so that it doesn't have to be
        # executed for every sampled transition matrix.

        simple_path_dict = {
            node_pair: [
                list(pairwise(path))
                for path in nx.all_simple_paths(self, *node_pair)
            ]
            for node_pair in node_pairs
        }

        self.transition_matrix_collection = []

        elements = self.get_latent_state_components()

        for i in range(self.res):
            A = pd.DataFrame(
                np.identity(2 * len(self)), index=elements, columns=elements
            )

            for node in self.nodes:
                A[f"∂({node})/∂t"][node] = self.Δt

            for node_pair in node_pairs:
                A[f"∂({node_pair[0]})/∂t"][node_pair[1]] = sum(
                    np.prod(
                        [
                            self.edges[edge[0], edge[1]]["βs"][i]
                            for edge in simple_path_edge_list
                        ]
                    )
                    * self.Δt
                    for simple_path_edge_list in simple_path_dict[node_pair]
                )
            self.transition_matrix_collection.append(A)

        return self.transition_matrix_collection

    def sample_from_likelihood(self, n_timesteps=10):
        """ Sample a collection of observed state sequences from the likelihood
        model given a collection of transition matrices.

        Args:
            n_timesteps: The number of timesteps for the sequences.
        """

        self.n_timesteps = n_timesteps
        self.latent_state_sequences = lmap(
            lambda A: ltake(
                n_timesteps,
                iterate(
                    lambda s: pd.Series(A @ s.values, index=s.index), self.s0
                ),
            ),
            self.transition_matrix_collection,
        )

        self.observed_state_sequences = [
            [self.sample_observed_state(s) for s in latent_state_sequence]
            for latent_state_sequence in self.latent_state_sequences
        ]

    def sample_from_posterior(self, A: pd.DataFrame) -> pd.DataFrame:
        """ Run Bayesian inference - sample from the posterior distribution."""
        if self.log_likelihood is None:
            self.log_likelihood = self.calculate_log_likelihood(A)

        # Sample a new transition matrix from the proposal distribution.
        self.sample_from_proposal(A)

        Δ_log_prior = self.calculate_Δ_log_prior(A)

        candidate_log_likelihood = self.calculate_log_likelihood(A)
        Δ_log_likelihood = candidate_log_likelihood - self.log_likelihood

        delta_log_joint_probability = Δ_log_prior + Δ_log_likelihood

        acceptance_probability = min(1, np.exp(delta_log_joint_probability))
        if acceptance_probability < np.random.rand():
            A[f"∂({self.source})/∂t"][self.target] = self.original_value
            self.log_likelihood = candidate_log_likelihood

        return A

    def calculate_Δ_log_prior(self, A: pd.DataFrame) -> float:
        priors = self.edges[self.source, self.target]["ConditionalProbability"].evaluate(
                    (A[f"∂({self.source})/∂t"][self.target] / self.Δt, self.original_value / self.Δt)
                )

        Δ_log_prior = log(priors[0]) - log(priors[1])
        # Δ_log_prior = log(
                # self.edges[self.source, self.target][
                    # "ConditionalProbability"
                # ].evaluate(
                    # A[f"∂({self.source})/∂t"][self.target] / self.Δt
                # )
            # ) - log(
                # self.edges[self.source, self.target][
                    # "ConditionalProbability"
                # ].evaluate(self.original_value / self.Δt)
            # )
        return Δ_log_prior

    def calculate_log_likelihood(self, A):
        _list = []
        self.set_latent_state_sequence(A)
        for latent_state, observed_state in zip(
            self.latent_state_sequence, self.observed_state_sequence
        ):
            for n in self.nodes(data=True):
                for indicator, value in observed_state[n[0]].items():
                    ind = n[1]["indicators"][indicator]
                    log_likelihood = log(
                        normpdf(
                            value, latent_state[n[0]] * ind.mean, ind.stdev
                        )
                    )
                    _list.append(log_likelihood)

        log_likelihood_total = sum(_list)
        return log_likelihood_total

    def set_latent_state_sequence(self, A):
        self.latent_state_sequence = ltake(
            self.n_timesteps,
            iterate(
                lambda s: pd.Series(A.values @ s.values, index=s.index),
                self.s0,
            ),
        )

    def sample_observed_state(self, s: pd.Series) -> Dict:
        """ Sample observed state vector. This is the implementation of the
        emission function.

        Args:
            s: Latent state vector.

        Returns:
            Observed state vector.
        """

        return {
            n[0]: {
                indicator.name: np.random.normal(
                    s[n[0]] * indicator.mean, indicator.stdev
                )
                for indicator in n[1]["indicators"].values()
            }
            for n in self.nodes(data=True)
        }

    def sample_from_proposal(self, A: pd.DataFrame) -> None:
        """ Sample a new transition matrix from the proposal distribution,
        given a current candidate transition matrix. In practice, this amounts
        to the in-place perturbation of an element of the transition matrix
        currently being used by the sampler.
        """

        # Choose the element of A to perturb
        self.source, self.target, self.edge_dict = random.choice(
            list(self.edges(data=True))
        )
        # Remember the original value of the element, in case we need to revert
        # the MCMC step.
        self.original_value = A[f"∂({self.source})/∂t"][self.target]
        A[f"∂({self.source})/∂t"][self.target] += np.random.normal(scale=0.001)

    def get_timeseries_values_for_indicators(
        self, resolution: str = "month", months: Iterable[int] = range(6, 9)
    ):
        """Attach timeseries to indicators, for performing Bayesian inference."""
        if resolution == "month":
            funcs = [
                partial(get_indicator_value, month=month) for month in months
            ]
        else:
            raise NotImplementedError(
                "Currently, only the 'month' resolution is supported."
            )

        for n in self.nodes(data=True):
            for indicator in n[1]["indicators"].values():
                indicator.timeseries = [
                    func(indicator, year="2017")[0] for func in funcs
                ]
                if len(set(indicator.timeseries)) == 1:
                    indicator.timeseries = None

    def infer_transition_matrix_coefficient_from_data(
        self,
        source: str,
        target: str,
        state: Optional[str] = None,
        crop: Optional[str] = None,
    ):
        """ Infer the distribution of a particular transition matrix
        coefficient from data.

        Args:
            source: The source of the edge corresponding to the matrix element
                to infer.
            target: The target of the edge corresponding to the matrix element
                to infer.
            state:
                The state in South Sudan for which the transition matrix
                coefficient should be calculated.
            crop:
                The crop for which the transition matrix coefficient should be
                calculated.
        """
        rows = engine.execute(
            f"select * from dssat where `Crop` like '{crop}'"
            f" and `State` like '{state}'"
        )
        xs, ys = lzip(*[(r["Rainfall"], r["Production"]) for r in rows])
        xs_scaled, ys_scaled = xs / np.mean(xs), ys / np.mean(ys)
        p, V = np.polyfit(xs_scaled, ys_scaled, 1, cov=True)
        self.edges[source, target]["βs"] = np.random.normal(
            p[0], np.sqrt(V[0][0]), self.res
        )
        self.sample_from_prior()

    # ==========================================================================
    # Basic Modeling Interface (BMI)
    # ==========================================================================

    def create_bmi_config_file(self, filename: str = "bmi_config.txt") -> None:
        """ Create a BMI config file to initialize the model.

        Args:
            filename: The filename with which the config file should be saved.
        """
        s0 = self.construct_default_initial_state()
        s0.to_csv(filename, index_label="variable")

    def default_update_function(self, n: Tuple[str, dict]) -> List[float]:
        """ The default update function for a CAG node.
            n: A 2-tuple containing the node name and node data.

        Returns:
            A list of values corresponding to the distribution of the value of
            the real-valued variable representing the node.
        """
        return [
            self.transition_matrix_collection[i].loc[n[0]].values
            @ self.s0[i].values
            for i in range(self.res)
        ]

    def initialize(
        self, config_file: str = "bmi_config.txt", initialize_indicators=True
    ):
        """ Initialize the executable AnalysisGraph with a config file.

        Args:
            config_file

        Returns:
            AnalysisGraph
        """
        self.t = 0.0
        if not os.path.isfile(config_file):
            self.create_bmi_config_file(config_file)

        self.s0 = [
            pd.read_csv(
                config_file, index_col=0, header=None, error_bad_lines=False
            )[1]
            for _ in range(self.res)
        ]
        self.s0_original = self.s0[0].copy(deep=True)

        self.latent_state_vector = self.construct_default_initial_state()

        for n in self.nodes(data=True):
            rv = LatentVar(n[0])
            n[1]["rv"] = rv
            n[1]["update_function"] = self.default_update_function
            rv.dataset = [1.0 for _ in range(self.res)]
            rv.partial_t = self.s0[0][f"∂({n[0]})/∂t"]
            if initialize_indicators:
                for indicator in n[1]["indicators"].values():
                    indicator.samples = np.random.normal(
                        indicator.mean * np.array(n[1]["rv"].dataset),
                        scale=0.01,
                    )

    def update(self, τ: float = 1.0, update_indicators=True, dampen=False,
            set_delta: float = None):
        """ Advance the model by one time step. """

        for n in self.nodes(data=True):
            n[1]["next_state"] = n[1]["update_function"](n)

        for n in self.nodes(data=True):
            n[1]["rv"].dataset = n[1]["next_state"]

        for n in self.nodes(data=True):
            for i in range(self.res):
                self.s0[i][n[0]] = n[1]["rv"].dataset[i]
                if dampen:
                    self.s0[i][f"∂({n[0]})/∂t"] = self.s0_original[
                        f"∂({n[0]})/∂t"
                    ] * exp(-τ * self.t)
                #Suppresses dampen
                if set_delta is not None:
                    if dampen:
                        warnings.warn('When set_delta is not None, the effect of dampen = True is suppressed')
                    self.s0[i][f"∂({n[0]})/∂t"] = set_delta
            if update_indicators:
                for indicator in n[1]["indicators"].values():
                    indicator.samples = np.random.normal(
                        indicator.mean * np.array(n[1]["rv"].dataset),
                        scale=0.01,
                    )

        self.t += self.Δt

    def update_until(self, t_final: float):
        """ Updates the model to a particular time t_final """
        while self.t < t_final:
            self.update()

    def finalize(self):
        raise NotImplementedError(
            "This BMI function has not been implemented yet."
        )

    # Model information

    def get_component_name(self) -> str:
        """ Return the name of the model. """
        return self.name

    def get_input_var_names(self) -> List[str]:
        """ Returns the input variable names """
        return self.get_latent_state_components()

    def get_output_var_names(self) -> List[str]:
        """ Returns the output variable names. """
        return self.get_latent_state_components()

    def get_time_step(self) -> float:
        """ Returns the time step size """
        return self.Δt

    def get_time_units(self) -> str:
        """ Returns the time unit. """
        return self.time_unit

    def get_current_time(self) -> float:
        """ Returns the current time in the execution of the model. """
        return self.t

    # ==========================================================================
    # Export
    # ==========================================================================

    def export_node(self, n) -> Dict[str, Union[str, List[str]]]:
        """ Return dict suitable for exporting to JSON.

        Args:
            n: A dict representing the data in a networkx AnalysisGraph node.

        Returns:
            The node dict with additional fields for name, units, dtype, and
            arguments.

        """
        node_dict = {
            "name": n[0],
            "units": _get_units(n[0]),
            "dtype": _get_dtype(n[0]),
            "arguments": list(self.predecessors(n[0])),
        }

        if not n[1].get("indicators") is None:
            for indicator in n[1]["indicators"].values():
                if "dataset" in indicator.__dict__:
                    del indicator.__dict__["dataset"]

            node_dict["indicators"] = [
                _process_datetime(indicator.__dict__)
                for indicator in n[1]["indicators"].values()
            ]
        else:
            node_dict["indicators"] = None

        return node_dict

    def to_dict(self) -> Dict:
        """ Export the CAG to a dict that can be serialized to JSON. """
        return {
            "name": self.name,
            "dateCreated": str(self.dateCreated),
            "variables": lmap(
                lambda n: self.export_node(n), self.nodes(data=True)
            ),
            "timeStep": str(self.Δt),
            "edge_data": lmap(export_edge, self.edges(data=True)),
        }

    def to_pickle(self, filename: str = "delphi_model.pkl"):
        with open(filename, "wb") as f:
            pickle.dump(self, f)

    # ==========================================================================
    # Model parameterization
    # ==========================================================================

    def map_concepts_to_indicators(
        self, n: int = 1, min_temporal_res: Optional[str] = None
    ):
        """ Map each concept node in the AnalysisGraph instance to one or more
        tangible quantities, known as 'indicators'.

        Args:
            n: Number of matches to keep
            min_temporal_res: Minimum temporal resolution that the indicators
            must have data for.
        """

        for node in self.nodes(data=True):
            query_parts = [
                "select Indicator from concept_to_indicator_mapping",
                f"where `Concept` like '{node[0]}'",
            ]

            # TODO May need to delve into SQL/database stuff a bit more deeply
            # for this. Foreign keys perhaps?

            query = "  ".join(query_parts)
            results = engine.execute(query)

            if min_temporal_res is not None:
                if min_temporal_res not in ["month"]:
                    raise ValueError("min_temporal_res must be 'month'")

                vars_with_required_temporal_resolution = [
                    r[0]
                    for r in engine.execute(
                        "select distinct `Variable` from indicator where "
                        f"`{min_temporal_res.capitalize()}` is not null"
                    )
                ]
                results = [
                    r
                    for r in results
                    if r[0] in vars_with_required_temporal_resolution
                ]

            node[1]["indicators"] = {
                x: Indicator(x, "MITRE12")
                for x in [r[0] for r in take(n, results)]
            }

    def parameterize(
        self,
        country: Optional[str] = "South Sudan",
        state: Optional[str] = None,
        year: Optional[int] = None,
        month: Optional[int] = None,
        unit: Optional[str] = None,
        fallback_aggaxes: List[str] = ["year", "month"],
        aggfunc: Callable = np.mean,
    ):
        """ Parameterize the analysis graph.

        Args:
            country
            year
            month
            fallback_aggaxes:
                An iterable of strings denoting the axes upon which to perform
                fallback aggregation if the desired constraints cannot be met.
            aggfunc: The function that will be called to perform the
                aggregation if there are multiple matches.
        """

        valid_axes = ("country", "state", "year", "month")

        if any(map(lambda axis: axis not in valid_axes, fallback_aggaxes)):
            raise ValueError(
                "All elements of the fallback_aggaxes set must be one of the "
                f"following: {valid_axes}"
            )

        for n in self.nodes(data=True):
            for indicator in n[1]["indicators"].values():
                indicator.mean, indicator.unit = get_indicator_value(
                    indicator,
                    country,
                    state,
                    year,
                    month,
                    unit,
                    fallback_aggaxes,
                    aggfunc,
                )
                indicator.stdev = 0.1 * abs(indicator.mean)

    # ==========================================================================
    # Manipulation
    # ==========================================================================

    def set_indicator(self, concept: str, indicator: str, source: str):
        self.nodes[concept]["indicators"] = {
            indicator: Indicator(indicator, source)
        }

    def delete_nodes(self, nodes: Iterable[str]):
        """ Iterate over a set of nodes and remove the ones that are present in
        the graph. """
        for n in nodes:
            if self.has_node(n):
                self.remove_node(n)

    def delete_node(self, node: str):
        """ Removes a node if it is in the graph. """
        if self.has_node(node):
            self.remove_node(node)

    def delete_edge(self, source: str, target: str):
        """ Removes an edge if it is in the graph. """
        if self.has_edge(source, target):
            self.remove_edge(source, target)

    def delete_edges(self, edges: Iterable[Tuple[str, str]]):
        """ Iterate over a set of edges and remove the ones that are present in
        the graph. """
        for edge in edges:
            if self.has_edge(*edge):
                self.remove_edge(*edge)

    def prune(self, cutoff: int = 2):
        """ Prunes the CAG by removing redundant paths. If there are multiple
        (directed) paths between two nodes, this function removes all but the
        longest paths. Subsequently, it restricts the graph to the largest
        connected component.

        Args:
            cutoff: The maximum path length to consider for finding redundant
            paths. Higher values of this parameter correspond to more
            aggressive pruning.
        """

        # Remove redundant paths.
        for node_pair in tqdm(list(permutations(self.nodes(), 2))):
            paths = [
                list(pairwise(path))
                for path in nx.all_simple_paths(self, *node_pair, cutoff)
            ]
            if len(paths) > 1:
                for path in paths:
                    if len(path) == 1:
                        self.delete_edge(*path[0])
                        if any(self.degree(n) == 0 for n in path[0]):
                            self.add_edge(*path[0])
                        break

    def merge_nodes(self, n1: str, n2: str, same_polarity: bool = True):
        """ Merge node n1 into node n2, with the option to specify relative
        polarity.

        Args:
            n1
            n2
            same_polarity
        """

        for p in self.predecessors(n1):
            for st in self[p][n1]["InfluenceStatements"]:
                if not same_polarity:
                    st.obj.delta.polarity = -st.obj.delta.polarity
                st.obj.db_refs["UN"][0] = (n2, st.obj.db_refs["UN"][0][1])

            if not self.has_edge(p, n2):
                self.add_edge(p, n2)
                self[p][n2]["InfluenceStatements"] = self[p][n1][
                    "InfluenceStatements"
                ]

            else:
                self[p][n2]["InfluenceStatements"] += self[p][n1][
                    "InfluenceStatements"
                ]

        for s in self.successors(n1):
            for st in self.edges[n1, s]["InfluenceStatements"]:
                if not same_polarity:
                    st.subj.delta.polarity = -st.subj.delta.polarity
                st.subj.db_refs["UN"][0] = (n2, st.subj.db_refs["UN"][0][1])

            if not self.has_edge(n2, s):
                self.add_edge(n2, s)
                self[n2][s]["InfluenceStatements"] = self[n1][s][
                    "InfluenceStatements"
                ]
            else:
                self[n2][s]["InfluenceStatements"] += self[n1][s][
                    "InfluenceStatements"
                ]

        self.remove_node(n1)

    # ==========================================================================
    # Subgraphs
    # ==========================================================================

    def get_subgraph_for_concept(
        self, concept: str, depth: int = 1, reverse: bool = False
    ):
        """ Returns a new subgraph of the analysis graph for a single concept.

        Args:
            concept: The concept that the subgraph will be centered around.
            depth: The depth to which the depth-first search must be performed.

            reverse: Sets the direction of causal influence flow to examine.
                Setting this to False (default) will search for upstream causal
                influences, and setting it to True will search for
                downstream causal influences.

        Returns:
            AnalysisGraph
        """

        nodeset = {concept}

        if reverse:
            func = self.predecessors
        else:
            func = self.successors
        for i in range(depth):
            nodeset.update(
                chain.from_iterable([list(func(n)) for n in nodeset])
            )

        return AnalysisGraph(self.subgraph(nodeset).copy())

    def get_subgraph_for_concept_pair(
        self, source: str, target: str, cutoff: Optional[int] = None
    ):
        """ Get subgraph comprised of simple paths between the source and the
        target.

        Args:
            source
            target
            cutoff
        """
        paths = nx.all_simple_paths(self, source, target, cutoff=cutoff)
        return AnalysisGraph(self.subgraph(set(chain.from_iterable(paths))))

    def get_subgraph_for_concept_pairs(
        self, concepts: List[str], cutoff: Optional[int] = None
    ):
        """ Get subgraph comprised of simple paths between the source and the
        target.

        Args:
            concepts
            cutoff
        """
        path_generator = (
            nx.all_simple_paths(self, source, target, cutoff=cutoff)
            for source, target in permutations(concepts, 2)
        )
        paths = chain.from_iterable(path_generator)
        return AnalysisGraph(self.subgraph(set(chain.from_iterable(paths))))

    # ==========================================================================
    # Database-related code
    # ==========================================================================

    def to_sql(self, app=None, last_known_value_date: Optional[date] = None):
        """ Inserts the model into the SQLite3 database associated with Delphi,
        for use with the ICM REST API. """

        from delphi.apps.rest_api import create_app, db

        self.assign_uuids_to_nodes_and_edges()
        icm_metadata = ICMMetadata(
            id=self.id,
            created=self.dateCreated,
            estimatedNumberOfPrimitives=len(self.nodes) + len(self.edges),
            createdByUser_id=1,
            lastAccessedByUser_id=1,
            lastUpdatedByUser_id=1,
        )
        if last_known_value_date is None:
            today = date.today().isoformat()
        else:
            today = last_known_value_date.isoformat()
        default_latent_var_value = 1.0
        causal_primitives = []
        nodeset = {n.split("/")[-1] for n in self.nodes}
        simplified_labels = len(nodeset) == len(self)
        for n in self.nodes(data=True):
            n[1]["rv"] = LatentVar(n[0])
            n[1]["update_function"] = self.default_update_function
            rv = n[1]["rv"]
            rv.dataset = [default_latent_var_value for _ in range(self.res)]

            causal_variable = CausalVariable(
                id=n[1]["id"],
                model_id=self.id,
                units="",
                namespaces={},
                auxiliaryProperties=[],
                label=n[0].split("/")[-1].replace("_", " ").capitalize()
                if simplified_labels
                else n[0],
                description=n[0],
                lastUpdated=today,
                confidence=1.0,
                lastKnownValue={
                    "active": "ACTIVE",
                    "trend": None,
                    "time": today,
                    "value": {
                        "baseType": "FloatValue",
                        "value": n[1]["rv"].dataset[0],
                    },
                },
                range={
                    "baseType": "FloatRange",
                    "range": {"min": 0, "max": 5, "step": 0.1},
                },
            )
            causal_primitives.append(causal_variable)

        max_mean_betas = max(
            [abs(np.median(e[2]["βs"])) for e in self.edges(data=True)]
        )
        for e in self.edges(data=True):
            causal_relationship = CausalRelationship(
                id=e[2]["id"],
                namespaces={},
                source={
                    "id": self.nodes[e[0]]["id"],
                    "baseType": "CausalVariable",
                },
                target={
                    "id": self.nodes[e[1]]["id"],
                    "baseType": "CausalVariable",
                },
                model_id=self.id,
                auxiliaryProperties=[],
                lastUpdated=today,
                types=["causal"],
                description="",
                confidence=np.mean(
                    [s.belief for s in e[2]["InfluenceStatements"]]
                ),
                label="",
                strength=abs(np.median(e[2]["βs"]) / max_mean_betas),
                reinforcement=(
                    True
                    if np.mean(
                        [
                            stmt.subj.delta.polarity * stmt.obj.delta.polarity
                            for stmt in e[2]["InfluenceStatements"]
                        ]
                    )
                    > 0
                    else False
                ),
            )
            causal_primitives.append(causal_relationship)
        evidences = []
        for edge in self.edges(data=True):
            for stmt in edge[2]["InfluenceStatements"]:
                for ev in stmt.evidence:
                    evidence = Evidence(
                        id=str(uuid4()),
                        causalrelationship_id=edge[2]["id"],
                        # TODO - make source and target appear in CauseEx HMI
                        description=(ev.text),
                    )
                    evidences.append(evidence)

        if app is None:
            app = create_app()

        # Tag this model for displaying in the CauseWorks interface
        self.tag_for_CX = True
        with app.app_context():
            db.create_all()
            db.session.add(icm_metadata)
            db.session.add(DelphiModel(id=self.id, model=self))
            for causal_primitive in causal_primitives:
                db.session.add(causal_primitive)
            for evidence in evidences:
                db.session.add(evidence)
            db.session.commit()

    def to_agraph(
        self,
        indicators: bool = False,
        indicator_values: bool = False,
        nodes_to_highlight: Optional[Union[str, List[str]]] = None,
        **kwargs,
    ):
        """ Exports the CAG as a pygraphviz AGraph for visualization.

        Args:
            indicators: Whether to display indicators in the AGraph
            indicator_values: Whether to display indicator values in the AGraph
            nodes_to_highlight: Nodes to highlight in the AGraph.
        Returns:
            A PyGraphviz AGraph representation of the AnalysisGraph.
        """

        from delphi.utils.misc import choose_font

        FONT = choose_font()
        A = nx.nx_agraph.to_agraph(self)
        A.graph_attr.update(
            {
                "dpi": 227,
                "fontsize": 20,
                "rankdir": kwargs.get("rankdir", "TB"),
                "fontname": FONT,
                "overlap": "scale",
                "splines": True,
            }
        )

        A.node_attr.update(
            {
                "shape": "rectangle",
                "color": "black",
                # "color": "#650021",
                "style": "rounded",
                "fontname": FONT,
            }
        )

        nodes_with_indicators = [
            n
            for n in self.nodes(data=True)
            if n[1].get("indicators") is not None
        ]

        n_max = max(
            [
                sum([len(s.evidence) for s in e[2]["InfluenceStatements"]])
                for e in self.edges(data=True)
            ]
        )

        nodeset = {n.split("/")[-1] for n in self.nodes}

        simplified_labels = len(nodeset) == len(self)
        color_str = "#650021"
        for n in self.nodes(data=True):
            if kwargs.get("values"):
                node_label = (
                    n[0].capitalize().replace("_", " ")
                    + " ("
                    + str(np.mean(n[1]["rv"].dataset))
                    + ")"
                )
            else:
                node_label = (
                    n[0].split("/")[-1].replace("_", " ").capitalize()
                    if simplified_labels
                    else n[0]
                )
            A.add_node(n[0], label=node_label)

        if list(self.edges(data=True))[0][2].get("βs") is not None:
            max_median_betas = max(
                [abs(np.median(e[2]["βs"])) for e in self.edges(data=True)]
            )

        for e in self.edges(data=True):
            # Calculate reinforcement (ad-hoc!)

            sts = e[2]["InfluenceStatements"]
            total_evidence_pieces = sum([len(s.evidence) for s in sts])
            reinforcement = (
                sum(
                    [
                        stmt.overall_polarity() * len(stmt.evidence)
                        for stmt in sts
                    ]
                )
                / total_evidence_pieces
            )
            opacity = total_evidence_pieces / n_max
            h = (opacity * 255).hex()

            if list(self.edges(data=True))[0][2].get("βs") is not None:
                penwidth = 3 * abs(np.median(e[2]["βs"]) / max_median_betas)
                cmap = cm.Greens if reinforcement > 0 else cm.Reds
                c_str = (
                    matplotlib.colors.rgb2hex(cmap(abs(reinforcement)))
                    + h[4:6]
                )
            else:
                penwidth = 1
                c_str = "black"

            A.add_edge(e[0], e[1], color=c_str, penwidth=penwidth)

        # Drawing indicator variables

        if indicators:
            for n in nodes_with_indicators:
                for indicator_name, ind in n[1]["indicators"].items():
                    node_label = _insert_line_breaks(
                        ind.name.replace("_", " "), 30
                    )
                    if indicator_values:
                        if ind.unit is not None:
                            units = f" {ind.unit}"
                        else:
                            units = ""

                        if ind.mean is not None:
                            ind_value = "{:.2f}".format(ind.mean)
                            node_label = (
                                f"{node_label}\n{ind_value} {ind.unit}"
                                f"\nSource: {ind.source}"
                                f"\nAggregation axes: {ind.aggaxes}"
                                f"\nAggregation method: {ind.aggregation_method}"
                            )

                    A.add_node(
                        indicator_name,
                        style="rounded, filled",
                        fillcolor="lightblue",
                        label=node_label,
                    )
                    A.add_edge(n[0], indicator_name, color="royalblue4")

        nodes_to_highlight = kwargs.get("nodes_to_highlight")
        if nodes_to_highlight is not None:
            if isinstance(nodes_to_highlight, list):
                for n in nodes_to_highlight:
                    if n in A.nodes():
                        A.add_node(n, fontcolor="royalblue")
            elif isinstance(nodes_to_highlight, str):
                if nodes_to_highlight in A.nodes():
                    A.add_node(nodes_to_highlight, fontcolor="royalblue")
            else:
                pass

        if kwargs.get("graph_label") is not None:
            A.graph_attr["label"] = kwargs["graph_label"]

        return A<|MERGE_RESOLUTION|>--- conflicted
+++ resolved
@@ -10,12 +10,8 @@
 from uuid import uuid4
 import networkx as nx
 import numpy as np
-<<<<<<< HEAD
+import warnings
 from scipy.stats import gaussian_kde
-=======
-import warnings
-from scipy.stats import gaussian_kde, norm
->>>>>>> 87b63c0c
 import pandas as pd
 from indra.statements import Influence, Concept, Event, QualitativeDelta
 from indra.statements import Evidence as INDRAEvidence
