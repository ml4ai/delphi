from delphi.cpp.DelphiPython import AnalysisGraph, RNG
import delphi.evaluation as EN

def create_base_CAG(uncharted_json_file):
    G = AnalysisGraph.from_uncharted_json_file(uncharted_json_file)
    G.merge_nodes(
        "wm/concept/causal_factor/condition/food_security",
        "wm/concept/causal_factor/condition/food_insecurity",
        same_polarity=False,
    )
    G = G.get_subgraph_for_concept(
        "wm/concept/causal_factor/condition/food_insecurity", inward=True
    )
    G.map_concepts_to_indicators()
    return G

def set_indicator(G, concept, indicator_new, source):
    G.delete_all_indicators(concept)
    G.set_indicator(concept, indicator_new, source)

def curate_indicators(G):
    set_indicator(G, "wm/concept/indicator_and_reported_property/weather/rainfall",
            "Average Precipitation", "DSSAT")

    set_indicator(G,
        "wm/concept/indicator_and_reported_property/agriculture/Crop_Production",
        "Average Harvested Weight at Maturity (Maize)",
        "DSSAT",
    )

    set_indicator(G,
         "wm/concept/causal_factor/condition/food_insecurity",
         "IPC Phase Classification",
         "FEWSNET",
     )

    set_indicator(G,
        "wm/concept/causal_factor/economic_and_commerce/economic_activity/market/price_or_cost/food_price",
        "Consumer price index",
        "WDI",
    )

    set_indicator(G,
        "wm/concept/indicator_and_reported_property/conflict/population_displacement",
        "Internally displaced persons, total displaced by conflict and violence",
        "WDI",
    )

    set_indicator(G,
        "wm/concept/causal_factor/condition/tension",
        "Conflict incidences",
        "None",
    )


def draw_CAG(G):
    G.to_png(
        "Oct2019EvalCAG.png",
        rankdir="TB",
        node_to_highlight="wm/concept/causal_factor/condition/food_insecurity",
        simplified_labels=False
    )


if __name__ == "__main__":
    r = RNG.rng()
    r.set_seed(2018)
    G = create_base_CAG("data/Model4.json")
    curate_indicators(G)
    draw_CAG(G)
    G.print_nodes()
    G.train_model(2014,6, 2016, 3,country="South Sudan", res=200, burn=1000, use_heuristic=True)
    preds = G.generate_prediction(2016, 6, 2016, 7)
    #preds = G.generate_prediction(2018, 1, 2018, 2)
<<<<<<< HEAD
    EN.pred_plot(preds,'Consumer price index',0.95,plot_type='Comparison',show_rmse=False,
            show_training_data=True,use_heuristic_for_true=True, save_as='Oct2019EvalPred.png')
=======
    EN.pred_plot(preds,'IPC Phase Classification',0.95,plot_type='Prediction',show_rmse=True, show_training_data=True, save_as='Oct2019EvalPred.png')
>>>>>>> d4cd20d6
<|MERGE_RESOLUTION|>--- conflicted
+++ resolved
@@ -1,5 +1,6 @@
-from delphi.cpp.DelphiPython import AnalysisGraph, RNG
 import delphi.evaluation as EN
+from delphi.cpp.DelphiPython import RNG, AnalysisGraph
+
 
 def create_base_CAG(uncharted_json_file):
     G = AnalysisGraph.from_uncharted_json_file(uncharted_json_file)
@@ -14,39 +15,50 @@
     G.map_concepts_to_indicators()
     return G
 
+
 def set_indicator(G, concept, indicator_new, source):
     G.delete_all_indicators(concept)
     G.set_indicator(concept, indicator_new, source)
 
+
 def curate_indicators(G):
-    set_indicator(G, "wm/concept/indicator_and_reported_property/weather/rainfall",
-            "Average Precipitation", "DSSAT")
+    set_indicator(
+        G,
+        "wm/concept/indicator_and_reported_property/weather/rainfall",
+        "Average Precipitation",
+        "DSSAT",
+    )
 
-    set_indicator(G,
+    set_indicator(
+        G,
         "wm/concept/indicator_and_reported_property/agriculture/Crop_Production",
         "Average Harvested Weight at Maturity (Maize)",
         "DSSAT",
     )
 
-    set_indicator(G,
-         "wm/concept/causal_factor/condition/food_insecurity",
-         "IPC Phase Classification",
-         "FEWSNET",
-     )
+    set_indicator(
+        G,
+        "wm/concept/causal_factor/condition/food_insecurity",
+        "IPC Phase Classification",
+        "FEWSNET",
+    )
 
-    set_indicator(G,
+    set_indicator(
+        G,
         "wm/concept/causal_factor/economic_and_commerce/economic_activity/market/price_or_cost/food_price",
         "Consumer price index",
         "WDI",
     )
 
-    set_indicator(G,
+    set_indicator(
+        G,
         "wm/concept/indicator_and_reported_property/conflict/population_displacement",
         "Internally displaced persons, total displaced by conflict and violence",
         "WDI",
     )
 
-    set_indicator(G,
+    set_indicator(
+        G,
         "wm/concept/causal_factor/condition/tension",
         "Conflict incidences",
         "None",
@@ -58,7 +70,7 @@
         "Oct2019EvalCAG.png",
         rankdir="TB",
         node_to_highlight="wm/concept/causal_factor/condition/food_insecurity",
-        simplified_labels=False
+        simplified_labels=False,
     )
 
 
@@ -69,12 +81,25 @@
     curate_indicators(G)
     draw_CAG(G)
     G.print_nodes()
-    G.train_model(2014,6, 2016, 3,country="South Sudan", res=200, burn=1000, use_heuristic=True)
+    G.train_model(
+        2014,
+        6,
+        2016,
+        3,
+        country="South Sudan",
+        res=200,
+        burn=1000,
+        use_heuristic=True,
+    )
     preds = G.generate_prediction(2016, 6, 2016, 7)
-    #preds = G.generate_prediction(2018, 1, 2018, 2)
-<<<<<<< HEAD
-    EN.pred_plot(preds,'Consumer price index',0.95,plot_type='Comparison',show_rmse=False,
-            show_training_data=True,use_heuristic_for_true=True, save_as='Oct2019EvalPred.png')
-=======
-    EN.pred_plot(preds,'IPC Phase Classification',0.95,plot_type='Prediction',show_rmse=True, show_training_data=True, save_as='Oct2019EvalPred.png')
->>>>>>> d4cd20d6
+    # preds = G.generate_prediction(2018, 1, 2018, 2)
+    EN.pred_plot(
+        preds,
+        "Consumer price index",
+        0.95,
+        plot_type="Comparison",
+        show_rmse=False,
+        show_training_data=True,
+        use_heuristic_for_true=True,
+        save_as="Oct2019EvalPred.png",
+    )