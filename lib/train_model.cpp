#include "AnalysisGraph.hpp"
#include "TrainingStatus.hpp"
#include "data.hpp"
#include <tqdm.hpp>
#include <range/v3/all.hpp>
#include <nlohmann/json.hpp>


#ifdef TIME
  #include "utils.hpp"
  #include "Timer.hpp"
  #include "CSVWriter.hpp"
#endif

using namespace std;
using tq::trange;
using json = nlohmann::json;


void AnalysisGraph::train_model(int start_year,
                                int start_month,
                                int end_year,
                                int end_month,
                                int res,
                                int burn,
                                string country,
                                string state,
                                string county,
                                map<string, string> units,
                                InitialBeta initial_beta,
                                InitialDerivative initial_derivative,
                                bool use_heuristic,
                                bool use_continuous) {

  this->training_range = make_pair(make_pair(start_year, start_month),
                                   make_pair(  end_year,   end_month));
  this->n_timesteps = this->calculate_num_timesteps(start_year, start_month,
                                                      end_year,   end_month);

  this->observation_timestep_gaps.clear();
  this->observation_timestep_gaps = vector<double>(this->n_timesteps, 1.0);
  this->observation_timestep_gaps[0] = 0;

  if(this->n_timesteps > 0) {
      if (!synthetic_data_experiment && !causemos_call) {
          // Delphi is run locally using observation data from delphi.db
          // For a synthetic data experiment, the observed state sequence is
          // generated.
          // For a CauseMos call, the observation sequences are provided in the create
          // model JSON call and the observed state sequence is set in the method
          // AnalysisGraph::set_observed_state_sequence_from_json_data(), which is
          // defined in causemos_integration.cpp
          this->set_observed_state_sequence_from_data(country, state, county);
      }

      this->run_train_model(res, burn, initial_beta, initial_derivative,
                            use_heuristic, use_continuous);
  }
}


bool AnalysisGraph::get_trained(){
  return this->trained;
}
bool AnalysisGraph::get_stopped(){
  return this->stopped;
}
float AnalysisGraph::get_training_progress(){
  return this->training_progress;
}
double AnalysisGraph::get_log_likelihood(){
  return this-> log_likelihood;
}
double AnalysisGraph::get_previous_log_likelihood(){
  return this-> previous_log_likelihood;
}
double AnalysisGraph::get_log_likelihood_MAP(){
  return this-> log_likelihood_MAP;
}

void AnalysisGraph::run_train_model(int res,
                                int burn,
                                InitialBeta initial_beta,
                                InitialDerivative initial_derivative,
                                bool use_heuristic,
                                bool use_continuous,
                                int train_start_timestep,
                                int train_timesteps,
                                unordered_map<string, int> concept_periods,
                                unordered_map<string, string> concept_center_measures,
                                unordered_map<string, string> concept_models,
                                unordered_map<string, double> concept_min_vals,
                                unordered_map<string, double> concept_max_vals,
                                unordered_map<string, function<double(unsigned int, double)>> ext_concepts
                                ) {

    TrainingStatus ts;
    ts.start_updating_db(this);

    float training_step = 1.0 / (res + burn);

    this->training_progress = 0;

    if (train_timesteps < 0) {
      this->n_timesteps = this->observed_state_sequence.size();
    }
    else {
      this->n_timesteps = train_timesteps;
    }

    unordered_set<int> train_vertices =
        unordered_set<int>
            (this->node_indices().begin(), this->node_indices().end());

    for (const auto & [ concept, deriv_func ] : ext_concepts) {
      try {
        int vert_id = this->name_to_vertex.at(concept);
        this->external_concepts[vert_id] = deriv_func;
        train_vertices.erase(vert_id);
      }
      catch (const std::out_of_range& oor) {
        cout << "\nERROR: train_model - Concept << concept << is not in CAG!\n";
      }
    }

    for (const auto & [ concept, period ] : concept_periods) {
      try {
        int vert_id = this->name_to_vertex.at(concept);
        Node &n = (*this)[vert_id];
        n.period = period;
      }
      catch (const std::out_of_range& oor) {
        cout << "\nERROR: train_model - Concept << concept << is not in CAG!\n";
      }
    }

    for (const auto & [ concept, center_measure ] : concept_center_measures) {
      try {
        int vert_id = this->name_to_vertex.at(concept);
        Node &n = (*this)[vert_id];
        n.center_measure = center_measure;
      }
      catch (const std::out_of_range& oor) {
        cout << "\nERROR: train_model - Concept << concept << is not in CAG!\n";
      }
    }

    for (const auto & [ concept, model ] : concept_models) {
      try {
        int vert_id = this->name_to_vertex.at(concept);
        Node &n = (*this)[vert_id];
        n.model = model;
      }
      catch (const std::out_of_range& oor) {
        cout << "\nERROR: train_model - Concept << concept << is not in CAG!\n";
      }
    }

    for (const auto & [ concept, min_val ] : concept_min_vals) {
      try {
        int vert_id = this->name_to_vertex.at(concept);
        Node &n = (*this)[vert_id];
        n.min_val = min_val;
        n.has_min = true;
      }
      catch (const std::out_of_range& oor) {
        cout << "\nERROR: train_model - Concept << concept << is not in CAG!\n";
      }
    }

    for (const auto & [ concept, max_val ] : concept_max_vals) {
      try {
        int vert_id = this->name_to_vertex.at(concept);
        Node &n = (*this)[vert_id];
        n.max_val = max_val;
        n.has_max = true;
      }
      catch (const std::out_of_range& oor) {
        cout << "\nERROR: train_model - Concept << concept << is not in CAG!\n";
      }
    }

    this->concept_sample_pool.clear();
//    this->concept_sample_pool = vector<unsigned int>(train_vertices.begin(),
//                                                     train_vertices.end());
    for (int vert : train_vertices) {
      if (this->head_nodes.find(vert) == this->head_nodes.end()) {
        this->concept_sample_pool.push_back(vert);
      }
    }

    this->initialize_parameters(res, initial_beta, initial_derivative,
                                use_heuristic, use_continuous);

    this->log_likelihoods.clear();
    this->log_likelihoods = vector<double>(burn + this->res, 0);
    this->MAP_sample_number = -1;

    #ifdef TIME
      int n_nodes = this->num_nodes();
      int n_edges = this->num_edges();
      pair<std::vector<std::string>, std::vector<long>> durations;
      string filename = string("mcmc_timing_embeded") +
                        to_string(n_nodes) + "-" +
                        to_string(n_edges) + "_" +
                        delphi::utils::get_timestamp() + ".csv";
      CSVWriter writer(filename);
      vector<string> headings = {"Nodes", "Edges", "MCMC Wall", "MCMC CPU", "Sample Type"};
      writer.write_row(headings.begin(), headings.end());
      cout << filename << endl;
    #endif

    cout << "\nBurning " << burn << " samples out..." << endl;
    for (int i : trange(burn)) {
<<<<<<< HEAD
       {
          #ifdef TIME
            durations.first.clear();
            durations.second.clear();
            durations.first.push_back("Nodes");
            durations.second.push_back(n_nodes);
            durations.first.push_back("Edges");
            durations.second.push_back(n_edges);
            Timer t = Timer("train", durations);
          #endif
          this->sample_from_posterior();
      }
      #ifdef TIME
        durations.first.push_back("sample type");
        durations.second.push_back(this->coin_flip < this->coin_flip_thresh? 1 : 0);
        writer.write_row(durations.second.begin(), durations.second.end());
      #endif
=======

      this->training_progress += training_step;

      this->sample_from_posterior();
>>>>>>> 5f7a378f
      this->log_likelihoods[i] = this->log_likelihood;

      if (this->log_likelihood > this->log_likelihood_MAP) {
          this->log_likelihood_MAP = this->log_likelihood;
          this->transition_matrix_collection[this->res - 1] = this->A_original;
          this->initial_latent_state_collection[this->res - 1] = this->s0;
          this->log_likelihoods[burn + this->res - 1] = this->log_likelihood;
          this->MAP_sample_number = this->res - 1;
      }
    }

    //int num_verts = this->num_vertices();

    cout << "\nSampling " << this->res << " samples from posterior..." << endl;
    for (int i : trange(this->res - 1)) {
<<<<<<< HEAD
      {
        #ifdef TIME
                durations.first.clear();
                durations.second.clear();
                durations.first.push_back("Nodes");
                durations.second.push_back(n_nodes);
                durations.first.push_back("Edges");
                durations.second.push_back(n_edges);
                Timer t = Timer("Train", durations);
        #endif
        this->sample_from_posterior();
      }
      #ifdef TIME
            durations.first.push_back("Sample Type");
            durations.second.push_back(this->coin_flip < this->coin_flip_thresh? 1 : 0);
            writer.write_row(durations.second.begin(), durations.second.end());
      #endif
=======

      this->training_progress += training_step;

      this->sample_from_posterior();
>>>>>>> 5f7a378f
      this->transition_matrix_collection[i] = this->A_original;
      this->initial_latent_state_collection[i] = this->s0;

      if (this->log_likelihood > this->log_likelihood_MAP) {
        this->log_likelihood_MAP = this->log_likelihood;
        this->MAP_sample_number = i;
      }

      for (auto e : this->edges()) {
        this->graph[e].sampled_thetas.push_back(this->graph[e].theta);
      }

      this->log_likelihoods[burn + i] = this->log_likelihood;
      /*
      this->latent_mean_collection[i] = vector<double>(num_verts);
      this->latent_std_collection[i] = vector<double>(num_verts);
      this->latent_mean_std_collection[i] = vector<
                           unordered_map<int, pair<double, double>>>(num_verts);

      for (int v : this->node_indices()) {
        Node &n = (*this)[v];
        this->latent_mean_collection[i][v] = n.mean;
        this->latent_std_collection[i][v] = n.std;
        this->latent_mean_std_collection[i][v] = n.partition_mean_std;
      }
      */
    }

    if (this->MAP_sample_number < int(this->res) - 1) {
      this->sample_from_posterior();
      this->transition_matrix_collection[this->res - 1] = this->A_original;
      this->initial_latent_state_collection[this->res - 1] = this->s0;
      this->log_likelihoods[burn + this->res - 1] = this->log_likelihood;

      if ((this->log_likelihood > this->log_likelihood_MAP) or (this->log_likelihood_MAP == -1)) {
        this->log_likelihood_MAP = this->log_likelihood;
        this->MAP_sample_number = this->res - 1;
      }

      for (auto e : this->edges()) {
        this->graph[e].sampled_thetas.push_back(this->graph[e].theta);
      }

      this->log_likelihoods[burn + this->res - 1] = this->log_likelihood;
    } else {
      this->MAP_sample_number = this->res - 1;
    }

    this->trained = true;
    this->training_progress= 1.0;
    ts.stop_updating_db();
    RNG::release_instance();
}

void AnalysisGraph::run_train_model_2(int res,
                                    int burn,
                                    InitialBeta initial_beta,
                                    InitialDerivative initial_derivative,
                                    bool use_heuristic,
                                    bool use_continuous
                                    ) {


    this->initialize_parameters(res, initial_beta, initial_derivative,
                              use_heuristic, use_continuous);

    cout << "\nBurning " << burn << " samples out..." << endl;
    for (int i : trange(burn)) {
        this->sample_from_posterior();
    }

    cout << "\nSampling " << this->res << " samples from posterior..." << endl;
    for (int i : trange(this->res)) {
        this->sample_from_posterior();
        this->transition_matrix_collection[i] = this->A_original;
        this->initial_latent_state_collection[i] = this->s0;

        for (auto e : this->edges()) {
          this->graph[e].sampled_thetas.push_back(this->graph[e].theta);
        }
    }

    this->trained = true;
    RNG::release_instance();
}


/*
 ============================================================================
 Private: Get Training Data Sequence
 ============================================================================
*/

void AnalysisGraph::set_observed_state_sequence_from_data(string country,
                                                          string state,
                                                          string county) {
  this->observed_state_sequence.clear();

  // Access (concept is a vertex in the CAG)
  // [ timestep ][ concept ][ indicator ][ observation ]
  this->observed_state_sequence = ObservedStateSequence(this->n_timesteps);

  int year = this->training_range.first.first;
  int month = this->training_range.first.second;

  for (int ts = 0; ts < this->n_timesteps; ts++) {
    this->observed_state_sequence[ts] =
        get_observed_state_from_data(year, month, country, state, county);

    if (month == 12) {
      year++;
      month = 1;
    }
    else {
      month++;
    }
  }
}

vector<vector<vector<double>>> AnalysisGraph::get_observed_state_from_data(
    int year, int month, string country, string state, string county) {
  using ranges::to;
  using ranges::views::transform;

  int num_verts = this->num_vertices();

  // Access (concept is a vertex in the CAG)
  // [ concept ][ indicator ][ observation ]
  vector<vector<vector<double>>> observed_state(num_verts);

  for (int v = 0; v < num_verts; v++) {
    vector<Indicator>& indicators = (*this)[v].indicators;

    for (auto& ind : indicators) {
      vector<double> vals = get_observations_for(ind.get_name(),
                                                 country,
                                                 state,
                                                 county,
                                                 year,
                                                 month,
                                                 ind.get_unit(),
                                                 this->data_heuristic);

      observed_state[v].push_back(vals);
    }
  }

  return observed_state;
}<|MERGE_RESOLUTION|>--- conflicted
+++ resolved
@@ -212,7 +212,8 @@
 
     cout << "\nBurning " << burn << " samples out..." << endl;
     for (int i : trange(burn)) {
-<<<<<<< HEAD
+      this->training_progress += training_step;
+
        {
           #ifdef TIME
             durations.first.clear();
@@ -230,12 +231,7 @@
         durations.second.push_back(this->coin_flip < this->coin_flip_thresh? 1 : 0);
         writer.write_row(durations.second.begin(), durations.second.end());
       #endif
-=======
-
-      this->training_progress += training_step;
-
-      this->sample_from_posterior();
->>>>>>> 5f7a378f
+
       this->log_likelihoods[i] = this->log_likelihood;
 
       if (this->log_likelihood > this->log_likelihood_MAP) {
@@ -251,8 +247,9 @@
 
     cout << "\nSampling " << this->res << " samples from posterior..." << endl;
     for (int i : trange(this->res - 1)) {
-<<<<<<< HEAD
       {
+        this->training_progress += training_step;
+
         #ifdef TIME
                 durations.first.clear();
                 durations.second.clear();
@@ -269,12 +266,7 @@
             durations.second.push_back(this->coin_flip < this->coin_flip_thresh? 1 : 0);
             writer.write_row(durations.second.begin(), durations.second.end());
       #endif
-=======
-
-      this->training_progress += training_step;
-
-      this->sample_from_posterior();
->>>>>>> 5f7a378f
+
       this->transition_matrix_collection[i] = this->A_original;
       this->initial_latent_state_collection[i] = this->s0;
 
