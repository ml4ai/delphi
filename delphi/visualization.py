import matplotlib

matplotlib.use("agg")
from matplotlib import pyplot as plt

plt.style.use("ggplot")
import seaborn as sns
from networkx import DiGraph
from IPython.core.display import Image
from .export import to_agraph
from .AnalysisGraph import AnalysisGraph
from .utils.misc import _insert_line_breaks
from functools import singledispatch
from .program_analysis.ProgramAnalysisGraph import ProgramAnalysisGraph
from pygraphviz import AGraph

# ==========================================================================
# Visualization
# ==========================================================================


@singledispatch
def visualize():
    pass


@visualize.register(AnalysisGraph)
def _(G: AnalysisGraph, *args, **kwargs):
    """ Visualize the analysis graph in a Jupyter notebook cell. """

    return Image(
        to_agraph(G, *args, **kwargs).draw(
            format="png", prog=kwargs.get("prog", kwargs.get("layout", "dot"))
        ),
        retina=True,
    )


@visualize.register(ProgramAnalysisGraph)
<<<<<<< HEAD
def _(G: ProgramAnalysisGraph, save_to_dot="", **kwargs):
    """ Exports AnalysisGraph to pygraphviz AGraph
=======
def _(
    G: ProgramAnalysisGraph,
    show_values=True,
    save=False,
    filename="program_analysis_graph.pdf",
    **kwargs,
):
    """ Visualizes ProgramAnalysisGraph in Jupyter notebook cell.
>>>>>>> cafc7c53

    Args:
        args
        kwargs

    Returns:
        AGraph
    """

    A = AGraph(directed=True)
    A.graph_attr.update({"dpi": 227, "fontsize": 20, "fontname": "Menlo"})
    A.node_attr.update(
        {
            "shape": "rectangle",
            "color": "#650021",
            "style": "rounded",
            "fontname": "Gill Sans",
        }
    )

    color_str = "#650021"

    for n in G.nodes():
        A.add_node(n, label=n)

    for e in G.edges(data=True):
        A.add_edge(e[0], e[1], color=color_str, arrowsize=0.5)

    if show_values:
        for n in A.nodes():
            value = str(G.nodes[n]["value"])
            n.attr["label"] = n.attr["label"] + f": {value:.4}"

    if save:
        A.draw(filename, prog=kwargs.get("layout", "dot"))

    if save_to_dot != "":
        A.draw("{}.png".format(save_to_dot), format="png", prog=kwargs.get("layout", "dot"))
        # A.write("{}.dot".format(save_to_dot))

    return Image(
        A.draw(format="png", prog=kwargs.get("layout", "dot")), retina=True
    )<|MERGE_RESOLUTION|>--- conflicted
+++ resolved
@@ -37,10 +37,6 @@
 
 
 @visualize.register(ProgramAnalysisGraph)
-<<<<<<< HEAD
-def _(G: ProgramAnalysisGraph, save_to_dot="", **kwargs):
-    """ Exports AnalysisGraph to pygraphviz AGraph
-=======
 def _(
     G: ProgramAnalysisGraph,
     show_values=True,
@@ -49,7 +45,6 @@
     **kwargs,
 ):
     """ Visualizes ProgramAnalysisGraph in Jupyter notebook cell.
->>>>>>> cafc7c53
 
     Args:
         args
@@ -86,10 +81,6 @@
     if save:
         A.draw(filename, prog=kwargs.get("layout", "dot"))
 
-    if save_to_dot != "":
-        A.draw("{}.png".format(save_to_dot), format="png", prog=kwargs.get("layout", "dot"))
-        # A.write("{}.dot".format(save_to_dot))
-
     return Image(
         A.draw(format="png", prog=kwargs.get("layout", "dot")), retina=True
     )