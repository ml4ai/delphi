--- conflicted
+++ resolved
@@ -23,19 +23,11 @@
     -- 'head' : whole-line comments just before the subprogram start;
     -- 'neck' : whole-line comments just after the subprogram start;
     -- 'foot' : whole-line comments just after the subprogram ends; and
-<<<<<<< HEAD
-    -- 'internal' : comments internal to the function (currently marked
-            by "marker statements" of the form i_g_n_o_r_e__m_e___NNN = .True.
-            where NNN is the line number of the comment.  Internal comments
-            are maintained as a dictionary that maps the variables
-            i_g_n_o_r_e__m_e___NNN to lists of comment strings.
-=======
     -- 'internal' : comments internal to the function (curently marked
     by "marker statements" of the form i_g_n_o_r_e__m_e___NNN = .True.
     where NNN is the line number of the comment.  Internal comments
     are maintained as a dictionary that maps the variables
     i_g_n_o_r_e__m_e___NNN to lists of comment strings.
->>>>>>> 0f6c0295
 
     If a subprogram does not have comments for any of these categories, the
     corresponding entry in the comment dictionary is [].
