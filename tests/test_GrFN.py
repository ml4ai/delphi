--- conflicted
+++ resolved
@@ -38,12 +38,8 @@
     lambdas = importlib.__import__("PETASCE_simple_lambdas")
     pgm = json.load(open(data_dir + "PETASCE_simple.json", "r"))
     G = GroundedFunctionNetwork.from_dict(pgm, lambdas)
-<<<<<<< HEAD
     # filepath = "tests/data/GrFN/PETASCE_simple.for"
     # G = GroundedFunctionNetwork.from_fortran_file(filepath)
-=======
-    print(G)        # Shadow testing
->>>>>>> e66231e9
 
     assert isinstance(G, GroundedFunctionNetwork)
     assert len(G.model_inputs) == 13
