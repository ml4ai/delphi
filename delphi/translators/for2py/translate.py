--- conflicted
+++ resolved
@@ -204,10 +204,10 @@
             if node.tag == "header":
                 subroutine["args"] = self.parseTree(node, state)
             elif node.tag == "body":
-                subState = state.copy(subroutine)
-                subroutine["body"] = self.parseTree(node, subState)
+                sub_state = state.copy(subroutine)
+                subroutine["body"] = self.parseTree(node, sub_state)
             elif node.tag == "members":
-                subroutine["body"] += self.parseTree(node, subState)
+                subroutine["body"] += self.parseTree(node, sub_state)
 
         # Check if this subroutine had a save statement and if so, process
         # the saved node to add it to the ast
@@ -216,7 +216,8 @@
             self.is_save = False
         elif self.saved_filehandle:
             subroutine["body"] += [{"tag": "save", "scope":
-                        self.current_module, "var_list": self.saved_filehandle}]
+                                    self.current_module, "var_list":
+                                    self.saved_filehandle}]
             self.saved_filehandle = []
 
         self.asts[root.attrib["name"]] = [subroutine]
@@ -270,7 +271,8 @@
             # Store each argument respective to the function it is defined in
             self.argument_list.setdefault(self.current_module, []).append(
                  var_name)
-            return [{"tag": "arg", "name": var_name, "is_array": array_status, "is_derived_type": is_derived_type}]
+            return [{"tag": "arg", "name": var_name, "is_array":
+                    array_status, "is_derived_type": is_derived_type}]
 
     def process_declaration(self, root, state) -> List[Dict]:
         """ This function handles <declaration> tag and its sub-elements by
@@ -422,19 +424,6 @@
                 elif node.tag == "derived-types":
                     derived_type[-1].update(self.parseTree(node, state))
             return derived_type
-<<<<<<< HEAD
-        elif root.attrib["name"].lower() == "character":
-            # Check if this is a string
-            declared_type = {
-                "type": root.attrib["name"],
-                "length": root.attrib["string_length"],
-                "is_derived_type": root.attrib["is_derived_type"].lower(),
-                "is_string": "true",
-                "keyword2": root.attrib["keyword2"],
-            }
-            return [declared_type]
-=======
->>>>>>> 65b38073
         else:
             if root.attrib["name"].lower() == "character":
                 # Check if this is a string
@@ -446,7 +435,8 @@
                     "keyword2": root.attrib["keyword2"],
                 }
             else:
-                # Else, this represents an empty element, which is the case of (1).
+                # Else, this represents an empty element, which is the case
+                # of (1)
                 declared_type = {
                     "type": root.attrib["name"],
                     "is_derived_type": root.attrib["is_derived_type"].lower(),
@@ -582,7 +572,6 @@
             f"{root.attrib} attributes."
         derived_types = {"derived-types": []}
         declared_type = []
-        declared_variable = []
         for node in root:
             if node.tag not in self.handled_tags:
                 self.unhandled_tags.add(node.tag)
@@ -891,8 +880,8 @@
                     arg["is_arg"] = "true"
                 subroutine["args"] = args
             elif node.tag == "body":
-                subState = state.copy(subroutine)
-                subroutine["body"] = self.parseTree(node, subState)
+                sub_state = state.copy(subroutine)
+                subroutine["body"] = self.parseTree(node, sub_state)
 
         # Check if this subroutine had a save statement and if so, process
         # the saved node to add it to the ast
@@ -1135,7 +1124,8 @@
 
     def process_interface(self, root, state) -> List[Dict]:
         """This function handles interface"""
-        interface = {"tag": root.tag, "name": "", "functions": {}, "max_argument": root.attrib["max_arg"]}
+        interface = {"tag": root.tag, "name": "", "functions": {},
+                     "max_argument": root.attrib["max_arg"]}
         for node in root:
             if node.tag == "header":
                 header = self.parseTree(node, state)
@@ -1143,7 +1133,8 @@
             elif node.tag == "body":
                 body = self.parseTree(node, state)
                 for elem in body:
-                    interface["functions"][elem["name"]] = elem["func_arg_types"]
+                    interface["functions"][elem["name"]] = elem[
+                        "func_arg_types"]
             else:
                 pass
         return [interface]
@@ -1266,7 +1257,7 @@
     # so I'm commenting out this call for now.  Eventually this code (and all 
     # the code that keeps track of unhandled tags) should go away.vi au
     # --SKD 06/2019
-    #translator.print_unhandled_tags()
+    # translator.print_unhandled_tags()
 
     return output_dict
 
@@ -1301,12 +1292,12 @@
     fortran_file = args.input[0]
     pickle_file = args.gen[0]
 
-    return (fortran_file, pickle_file, args)
-
-
-def gen_pickle_file(outputDict, pickle_file):
-    with open(pickle_file, "wb") as f:
-        pickle.dump(outputDict, f)
+    return fortran_file, pickle_file, args
+
+
+def gen_pickle_file(output_dictionary, pickle_filename):
+    with open(pickle_filename, "wb") as f:
+        pickle.dump(output_dictionary, f)
 
 
 if __name__ == "__main__":
