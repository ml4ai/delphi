--- conflicted
+++ resolved
@@ -1065,17 +1065,11 @@
                         'stmts-follow-label'].append(current)
 
                     if (
-<<<<<<< HEAD
                             (
                                 parent.tag == "body"
                                 and parent.attrib['parent'] == "program"
                                 and "has-stop" in current.attrib
                             )
-=======
-                            ((parent.tag == "body"
-                             and parent.attrib['parent'] == "program")
-                             and "has-stop" in current.attrib)
->>>>>>> e5eee64e
                             or self.goto_under_loop
                     ):
                         self.collect_stmts_after_label = False
