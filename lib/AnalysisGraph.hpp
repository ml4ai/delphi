--- conflicted
+++ resolved
@@ -559,7 +559,6 @@
 
   void sample_transition_matrix_collection_from_prior();
 
-<<<<<<< HEAD
 
   /*
    ============================================================================
@@ -569,9 +568,6 @@
 
   void from_delphi_json_dict(const nlohmann::json &json_data, bool verbose);
 
-=======
- 
->>>>>>> 67e878fc
   /*
    ============================================================================
    Private: Utilities (in graph_utils.cpp)
@@ -1100,9 +1096,6 @@
   std::string serialize_to_json_string(bool verbose = true);
 
   static AnalysisGraph deserialize_from_json_string(std::string json_string, bool verbose = true);
-
-
-  void from_delphi_json_dict(const nlohmann::json &json_data, bool verbose);
 
   static AnalysisGraph deserialize_from_json_file(std::string filename, bool verbose = true);
 
