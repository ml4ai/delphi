--- conflicted
+++ resolved
@@ -232,11 +232,7 @@
         """Builds GrFN object from Python source code."""
         asts = [ast.parse(pySrc)]
         pgm_dict = genPGM.create_pgm_dict(
-<<<<<<< HEAD
-            lambdas_path, asts, json_filename, {"FileName": "tmp.f"}, save_file=True    # HACK
-=======
-                lambdas_path, asts, json_filename, {"FileName": f"{stem}.py"}
->>>>>>> 7959ceb0
+            lambdas_path, asts, json_filename, {"FileName": f"{stem}.py"}, save_file=True    # HACK
         )
         lambdas = importlib.__import__(stem + "_lambdas")
         return cls.from_dict(pgm_dict, lambdas)
