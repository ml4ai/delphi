--- conflicted
+++ resolved
@@ -96,15 +96,11 @@
         # Set input values
         for i in self.inputs:
             value = inputs[i]
-<<<<<<< HEAD
-            if isinstance(value, list):
-=======
             if isinstance(value, float):
                 value = np.array([value], dtype=np.float32)
             if isinstance(value, int):
                 value = np.array([value], dtype=np.int32)
             elif isinstance(value, list):
->>>>>>> d4d00a57
                 value = np.array(value, dtype=np.float32)
 
             self.nodes[i]["value"] = value
