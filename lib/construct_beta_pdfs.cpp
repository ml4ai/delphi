--- conflicted
+++ resolved
@@ -7,10 +7,6 @@
 
 AdjectiveResponseMap
 construct_adjective_response_map(size_t n_kernels = DEFAULT_N_SAMPLES) {
-<<<<<<< HEAD
-  using utils::contains;
-=======
->>>>>>> 9b10d94b
   sqlite3* db;
   int rc = sqlite3_open(getenv("DELPHI_DB"), &db);
 
@@ -27,11 +23,7 @@
     string adjective =
         string(reinterpret_cast<const char*>(sqlite3_column_text(stmt, 2)));
     double response = sqlite3_column_double(stmt, 6);
-<<<<<<< HEAD
-    if (contains(adjective_response_map, adjective)) {
-=======
     if (in(adjective_response_map, adjective)) {
->>>>>>> 9b10d94b
       adjective_response_map[adjective] = {response};
     }
     else {
