--- conflicted
+++ resolved
@@ -12,11 +12,6 @@
 from delphi.utils.indra import *
 from delphi.utils.shell import cd
 
-<<<<<<< HEAD
-conflict_string = "UN/events/human/conflict"
-human_migration_string = "UN/events/human/human_migration"
-food_security_string = "UN/entities/human/food/food_security"
-=======
 concepts = {
     "conflict": {
         "grounding": "UN/events/human/conflict",
@@ -35,7 +30,6 @@
         "delta": {"polarity": 1, "adjective": None},
     },
 }
->>>>>>> 87b63c0c
 
 
 def make_event(concept, attrs):
@@ -49,17 +43,6 @@
         ),
     )
 
-<<<<<<< HEAD
-precipitation = Event(Concept("precipitation"))
-human_migration = Event(
-    Concept(
-        human_migration_string,
-        db_refs={"TEXT": "migration", "UN": [(human_migration_string, 0.8)]},
-    ),
-    delta=QualitativeDelta(1, ["large"]),
-)
-=======
->>>>>>> 87b63c0c
 
 def make_statement(event1, event2):
     return Influence(
@@ -73,49 +56,17 @@
         ),
     )
 
-<<<<<<< HEAD
-flooding = Event(Concept("flooding"))
-
-s1 = Influence(
-    conflict,
-    food_security,
-    evidence=Evidence(
-        annotations={"subj_adjectives": ["large"], "obj_adjectives": ["small"]}
-    ),
-)
-=======
->>>>>>> 87b63c0c
 
 events = {
     concept: make_event(concept, attrs) for concept, attrs in concepts.items()
 }
 
-<<<<<<< HEAD
-s2 = Influence(
-    precipitation,
-    food_security,
-    evidence=Evidence(annotations=default_annotations),
-)
-s3 = Influence(
-    precipitation, flooding, evidence=Evidence(annotations=default_annotations)
-)
-s4 = Influence(
-    conflict,
-    human_migration,
-    evidence=Evidence(
-        annotations={"subj_adjectives": ["large"], "obj_adjectives": ["small"]}
-    ),
-)
-
-STS = [s1, s2, s3, s4]
-=======
 precipitation = Event(Concept("precipitation"))
 
 s1 = make_statement(events["conflict"], events["food security"])
 s2 = make_statement(events["migration"], events["product"])
 
 STS = [s1]
->>>>>>> 87b63c0c
 
 
 @pytest.fixture(scope="session")
