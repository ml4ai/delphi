"""

The purpose of this program is to do all the clean up for translate.py.
This (rectify.py) program will receive OFP generated XML file as an input.
Then, it removes any unnecessary elements and refactor randomly structured
(nested) elements into a correct structure. The output file will be
approximately 30%~40% lighter in terms of number of lines than the OFP XML.

Example:
    This script is executed by the autoTranslate script as one
    of the steps in converted a Fortran source file to Python
    file. For standalone execution:::

        $python rectify.py <ast_file>

ast_file: The XML representation of the AST of the Fortran file. This is
produced by the OpenFortranParser.

Author: Terrence J. Lim
Last Modified: 6/12/2019

"""

import re
import os
import sys
import argparse
import xml.etree.ElementTree as ET
from delphi.translators.for2py import For2PyError

# Dictionary of negated operations
NEGATED_OP = {
                ".le." : ".gt.",
                ".ge." : ".lt.",
                ".lt." : ".ge.",
                ".gt." : ".le.",
                ".eq." : ".ne.",
                ".ne." : ".eq.",
                "<=" : ">",
                ">=" : "<"
              }

<<<<<<< HEAD
# Const variable for setting
# a maximum range for random
# number generation
RANGE = 9999


=======
>>>>>>> 1b1f9e35
class RectifyOFPXML:
    def __init__(self):
        # True if derived type declaration exist
        self.is_derived_type = False
        # True if derived type var. refecrence exist
        self.is_derived_type_ref = False
        # True if current var. is an array
        self.is_array = False
        # True if format exist in the code
        self.is_format = False
        # True if current var. is for function argument
        self.is_function_arg = False
        # True only if goto-stmt exists in the AST
        self.need_goto_elimination = False
        # True if more goto-stmt exists
        self.continue_elimination = False
        # True if operation negation is needed
        self.need_op_negation = False
        # True if any statement requires reconstruction
        self.need_reconstruct = False
        # True if each goto case is ready for reconstruction
        self.reconstruct_after_case_now = False
        self.reconstruct_before_case_now = False
        # True if each goto case encountered
        self.label_before = False
        self.label_after = False
        # True if statement nests stop statement
        self.is_stop = False
        # True if statements follow either after
        # goto or label. Both cannot be true
        # at the same time
        self.collect_stmts_after_goto = False
        self.collect_stmts_after_label = False
        # True if collecting of statement is done
        self.collecting_stmts_done = False
        # True if reconstruction (goto elimination) is done
        self.reconstruction_for_after_done = False
        self.reconstruction_for_before_done = False
        # True if one reconstructed statement needs another
        # reconstruction by nesting it under do while due to
        # label_before case exist as it's parent goto
        self.encapsulate_under_do_while = False
        # Keep a track where goto was declared
        # whether it's under program(main) or loop body
        self.goto_under_loop = False
        # Keeps records of encountered <goto-stmt> lbl value
        self.goto_target_lbl_after = []
        self.goto_target_lbl_before = []
        # Keeps records of encountered <label> lbl value
        self.label_lbl_for_before = []
        self.label_lbl_for_after = []
        # A name mapper list for declared
        # 'label_flag_' variables
        self.declared_label_flags = []
        self.declared_goto_flags = []
        # A list to hold save_entity tags
        self.saved_entities = []
        # Keep a track of all encountered goto and label stmts
        self.encountered_goto_label = []
        # Keep a track of goto and label with its case
        self.goto_label_with_case = {}
        # Keeps a track of current label of goto-stmt
        self.current_label = None
        # Keep a track of operations for conditional goto
        # key will be the unique code assigned to each <goto-stmt>
        # {code:Element}
        self.conditional_op = {}
        # Counts the number of <goto-stmt> in the code
        self.goto_stmt_counter = 0
        # Keep a track of collected goto-stmts and labels
        # for goto elimination and reconstruction
        self.stmts_after_goto = {
            'goto-stmts': [],
            'labels': [],
        }
        # Dictionary to hold statements before_after case
        self.statements_to_reconstruct_before = {
            "stmts-follow-label": [],
            "count-gotos": 0,
        }
        # Dictionary to hold statements label_after case
        self.statements_to_reconstruct_after = {
            "stmts-follow-goto": [],
            "stmts-follow-label": [],
            "count-gotos": 0,
        }
        # Keeps a track of current derived type name
        self.cur_derived_type_name = None
        # Keeps a track of current scope of code
        # i.e. program, main, or function, etc.
        self.current_scope = None
        # Keep a track of both array and non-array variables
        # in the dictionary of {'name' : 'scope'}
        self.declared_non_array_vars = {}
        self.declared_array_vars = {}
        # Keep a track of declared derived type variables
        self.derived_type_var_holder_list = []
        # Holds variables extracted from derived type refenrece
        # i.e. x%y%z, then x and y and z
        self.derived_type_refs = []
        # Keeps track of subscripts of arrays
        self.subscripts_holder = []
        # Holds format XML for later reconstruction
        self.format_holder = ET.Element('')
        # Holds a type of parent element's type element
        self.parent_type = ET.Element('')
        # Holds XML of derived type reference for later reconstruction
        self.derived_type_ref = ET.Element('')
        # Actually holds XML of current scope
        self.current_body_scope = ET.Element('')

    #################################################################
    #                                                               #
    #                  TAG LISTS FOR EACH HANDLER                   #
    #                                                               #
    #################################################################

    file_child_tags = [
        "program",
        "subroutine",
        "module",
        "declaration",
        "function",
        "prefix"
    ]

    program_child_tags = [
        "header",
        "body"
    ]

    statement_child_tags = [
        "assignment",
        "write",
        "format",
        "stop",
        "execution-part",
        "print",
        "open",
        "read",
        "close",
        "call",
        "statement",
        "label",
        "literal",
        "continue-stmt",
        "do-term-action-stmt",
        "return",
        "contains-stmt",
        "declaration",
        "prefix",
        "function",
        "internal-subprogram",
        "internal-subprogram-part",
        "prefix",
        "exit",
    ]

    loop_child_tags = [
        "header",
        "body",
        "format"
    ]

    specification_child_tags = [
        "declaration",
        "use",
    ]

    declaration_child_tags = [
        "type",
        "dimensions",
        "variables",
        "format",
        "name",
        "type-declaration-stmt",
        "prefix-spec",
        "save-stmt",
        "saved-entity",
        "access-spec",
        "attr-spec",
        "access-stmt",
        "access-id-list",
    ]

    value_child_tags = [
        "literal",
        "operation",
        "name",
    ]

    derived_type_child_tags = [
        "declaration-type-spec",
        "type-param-or-comp-def-stmt-list",
        "component-decl-list__begin",
        "component-initialization",
        "data-component-def-stmt",
        "component-def-stmt",
        "component-attr-spec-list",
        "component-attr-spec-list__begin",
        "explicit-shape-spec-list__begin",
        "explicit-shape-spec",
        "explicit-shape-spec-list",
        "component-attr-spec",
        "component-attr-spec-list__begin",
        "component-shape-spec-list__begin",
        "explicit-shape-spec-list__begin",
        "explicit-shape-spec",
        "component-attr-spec",
        "component-attr-spec-list",
        "end-type-stmt",
        "derived-type-def",

    ]

    header_child_tags = [
        "index-variable",
        "operation",
        "arguments",
        "names",
        "name",
        "loop-control",
        "label",
        "literal",
        "equiv-operand__equiv-op",
        "subroutine-stmt",
    ]

    body_child_tags = [
        "specification",
        "statement",
        "loop",
        "if",
        "label",
        "stop",
        "do-term-action-stmt",
    ]

    operand_child_tags = [
        "name",
        "literal",
        "operation",
    ]

    subscripts_child_tags = [
        "name",
        "literal",
        "operation",
    ]

    index_range_child_tags = [
        "lower-bound",
        "upper-bound",
        "step",
    ]

    bound_child_tags = [
        "literal",
        "name",
        "operation",
    ]

    module_child_tags = [
        "header",
        "body",
        "module-stmt",
        "members",
        "end-module-stmt",
        "contains-stmt",
    ]

    members_child_tags = [
        "subroutine",
        "module-subprogram",
        "module-subprogram-part",
        "declaration",
        "prefix",
        "function",
    ]

    only_child_tags = [
        "name",
        "only",
        "only-list",
    ]

    unnecessary_tags = [
        "do-variable",
        "end-program-stmt",
        "main-program",
        "char-selector",
        "declaration-type-spec",
        "type-param-or-comp-def-stmt-list",
        "component-decl-list__begin",
        "data-component-def-stmt",
        "component-def-stmt",
        "component-initialization",
        "attr-spec",
        "attr-id",
        "designator",
        "int-literal-constant",
        "char-literal-constant",
        "real-literal-constant",
        "io-control-spec",
        "array-spec-element",
        "print-stmt",
        "print-format",
        "keyword-argument",
        "end-subroutine-stmt",
        "logical-literal-constant",
        "equiv-op",
        "equiv-operand",
        "saved-entity-list__begin",
        "saved-entity-list",
    ]

    #################################################################
    #                                                               #
    #                       HANDLER FUNCTONS                        #
    #                                                               #
    #################################################################

    def handle_tag_file(
            self, root, current, parent, grandparent, traverse
    ):
        """
            This function handles cleaning up the XML elementss
            between the file elementss.

            In order to control new sub-element creation under
            the current element, if child.tag == "__tag_name__"
            has been added. If any new tag(s) that is not being
            handled currently, appears in the future, add
            child.tag == "__tag_name__" at the end of the last
            condition. This applies all other handler functions.

            <file>
                ...
            </file>
        """
        for child in root:
            self.clean_attrib(child)
            cur_elem = ET.SubElement(
                current, child.tag, child.attrib
            )

            try:
                error_chk = self.file_child_tags.index(child.tag)
            except KeyError:
                assert (
                    False
                ), f'In handle_tag_file: "{child.tag}" not handled'

            if len(child) > 0 or child.text:
                self.parseXMLTree(child, cur_elem, current, parent, traverse)

    def handle_tag_program(
            self, root, current, parent, grandparent, traverse
    ):
        """
            This function handles cleaning up the XML
            elementss between the program elementss.
            <program>
                ...
            </program>
        """
        self.current_scope = root.attrib['name']
        for child in root:
            self.clean_attrib(child)
            cur_elem = ET.SubElement(
                current, child.tag, child.attrib
            )
            if child.tag in self.program_child_tags:
                if child.tag == "body":
                    self.current_body_scope = cur_elem
                self.parseXMLTree(
                    child, cur_elem, current, parent, traverse
                )
            else:
                try:
                    error_chk = self.unnecessary_tags.index(child.tag)
                except ValueError:
                    assert (
                        False
                    ), f'In handle_tag_program: "{child.tag}" not handled'

    def handle_tag_header(
            self, root, current, parent, grandparent, traverse
    ):
        """
            This function handles cleaning up the XML elements
            between the header elementss.
            <header>
                ...
            </header>
        """
        # This holder will be used only when refactoring
        # of header is needed, such as with odd syntax
        # of .eqv. operator
        temp_elem_holder = []
        target_tags = [
                "name",
                "literal",
                "equiv-operand__equiv-op"
        ]
        need_refactoring = False
        for child in root:
            self.clean_attrib(child)

            if child.tag in self.header_child_tags:
                if child.tag == "subroutine-stmt":
                    current.attrib.update(child.attrib)
                else:
                    cur_elem = ET.SubElement(
                        current, child.tag, child.attrib
                    )

                    if len(child) > 0 or child.text:
                        self.parseXMLTree(
                                child, cur_elem, current, parent, traverse
                        )

                    if cur_elem.tag in target_tags:
                        temp_elem_holder.append(cur_elem)
                        if cur_elem.tag == "equiv-operand__equiv-op":
                            need_refactoring = True
            else:
                try:
                    error_chk = self.unnecessary_tags.index(child.tag)
                except ValueError:
                    assert (
                        False
                    ), f'In handle_tag_header: Empty elements  "{child.tag}" not handled'
        if need_refactoring:
            self.reconstruct_header(temp_elem_holder, current)
            need_refactoring = False

    def handle_tag_body(
            self, root, current, parent, grandparent, traverse
    ):
        """
            This function handles cleaning up the XML elements
            between the body elementss.
            <body>
                ...
            </body>
        """
        current.attrib['parent'] = parent.tag
        for child in root:
            self.clean_attrib(child)
            if len(child) > 0 or child.text:
                cur_elem = ET.SubElement(
                    current, child.tag, child.attrib
                )
                if child.tag in self.body_child_tags:
                    self.parseXMLTree(
                        child, cur_elem, current, parent, traverse
                    )

                    # Handling conditional <goto-stmt>
                    if traverse == 1:
                        if (
                                parent.tag == "if"
                                and "goto-stmt" in cur_elem.attrib
                        ):
                            assert (
                                    "lbl" in cur_elem.attrib
                            ), "Label 'lbl' must be present to store the value in the <if> attrib"

                            # goto-stmt counter will be used as
                            # an identifier for two statements
                            # that are nested one in another
                            unique_code = str(self.goto_stmt_counter)

                            parent.attrib['conditional-goto-stmt-lbl'] = \
                            cur_elem.attrib['lbl']
                            parent.attrib['code'] = unique_code
                            if "goto-move" in cur_elem.attrib:
                                parent.attrib['goto-move'] = "true"
                            if "goto-remove" in cur_elem.attrib:
                                parent.attrib['goto-remove'] = "true"
                            cur_elem.attrib['conditional-goto-stmt'] = "true"
                            cur_elem.attrib['code'] = unique_code

                        if parent.tag == "loop":
                            if (
                                    child.tag == "if"
                                    or child.tag == "statement"
                                    and "conditional-goto-stmt" in child.attrib
                            ):
                                self.goto_under_loop = True
                    else:
                        new_parent = current
                        # Reconstruction of statements
                        if (
                                "parent" in current.attrib
                                and (not self.goto_under_loop
                                     and current.attrib['parent'] == "program")
                                or (self.goto_under_loop
                                    and current.attrib['parent'] == "loop")
                        ):
                            # Remove statements that is marked to be removed (2nd traverse)
                            if (
                                    "goto-remove" in child.attrib
                                    or "goto-move" in child.attrib
                            ):
                                current.remove(cur_elem)

                                if (
                                        self.reconstruct_after_case_now
                                        and not self.reconstruction_for_after_done
                                ):
                                    self.reconstruct_goto_after_label(
                                        new_parent, traverse,
                                        self.statements_to_reconstruct_after
                                    )
                                    if self.label_lbl_for_before:
                                        self.continue_elimination = True
                                if (
                                        self.reconstruct_before_case_now
                                        and not self.reconstruction_for_before_done
                                ):
                                    reconstruct_target = self.statements_to_reconstruct_before
                                    self.reconstruct_goto_before_label(
                                        new_parent, traverse, reconstruct_target
                                    )
                                    if self.label_lbl_for_after:
                                        self.continue_elimination = True
                                if (
                                        not self.label_lbl_for_before
                                        and not self.label_lbl_for_after
                                ):
                                    self.continue_elimination = False
                else:
                    assert False, f'In handle_tag_body: "{child.tag}" not handled'
            else:
                if (
                        child.tag in self.body_child_tags
                        and child.tag != "statement"
                ):
                    cur_elem = ET.SubElement(
                        current, child.tag, child.attrib
                    )
                elif child.tag == "statement":
                    if len(child) > 0:
                        cur_elem = ET.SubElement(
                            current, child.tag, child.attrib
                        )
                        self.parseXMLTree(
                            child, cur_elem, current, parent, traverse
                        )
                else:
                    assert (
                        False
                    ), f'In handle_tag_body: Empty elements  "{child.tag}" not handled'

        if self.is_format:
            self.reconstruct_format(parent, traverse)
            self.is_format = False

    def handle_tag_specification(
            self, root, current, parent, grandparent, traverse
    ):
        """
            This function handles cleaning up the XML elements
            between the specification elementss.
            <specification>
                ...
            </specification>
        """
        for child in root:
            self.clean_attrib(child)
            if len(child) > 0 or child.text:
                cur_elem = ET.SubElement(
                    current, child.tag, child.attrib
                )

                try:
                    error_chk = self.specification_child_tags.index(child.tag)
                except ValueError:
                    assert (
                        False
                    ), f'In handle_tag_specification: "{child.tag}" not handled'

                self.parseXMLTree(
                    child, cur_elem, current, parent, traverse
                )
            else:
                if child.tag != "declaration":
                    assert (
                        False
                    ), f'In handle_tag_specification: Empty elements "{child.tag}" not handled'

    def handle_tag_declaration(
            self, root, current, parent, grandparent, traverse
    ):
        """
            This function handles cleaning up the XML elements
            between the declaration elementss.
            <declaration>
                ...
            </declaration>
        """
        for child in root:
            self.clean_attrib(child)
            if len(child) > 0 or child.text:
                if child.tag in self.declaration_child_tags:
                    if child.tag == "format":
                        self.is_format = True
                        self.format_holder = child
                    else:
                        cur_elem = ET.SubElement(
                            current, child.tag, child.attrib
                        )
                        if child.tag == "dimensions":
                            self.is_array = True
                        self.parseXMLTree(
                            child, cur_elem, current, parent, traverse
                        )
                elif (
                        child.tag == "component-array-spec"
                        or child.tag == "literal"
                ):
                    self.derived_type_var_holder_list.append(child)
                else:
                    assert (
                        False
                    ), f'In handle_tag_declaration: "{child.tag}" not handled'
            else:
                if child.tag in self.declaration_child_tags:
                    cur_elem = ET.SubElement(
                        current, child.tag, child.attrib
                    )
                    if child.tag == "saved-entity":
                        """
                            If you find saved-entity, add the element to a list 
                            and remove it from the XML since you want to shift 
                            it below save-stmt
                        """
                        self.saved_entities.append(cur_elem)
                        current.remove(cur_elem)
                    elif child.tag == "save-stmt":
                        """
                            If you find save-stmt, check if it contains 
                            saved-entities and add it below this XML element
                        """
                        if len(self.saved_entities) > 0:
                            for item in self.saved_entities:
                                sub_elem = ET.SubElement(cur_elem, item.tag,
                                                         item.attrib)

                            # Reinitialize this list since you'll need an
                            # empty one for the next SAVE statement
                            self.saved_entities = []
                elif (
                        child.tag == "component-decl"
                        or child.tag == "component-decl-list"
                ):
                    current.attrib['type'] = "derived-type"
                    self.derived_type_var_holder_list.append(child)
                elif child.tag == "component-array-spec":
                    self.derived_type_var_holder_list.append(child)
                else:
                    if (
                            child.tag not in self.unnecessary_tags
                            and child.tag not in self.derived_type_child_tags
                    ):
                        assert (
                            False
                        ), f'self.In handle_tag_declaration: Empty elements "' \
                            f'{child.tag}" not handled'
        if self.is_array == True:
            self.is_array = False

        # If is_derived_type is true,
        # reconstruct the derived type declaration AST structure
        if self.is_derived_type:
            if self.derived_type_var_holder_list:
                # Modify or add 'name' attribute of the MAIN (or the outer
                # most) <type> elements with the name of derived type name
                self.parent_type.set("name", self.cur_derived_type_name)
                self.reconstruct_derived_type_declaration()
            self.is_derived_type = False

    def handle_tag_type(
            self, root, current, parent, grandparent, traverse
    ):
        """
            This function handles cleaning up the XML elements
            between the variables elementss.
            <type>
                ...
            </type>
        """
        for child in root:
            self.clean_attrib(child)
            if "keyword2" in child.attrib:
                if child.attrib['keyword2'] == "":
                    current.attrib['keyword2'] = "none"
                else:
                    current.attrib['keyword2'] = child.attrib['keyword2']
            else:
                current.attrib['keyword2'] = "none"
            if child.tag == "type":
                # Having a nested "type" indicates that this is
                # a "derived type" declaration.
                #    In other word, this is a case of
                #    <type>
                #        <type>
                #            ...
                #        </type>
                #    </type>
                self.is_derived_type = True
                cur_elem = ET.SubElement(
                    current, child.tag, child.attrib
                )
                self.parent_type = current
                self.parseXMLTree(
                    child, cur_elem, current, parent, traverse
                )
            elif child.tag == "intrinsic-type-spec":
                if self.is_derived_type:
                    self.derived_type_var_holder_list.append(child)
            elif (
                    child.tag == "derived-type-stmt"
                    and self.is_derived_type
            ):
                # Modify or add 'name' attribute of the <type>
                # elements with the name of derived type name
                current.set("name", child.attrib['id'])
                # And, store the name of the derived type name for
                # later setting the outer most <type> elements's name attribute
                self.cur_derived_type_name = child.attrib['id']
            elif child.tag == "derived-type-spec":
                if not self.is_derived_type:
                    self.is_derived_type = True
                    current.set("name", child.attrib['typeName'])
                else:
                    self.derived_type_var_holder_list.append(child)
            elif child.tag == "literal":
                self.derived_type_var_holder_list.append(child)
            elif child.tag == "component-array-spec":
                self.derived_type_var_holder_list.append(child)
            elif (
                    child.tag == "component-decl"
                    or child.tag == "component-decl-list"
            ):
                self.derived_type_var_holder_list.append(child)
            elif child.tag == "length":
                cur_elem = ET.SubElement(current, child.tag, child.attrib)
                self.parseXMLTree(child, cur_elem, current, parent, traverse)
            else:
                try:
                    error_chk = self.unnecessary_tags.index(child.tag)
                except ValueError:
                    assert False, f'In handle_tag_type: "{child.tag}" not handled'
        # This will mark whether this type declaration is for a derived type
        # declaration or not
        current.set("is_derived_type", str(self.is_derived_type))

    def handle_tag_variables(
            self, root, current, parent, grandparent, traverse
    ):
        """
            This function handles cleaning up the XML elements
            between the variables elements.
            <variables>
                ...
            </variables>
        """
        for child in root:
            self.clean_attrib(child)
            if len(child) > 0 or child.text:
                # Up to this point, all the child (nested or sub) elements were
                # <variable>
                cur_elem = ET.SubElement(
                    current, child.tag, child.attrib
                )
                cur_elem.set("is_array", str(self.is_array).lower())
                self.parseXMLTree(
                    child, cur_elem, current, parent, traverse
                )
            else:
                if child.tag == "variable":
                    cur_elem = ET.SubElement(
                        current, child.tag, child.attrib
                    )
                else:
                    assert (
                        False
                    ), f'In handle_tag_variables: "{child.tag}" not handled'

    def handle_tag_variable(
            self, root, current, parent, grandparent, traverse
    ):
        """
            This function handles cleaning up the XML elements
            between the variables elementss.
            <variable>
                ...
            </variable>
        """
        # Store all declared variables based on their array status
        if current.attrib['is_array'] == "true":
            self.declared_array_vars.update(
                {current.attrib['name']: self.current_scope}
            )
        else:
            self.declared_non_array_vars.update(
                {current.attrib['name']: self.current_scope}
            )

        for child in root:
            self.clean_attrib(child)
            if len(child) > 0 or child.text:
                cur_elem = ET.SubElement(
                    current, child.tag, child.attrib
                )
                if child.tag == "initial-value":
                    self.parseXMLTree(
                        child, cur_elem, current, parent, traverse
                    )
                else:
                    assert (
                        False
                    ), f'In handle_tag_variable: "{child.tag}" not handled'
            else:
                if child.tag == "entity-decl":
                    current.attrib.update(child.attrib)
                else:
                    assert (
                        False
                    ), f'In handle_tag_variable: Empty elements "{child.tag}" not handled'

    def handle_tag_statement(
            self, root, current, parent, grandparent, traverse
    ):
        """
            This function handles cleaning up the XML elements
            between the statement elementss.
            <statement>
                ...
            </satement>
        """
        label_presented = False

        for child in root:
            self.clean_attrib(child)
            if child.tag in self.statement_child_tags:
                if child.tag == "stop":
                    self.is_stop = True
                    current.attrib['has-stop'] = "true"

                cur_elem = ET.SubElement(
                    current, child.tag, child.attrib
                )

                if child.tag == "label":
                    current.attrib['label'] = child.attrib['lbl']
                    label_presented = True
                    lbl = child.attrib['lbl']

                    self.encountered_goto_label.append(lbl)

                    if traverse == 1:
                        # Label-before case
                        if (
                                not self.goto_target_lbl_after
                                or lbl not in self.goto_target_lbl_after
                        ):

                            self.goto_label_with_case[lbl] = "before"
                            # Since we want to handle label_after case before
                            # label_before when both cases appear in the code,
                            # we ignore all label_bafore case until _after case
                            # get handled. Thus, mark label_before to false
                            if self.label_after:
                                self.label_before = False
                            else:
                                self.label_before = True
                            if lbl not in self.label_lbl_for_before:
                                self.label_lbl_for_before.append(lbl)
                        # Label-after case
                        else:
                            self.goto_label_with_case[lbl] = "after"
                            self.collect_stmts_after_goto = False
                            self.collect_stmts_after_label = True
                            if lbl not in self.label_lbl_for_after:
                                self.label_lbl_for_after.append(lbl)

                        if self.label_before or lbl in self.label_lbl_for_before:
                            current.attrib['goto-move'] = "true"
                        else:
                            current.attrib['goto-remove'] = "true"
                        current.attrib['target-label-statement'] = "true"

                        # Since <format> is followed by <label>,
                        # check the case and undo all operations done for goto.
                        if child.tag == "format" and label_presented:
                            del self.label_lbl[-1]
                            del current.attrib['target-label-statement']
                            del current.attrib['goto-move']
                            label_presented = False
                            self.label_before = False
                    else:
                        assert (
                                traverse > 1
                        ), "In handle_tag_statement. Reconstruction must be done in traverse > 1."
                        if self.collecting_stmts_done:
                            self.reconstruct_after_case_now = True
                            self.collecting_stmts_done = False

                if child.text or len(child) > 0:
                    self.parseXMLTree(
                        child, cur_elem, current, parent, traverse
                    )
            elif child.tag == "name":
                # If a 'name' tag is the direct sub-elements of 'statement',
                # it's an indication of this statement is handling
                # (usually assignment) derived type variables. Thus,
                # in order to make concurrent with other assignment syntax,
                # remove the outside name elements (but store it to the temporary
                # holder) and reconstruct it before the end of statement
                assert is_empty(self.derived_type_var_holder_list)
                self.derived_type_var_holder_list.append(child.attrib['id'])
                self.parseXMLTree(
                    child, current, current, parent, traverse
                )
            elif child.tag == "goto-stmt":
                # <goto-stmt> met, increment the counter
                self.goto_stmt_counter += 1
                # If goto-stmt was seen, we do not construct element for it.
                # However, we collect the information (attributes) that is
                # associated to the existing OFP generated element
                self.need_goto_elimination = True
                target_lbl = child.attrib['target_label']
                current.attrib['goto-stmt'] = "true"
                current.attrib['lbl'] = target_lbl
                cur_elem = ET.SubElement(current, child.tag, child.attrib)
                # Reaching goto-stmt is a flag to stop collecting stmts
                if traverse == 1:
                    self.encountered_goto_label.append(target_lbl)
                    if self.collect_stmts_after_label:
                        current.attrib['goto-remove'] = "true"
                        current.attrib['next-goto'] = "true"
                        self.statements_to_reconstruct_after[
                            'stmts-follow-label'].append(current)
                        self.collect_stmts_after_label = False
                        self.collecting_stmts_done = True

                    # A case where label appears "before" goto
                    if target_lbl in self.label_lbl_for_before:
                        self.goto_label_with_case[target_lbl] = "before"
                        self.statements_to_reconstruct_before[
                            'count-gotos'] += 1
                        self.goto_target_lbl_before.append(target_lbl)
                        # self.label_before = False
                    # A case where label appears "after" goto
                    else:
                        self.goto_label_with_case[target_lbl] = "after"
                        self.statements_to_reconstruct_after['count-gotos'] += 1

                        if "parent-goto" not in current.attrib:
                            current.attrib['skip-collect'] = "true"
                        self.goto_target_lbl_after.append(target_lbl)
                        self.collect_stmts_after_goto = True
                        self.label_after = True
                else:
                    if target_lbl in self.label_lbl_for_before:
                        assert (
                                traverse > 1
                        ), "Reconstruction cannot happen in the first traverse"
                        if self.label_before:
                            self.reconstruct_before_case_now = True
                        return
            else:
                assert (
                    False
                ), f'In handle_tag_statement: "{child.tag}" not handled'

        # Statement collector (1st traverse)
        if traverse == 1:
            if self.label_before and not self.label_after:
                # Since we do not want to extract the stop statement from
                # that is not a main body, check it before extraction
                if "has-stop" not in current.attrib:
                    current.attrib['goto-move'] = "true"
                    self.statements_to_reconstruct_before[
                        'stmts-follow-label'].append(current)
                else:
                    if (
                            parent.tag == "body"
                            and parent.attrib['parent'] == "program"
                    ):
                        self.statements_to_reconstruct_before[
                            'stmts-follow-label'].append(current)
            elif self.label_after:
                if self.collect_stmts_after_goto:
                    current.attrib['goto-remove'] = "true"
                    if "has-stop" not in current.attrib:
                        self.statements_to_reconstruct_after[
                            'stmts-follow-goto'].append(current)
                    else:
                        if (
                                parent.tag == "body"
                                and parent.attrib['parent'] == "program"
                        ):
                            self.statements_to_reconstruct_after[
                                'stmts-follow-goto'].append(current)

                    if "goto-stmt" in current.attrib:
                        self.stmts_after_goto['goto-stmts'].append(
                            current.attrib['lbl'])
                    elif "target-label-statement" in current.attrib:
                        self.stmts_after_goto['labels'].append(
                            current.attrib['label'])

                elif self.collect_stmts_after_label:
                    current.attrib['goto-remove'] = "true"
                    self.statements_to_reconstruct_after[
                        'stmts-follow-label'].append(current)

                    if (
                            (parent.tag == "body"
                             and parent.attrib['parent'] == "program"
                             and "has-stop" in current.attrib)
                            or self.goto_under_loop
                    ):
                        self.collect_stmts_after_label = False
                        self.reconstruct_after_case_now = True

    def handle_tag_assignment(
            self, root, current, parent, grandparent, traverse
    ):
        """
            This function handles cleaning up the XML elements
            between the assignment elementss.
            <assignment>
                ...
            </assignment>
        """
        for child in root:
            self.clean_attrib(child)
            cur_elem = ET.SubElement(current, child.tag, child.attrib)
            if child.tag == "target" or child.tag == "value":
                self.parseXMLTree(child, cur_elem, current, parent, traverse)
            else:
                assert (
                    False
                ), f'In handle_tag_assignment: "{child.tag}" not handled'

    def handle_tag_target(
            self, root, current, parent, grandparent, traverse
    ):
        """
            This function handles cleaning up the XML elements
            between the target elementss.
            <target>
                ...
            </target>
        """
        for child in root:
            self.clean_attrib(child)
            cur_elem = ET.SubElement(
                current, child.tag, child.attrib
            )
            if child.tag == "name":
                self.parseXMLTree(
                    child, cur_elem, current, parent, traverse
                )
                if child.tag == "name" and self.need_reconstruct:
                    self.reconstruct_name_element(cur_elem, current)
            else:
                assert (
                    False
                ), f'In handle_tag_target: "{child.tag}" not handled'

    def handle_tag_names(
            self, root, current, parent, grandparent, traverse
    ):
        """
            This function handles cleaning up the XML elements
            between the names elements.
            <names>
                ...
            <names>
        """
        for child in root:
            self.clean_attrib(child)
            if child.tag == "name":
                cur_elem = ET.SubElement(
                    current, child.tag, child.attrib
                )
                # If the element holds subelements,
                # call the XML tree parser with created
                # new <name> element
                if len(child) > 0 or child.text:
                    self.parseXMLTree(
                        child, cur_elem, current, parent, traverse
                    )
                # Else, update the element's attribute
                # with the default <name> element attributes
                else:
                    attributes = {
                        "hasSubscripts": "false",
                        "is_array": "false",
                        "numPartRef": "1",
                        "type": "ambiguous",
                    }
                    # Check if the variable is a function argument
                    if self.is_function_arg:
                        attributes['is_arg'] = "true"
                    else:
                        attributes['is_arg'] = "false"
                    cur_elem.attrib.update(attributes)
            else:
                assert False, f'In handle_tag_names: "{child.tag}" not handled'

    def handle_tag_name(self, root, current, parent, grandparent, traverse):
        """
            This function handles cleaning up the XML elementss between the name elements.
            <name>
                ...
            <name>

            There are three different types of names that the type attribute can hold:
                (1) variable  - Simple (single) variable or an array
                (2) procedure - Function (or procedure) call
                (3) ambiguous - None of the above two type
        """
        # All variables have default "is_array" value "false"
        current.attrib['is_array'] = "false"

        # If 'id' attribute holds '%' symbol, it's an indication of derived type referencing
        # Thus, clean up the 'id' and reconstruct the <name> AST
        if "id" in current.attrib and "%" in current.attrib['id']:
            self.is_derived_type_ref = True
            self.clean_derived_type_ref(current)

        for child in root:
            self.clean_attrib(child)
            if child.text:
                if (
                        child.tag == "subscripts"
                        or child.tag == "assignment"
                ):
                    cur_elem = ET.SubElement(
                        current, child.tag, child.attrib
                    )
                    if child.tag == "subscripts":
                        # Default
                        current.attrib['hasSubscripts'] = "true"
                        # Check whether the variable is an array AND the
                        # variable is for the current scope. This is important
                        # for derived type variable referencing
                        if (
                                current.attrib['id'] in self.declared_array_vars
                                and self.declared_array_vars[
                            current.attrib['id']]
                                == self.current_scope
                        ):
                            # Since the procedure "call" has a same AST syntax
                            # as an array, check its type and set the "is_array" value
                            assert (
                                    current.attrib['type'] != "procedure"
                            ), "Trying to assign a procedure call to while is_array true."
                            current.attrib['is_array'] = "true"
                        elif (
                                current.attrib['id']
                                in self.declared_non_array_vars
                                and self.declared_non_array_vars[
                                    current.attrib['id']
                                ]
                                == self.current_scope
                        ):
                            current.attrib['hasSubscripts'] = "false"
                    self.parseXMLTree(
                        child, cur_elem, current, parent, traverse
                    )
                elif child.tag == "output":
                    assert (
                        is_empty(self.derived_type_var_holder_list)
                    ), "derived_type_var holder must be empty."
                    cur_elem = ET.SubElement(
                        current, child.tag, child.attrib
                    )
                    self.derived_type_var_holder_list.append(root.attrib['id'])
                    self.parseXMLTree(
                        child, cur_elem, current, parent, traverse
                    )
                elif child.tag == "name":
                    self.parseXMLTree(
                        child, current, current, parent, traverse
                    )
                else:
                    assert (
                        False
                    ), f'In self.handle_tag_name: "{child.tag}" not handled'
            else:
                if child.tag == "generic_spec":
                    cur_elem = ET.SubElement(
                        current, child.tag, child.attrib
                    )
                elif child.tag == "data-ref":
                    current.attrib.update(child.attrib)
                else:
                    try:
                        error_chk = self.unnecessary_tags.index(child.tag)
                    except ValueError:
                        assert (
                            False
                        ), f'In self.handle_tag_name: Empty elements "{child.tag}" not handled'

        # If the name element is for handling
        # derived type references, reconstruct it
        if self.derived_type_refs:
            self.reconstruct_derived_type_names(current)
            self.is_derived_type_ref = False
            self.need_reconstruct = True

    def handle_tag_value(
            self, root, current, parent, grandparent, traverse
    ):
        """
            This function handles cleaning up the XML elements
            between the value elementss.
            <value>
                ...
            </value>
        """
        for child in root:
            self.clean_attrib(child)
            cur_elem = ET.SubElement(current, child.tag, child.attrib)

            try:
                error_chk = self.value_child_tags.index(child.tag)
            except ValueError:
                assert False, f'In handle_tag_value: "{child.tag}" not handled'

            self.parseXMLTree(
                child, cur_elem, current, parent, traverse
            )
            if (
                    child.tag == "name"
                    and self.need_reconstruct
            ):
                self.reconstruct_name_element(cur_elem, current)

    def handle_tag_literal(
            self, root, current, parent, grandparent, traverse
    ):
        """
            This function handles cleaning up the XML elements
            between the literal elementss.
            <literal>
                ...
            </literal>
        """
        if '"' in current.attrib['value']:
            current.attrib['value'] = self.clean_id(current.attrib['value'])
        for child in root:
            self.clean_attrib(child)
            if len(child) > 0 or child.text:
                if child.tag == "stop":
                    cur_elem = ET.SubElement(
                        current, child.tag, child.attrib
                    )
                    self.parseXMLTree(
                        child, cur_elem, current, parent, traverse
                    )
                else:
                    try:
                        error_chk = self.unnecessary_tags.index(child.tag)
                    except ValueError:
                        assert (
                            False
                        ), f'In handle_tag_literal: "{child.tag}" not handled'
            else:
                try:
                    error_chk = self.unnecessary_tags.index(child.tag)
                except ValueError:
                    assert (
                        False
                    ), f'In handle_tag_literal: Empty "{child.tag}" not handled'

    def handle_tag_dimensions(
            self, root, current, parent, grandparent, traverse
    ):
        """
            This function handles cleaning up the XML elements
            between the dimensions elementss.
            <dimensions>
                ...
            </dimensions>
        """
        for child in root:
            self.clean_attrib(child)
            if len(child) > 0 or child.text:
                cur_elem = ET.SubElement(
                    current, child.tag, child.attrib
                )
                if child.tag == "dimension":
                    self.parseXMLTree(
                        child, cur_elem, current, parent, traverse
                    )
                else:
                    try:
                        error_chk = self.unnecessary_tags.index(child.tag)
                    except ValueError:
                        assert (
                            False
                        ), f'In handle_tag_dimensions: "{child.tag}" not handled'
            else:
                try:
                    error_chk = self.unnecessary_tags.index(child.tag)
                except ValueError:
                    assert (
                        False
                    ), f'In handle_tag_dimensions: Empty "{child.tag}" not handled'

    def handle_tag_dimension(
            self, root, current, parent, grandparent, traverse
    ):
        """
            This function handles cleaning up the XML elements
            between the dimension elementss.
            <dimension>
                ...
            </dimension>
        """
        for child in root:
            self.clean_attrib(child)
            if len(child) > 0 or child.text:
                cur_elem = ET.SubElement(
                    current, child.tag, child.attrib
                )
                if (
                        child.tag == "literal"
                        or child.tag == "range"
                ):
                    self.parseXMLTree(
                        child, cur_elem, current, parent, traverse
                    )
                else:
                    try:
                        error_chk = self.unnecessary_tags.index(child.tag)
                    except ValueError:
                        assert (
                            False
                        ), f'In handle_tag_dimension: "{child.tag}" not handled'
            else:
                try:
                    error_chk = self.unnecessary_tags.index(child.tag)
                except ValueError:
                    assert (
                        False
                    ), f'In handle_tag_dimension: Empty "{child.tag}" not handled'

    def handle_tag_loop(
            self, root, current, parent, grandparent, traverse
    ):
        """
            This function handles cleaning up the XML elements
            between the do loop elementss.
            <loop>
                ...
            </loop>
        """
        for child in root:
            self.clean_attrib(child)
            if child.text or len(child) > 0:
                if child.tag in self.loop_child_tags:
                    if child.tag == "format":
                        self.is_format = True
                        self.format_holder = child
                    else:
                        cur_elem = ET.SubElement(
                            current, child.tag, child.attrib
                        )
                        self.parseXMLTree(
                            child, cur_elem, current, parent, traverse
                        )
                else:
                    assert (
                            child.tag in self.unnecessary_tags
                    ), f'In self.handle_tag_loop: "{child.tag}" not handled'

    def handle_tag_index_variable_or_range(
            self, root, current, parent, grandparent, traverse
    ):
        """
            This function handles cleaning up the XML elementss
            between the index_variable or range elementss.
            <index_variable>                    <range>
                ...                 or              ...
            </index_variable>                   </range>
        """
        for child in root:
            self.clean_attrib(child)
            if len(child) > 0 or child.text:
                cur_elem = ET.SubElement(
                    current, child.tag, child.attrib
                )

                if child.tag in self.index_range_child_tags:
                    self.parseXMLTree(
                        child, cur_elem, current, parent, traverse
                    )
                else:
                    assert (
                            child.tag in self.unnecessary_tags
                    ), f'In handle_tag_index_variable_or_range: "{child.tag}" not handled'

            else:
                if traverse > 1:
                    cur_elem = ET.SubElement(
                        current, child.tag, child.attrib
                    )
                else:
                    assert (
                            child.tag in self.unnecessary_tags
                    ), f'In handle_tag_index_variable_or_range: Empty "{child.tag}" not handled'

    def handle_tag_bound(
            self, root, current, parent, grandparent, traverse
    ):
        """
            This function handles cleaning up the XML elements
            between the upper_bound elementss.
            <upper_bound>
                ...
            </upper_bound>
        """
        for child in root:
            self.clean_attrib(child)
            if len(child) > 0 or child.text:
                cur_elem = ET.SubElement(
                    current, child.tag, child.attrib
                )
                if child.tag in self.bound_child_tags:
                    self.parseXMLTree(
                        child, cur_elem, current, parent, traverse
                    )
                    if (
                            child.tag == "name"
                            and self.need_reconstruct
                    ):
                        self.reconstruct_name_element(cur_elem, current)
                else:
                    assert (
                            child.tag in self.unnecessary_tags
                    ), f'In handle_tag_upper_bound: "{child.tag}" not handled'
            else:
                if traverse > 1:
                    cur_elem = ET.SubElement(
                        current, child.tag, child.attrib
                    )
                else:
                    assert (
                            child.tag in self.unnecessary_tags
                    ), f'In handle_tag_upper_bound: Empty "{child.tag}" not handled'

    def handle_tag_subscripts(
            self, root, current, parent, grandparent, traverse
    ):
        """
            This function handles cleaning up the XML elements
            between the subscripts elementss.
            <supscripts>
                ...
            </supscripts>
        """
        for child in root:
            self.clean_attrib(child)
            if len(child) > 0 or child.text:
                cur_elem = ET.SubElement(
                    current, child.tag, child.attrib
                )
                if child.tag == "subscript":
                    self.parseXMLTree(
                        child, cur_elem, current, parent, traverse
                    )
                else:
                    assert (
                        False
                    ), f'In self.handle_tag_subscripts: "{child.tag}" not handled'

    def handle_tag_subscript(
            self, root, current, parent, grandparent, traverse
    ):
        """
            This function handles cleaning up the XML elements
            between the subscript elementss.
            <supscript>
                ...
            </supscript>
        """
        for child in root:
            self.clean_attrib(child)
            if len(child) > 0 or child.text:
                cur_elem = ET.SubElement(
                    current, child.tag, child.attrib
                )

                try:
                    error_chk = self.subscripts_child_tags.index(child.tag)
                except:
                    assert (
                        False
                    ), f'In self.handle_tag_subscript: "{child.tag}" not handled'

                self.parseXMLTree(
                    child, cur_elem, current, parent, traverse
                )

    def handle_tag_operation(
            self, root, current, parent, grandparent, traverse
    ):
        """
            This function handles cleaning up the XML elements
            between the operation elementss.
            <operation>
                ...
            </operation>
        """
        for child in root:
            self.clean_attrib(child)
            # A process of negating the operator during goto elimination
            if (
                    child.tag == "operator"
                    and self.need_op_negation
            ):
                child.attrib['operator'] = NEGATED_OP[child.attrib['operator']]
                self.need_op_negation = False
            cur_elem = ET.SubElement(
                current, child.tag, child.attrib
            )
            if child.tag == "operand":
                self.parseXMLTree(
                    child, cur_elem, current, parent, traverse
                )
            else:
                if child.tag != "operator":
                    assert (
                        False
                    ), f'In handle_tag_operation: "{child.tag}" not handled'

    def handle_tag_operand(
            self, root, current, parent, grandparent, traverse
    ):
        """
            This function handles cleaning up the XML elements
            between the operation elementss.
            <operand>
                ...
            </operand>
        """
        for child in root:
            self.clean_attrib(child)
            cur_elem = ET.SubElement(
                current, child.tag, child.attrib
            )

            try:
                error_chk = self.operand_child_tags.index(child.tag)
            except ValueError:
                assert (
                    False
                ), f'In handle_tag_operand: "{child.tag}" not handled'

            self.parseXMLTree(
                child, cur_elem, current, parent, traverse
            )
            if (
                    child.tag == "name"
                    and self.need_reconstruct
            ):
                self.reconstruct_name_element(cur_elem, current)

    def handle_tag_write(
            self, root, current, parent, grandparent, traverse
    ):
        """
            This function handles cleaning up the XML elements
            between the operation elementss.
            <operand>
                ...
            </operand>
        """
        for child in root:
            self.clean_attrib(child)
            if child.text or len(child) > 0:
                cur_elem = ET.SubElement(
                    current, child.tag, child.attrib
                )
                if (
                        child.tag == "io-controls"
                        or child.tag == "outputs"
                ):
                    self.parseXMLTree(
                        child, cur_elem, current, parent, traverse
                    )
                else:
                    assert (
                        False
                    ), f'In handle_tag_write: "{child.tag}" not handled'

    def handle_tag_io_controls(
            self, root, current, parent, grandparent, traverse
    ):
        """
            This function handles cleaning up the XML elements
            between the io-controls elementss.
            <io-controls>
                ...
            </io-controls>
        """
        for child in root:
            self.clean_attrib(child)
            cur_elem = ET.SubElement(
                current, child.tag, child.attrib
            )
            if child.text or len(child) > 0:
                if child.tag == "io-control":
                    self.parseXMLTree(
                        child, cur_elem, current, parent, traverse
                    )
                else:
                    assert (
                        False
                    ), f'In handle_tag_io_controls: "{child.tag}" not handled'

    def handle_tag_io_control(
            self, root, current, parent, grandparent, traverse
    ):
        """
            This function handles cleaning up the XML elements
            between the io-control elementss.
            <io-control>
                ...
            </io-control>
        """
        for child in root:
            self.clean_attrib(child)
            # To make io-control elements simpler, the code below
            # will append io-control-spec's attributes to its
            # parent (io-control). This will eliminate at least
            # one recursion in translate.py to retrieve
            # the io-control information
            if child.tag == "io-control-spec":
                current.attrib.update(child.attrib)
            if child.text:
                cur_elem = ET.SubElement(current, child.tag, child.attrib)
                if child.tag == "io-control" or child.tag == "literal":
                    self.parseXMLTree(child, cur_elem, current, parent,
                                      traverse)
                else:
                    assert False, f'In handle_tag_io_control: "{child.tag}" not handled'
            else:
                if child.tag == "literal":
                    cur_elem = ET.SubElement(current, child.tag, child.attrib)
                else:
                    try:
                        error_chk = self.unnecessary_tags.index(child.tag)
                    except ValueError:
                        assert False, f'In handle_tag_io_control: Empty "{child.tag}" not handled'

    def handle_tag_outputs(
            self, root, current, parent, grandparent, traverse
    ):
        """
            This function handles cleaning up the XML elements
            between the outputs elementss
            <outputs>
                ...
            </outputs>
        """
        for child in root:
            self.clean_attrib(child)
            if child.tag == "output":
                cur_elem = ET.SubElement(current, child.tag, child.attrib)
                self.parseXMLTree(child, cur_elem, current, parent, traverse)
            elif child.tag == "name":
                self.parseXMLTree(child, current, current, parent, traverse)
            else:
                assert (
                    False
                ), f'In handle_tag_outputs: "{child.tag}" not handled'

    def handle_tag_output(
            self, root, current, parent, grandparent, traverse
    ):
        """
            This function handles cleaning up the XML elements
            between the output elementss.
            <output>
                ...
            </output>
        """
        for child in root:
            self.clean_attrib(child)
            cur_elem = ET.SubElement(
                current, child.tag, child.attrib
            )
            if child.tag == "name" or child.tag == "literal":
                self.parseXMLTree(
                    child, cur_elem, current, parent, traverse
                )
                if child.tag == "name" and self.need_reconstruct:
                    self.reconstruct_name_element(cur_elem, current)
            else:
                assert (
                    False
                ), f'In handle_tag_outputs: "{child.tag}" not handled'

    def handle_tag_format(
            self, root, current, parent, grandparent, traverse
    ):
        """
            This function handles cleaning up the XML elements
            between the format elementss.
            <format>
                ...
            </format>
        """
        for child in root:
            self.clean_attrib(child)
            cur_elem = ET.SubElement(
                current, child.tag, child.attrib
            )
            if child.tag == "format-items":
                self.parseXMLTree(
                    child, cur_elem, current, parent, traverse
                )
            else:
                if child.tag != "label":
                    assert (
                        False
                    ), f'In handle_tag_format: "{child.tag}" not handled'

    def handle_tag_format_items(
            self, root, current, parent, grandparent, traverse
    ):
        """
            This function handles cleaning up the XML elements
            between the format_items and its sub-elementss
            <format_items>
                <format_item>
                    ...
                </format_item>
                ...
            </format_items>
        """
        for child in root:
            self.clean_attrib(child)
            cur_elem = ET.SubElement(
                current, child.tag, child.attrib
            )
            if child.tag == "format-items" or child.tag == "format-item":
                self.parseXMLTree(
                    child, cur_elem, current, parent, traverse
                )
            else:
                assert (
                    False
                ), f'In handle_tag_format_items: "{child.tag}" not handled'

    def handle_tag_print(
            self, root, current, parent, grandparent, traverse
    ):
        """
            This function handles cleaning up the XML elements
            between the print tags.
            <print>
                ...
            </print>
        """
        for child in root:
            self.clean_attrib(child)
            if child.tag != "print-stmt":
                cur_elem = ET.SubElement(
                    current, child.tag, child.attrib
                )
            if child.tag == "outputs":
                self.parseXMLTree(
                    child, cur_elem, current, parent, traverse
                )
            else:
                try:
                    error_chk = self.unnecessary_tags.index(child.tag)
                except ValueError:
                    assert (
                        False
                    ), f'In handle_tag_print: "{child.tag}" not handled'

    def handle_tag_open(
            self, root, current, parent, grandparent, traverse
    ):
        """
            This function handles cleaning up the XML elements
            between the open elementss.
            <open>
                ...
            </open>
        """
        for child in root:
            self.clean_attrib(child)
            if child.text:
                if child.tag == "keyword-arguments":
                    cur_elem = ET.SubElement(
                        current, child.tag, child.attrib
                    )
                    self.parseXMLTree(
                        child, cur_elem, current, parent, traverse
                    )
                else:
                    assert (
                        False
                    ), f'In handle_tag_open: "{child.tag}" not handled'
            else:
                if child.tag == "open-stmt":
                    current.attrib.update(child.attrib)
                else:
                    assert (
                        False,
                    ), f'In handle_tag_open: Empty elements "{child.tag}" not handled'

    def handle_tag_keyword_arguments(
            self, root, current, parent, grandparent, traverse
    ):
        """
            This function handles cleaning up the XML elementss between
            the keyword-arguments and keyword-argument elementss.
            <keyword-arguments>
                <keyword-argument>
                    ...
                </keyword-argument>
                ...
            </keyword-arguments>
        """
        for child in root:
            self.clean_attrib(child)
            if child.text:
                if (
                        child.tag == "keyword-argument"
                        or child.tag == "literal"
                ):
                    cur_elem = ET.SubElement(
                        current, child.tag, child.attrib
                    )
                    self.parseXMLTree(
                        child, cur_elem, current, parent, traverse
                    )
                else:
                    assert (
                        False
                    ), f'In handle_tag_keyword_arguments: "{child.tag}" not handled'
            else:
                try:
                    erro_chk = self.unnecessary_tags.index(child.tag)
                except ValueError:
                    assert (
                        False
                    ), f'In handle_tag_keyword_arguments: Empty elements "{child.tag}" not handled'

    def handle_tag_read(
            self, root, current, parent, grandparent, traverse
    ):
        """
            This function handles cleaning up the XML elements
            between the read elementss.
            <read>
                ...
            </read>
        """
        for child in root:
            self.clean_attrib(child)
            if child.text:
                if (
                        child.tag == "io-controls"
                        or child.tag == "inputs"
                ):
                    cur_elem = ET.SubElement(
                        current, child.tag, child.attrib
                    )
                    self.parseXMLTree(
                        child, cur_elem, current, parent, traverse
                    )
                else:
                    assert (
                        False
                    ), f'In handle_tag_read: "{child.tag}" not handled'
            else:
                if child.tag == "read-stmt":
                    current.attrib.update(child.attrib)
                else:
                    assert (
                        False
                    ), f'In handle_tag_read: Empty elements "{child.tag}" not handled'

    def handle_tag_inputs(
            self, root, current, parent, grandparent, traverse
    ):
        """
            This function handles cleaning up the XML elements
            between the inputs and input elementss.
            <inputs>
                <input>
                    ...
                </input>
                ...
            </inputs>
        """
        for child in root:
            self.clean_attrib(child)
            if child.text:
                if (
                        child.tag == "input"
                        or child.tag == "name"
                ):
                    cur_elem = ET.SubElement(
                        current, child.tag, child.attrib
                    )
                    self.parseXMLTree(
                        child, cur_elem, current, parent, traverse
                    )
                else:
                    assert (
                        False
                    ), f'In handle_tag_input - {root.tag}: "{child.tag}" not handled'
            else:
                assert (
                    False
                ), f'In handle_tag_input - {root.tag}: Empty elements "{child.tag}" not handled'

    def handle_tag_close(
            self, root, current, parent, grandparent, traverse
    ):
        """
            This function handles cleaning up the XML elements
            between the close elementss.
            <close>
                ...
            </close>
        """
        for child in root:
            self.clean_attrib(child)
            if child.text:
                if child.tag == "keyword-arguments":
                    cur_elem = ET.SubElement(
                        current, child.tag, child.attrib
                    )
                    self.parseXMLTree(
                        child, cur_elem, current, parent, traverse
                    )
                else:
                    assert (
                        False
                    ), f'In handle_tag_close: "{child.tag}" not handled'
            else:
                if child.tag == "close-stmt":
                    current.attrib.update(child.attrib)
                else:
                    assert (
                        False
                    ), f'In handle_tag_close: Empty elements "{child.tag}" not handled'

    def handle_tag_call(
            self, root, current, parent, grandparent, traverse
    ):
        """
            This function handles cleaning up the XML elements
            between the call elements.
            <call>
                ...
            </call>
        """
        for child in root:
            self.clean_attrib(child)
            if child.text:
                if child.tag == "name":
                    cur_elem = ET.SubElement(
                        current, child.tag, child.attrib
                    )
                    self.parseXMLTree(
                        child, cur_elem, current, parent, traverse
                    )
                else:
                    assert (
                        False
                    ), f'In handle_tag_call: "{child.tag}" not handled'
            else:
                if child.tag == "call-stmt":
                    current.attrib.update(child.attrib)
                else:
                    assert (
                        False
                    ), f'In handle_tag_call: Empty elements "{child.tag}" not handled'

    def handle_tag_subroutine(
            self, root, current, parent, grandparent, traverse
    ):
        """
            This function handles cleaning up the XML elements
            between the subroutine elements.
            <subroutine>
                ...
            </subroutine>
        """
        self.current_scope = root.attrib['name']
        for child in root:
            self.clean_attrib(child)
            if child.text:
                if child.tag == "header" or child.tag == "body":
                    cur_elem = ET.SubElement(
                        current, child.tag, child.attrib
                    )
                    self.parseXMLTree(
                        child, cur_elem, current, parent, traverse
                    )
                    if child.tag == "body":
                        self.current_body_scope = cur_elem
                else:
                    assert (
                        False
                    ), f'In handle_tag_subroutine: "{child.tag}" not handled'
            else:
                try:
                    error_chk = self.unnecessary_tags.index(child.tag)
                except ValueError:
                    assert (
                        False
                    ), f'In handle_tag_subroutine: Empty elements "{child.tag}" not handled'

    def handle_tag_arguments(
            self, root, current, parent, grandparent, traverse
    ):
        """
            This function handles cleaning up the XML elements
            between the arguments.
            <arguments>
                ...
            </arsuments>
        """
        for child in root:
            self.clean_attrib(child)
            if child.tag == "argument":
                cur_elem = ET.SubElement(
                    current, child.tag, child.attrib
                )
            else:
                assert (
                    False
                ), f'In handle_tag_variable: "{child.tag}" not handled'

    def handle_tag_if(
            self, root, current, parent, grandparent, traverse
    ):
        """
            This function handles cleaning up the XML elements
            between the if elements.
            <if>
                ...
            </if>
        """
        condition = None
        for child in root:
            self.clean_attrib(child)
            if child.text or len(child) > 0:
                if child.tag == "header" or child.tag == "body":
                    cur_elem = ET.SubElement(
                        current, child.tag, child.attrib
                    )
                    self.parseXMLTree(
                        child, cur_elem, current, parent, traverse
                    )
                    if traverse == 1:
                        # Check and hold conditional operation for <goto-stmt>
                        if child.tag == "header":
                            for stmt in child:
                                if stmt.tag == "operation":
                                    condition = stmt
                        elif child.tag == "body":
                            if (
                                    condition != None
                                    and "code" in current.attrib
                            ):
                                assert (
                                        "conditional-goto-stmt-lbl" in current.attrib
                                ), f"If statement must nests conditional goto-stmt"
                                unique_code = current.attrib['code']
                                self.conditional_op[unique_code] = condition
                else:
                    assert (
                        False
                    ), f'In handle_tag_if: "{child.tag}" not handled'
            else:
                if child.tag == "if-stmt":
                    current.attrib.update(child.attrib)
                elif child.tag == "body" and traverse > 1:
                    cur_elem = ET.SubElement(current, child.tag, child.attrib)
                else:
                    assert (
                        False
                    ), f'In handle_tag_if: Empty elements "{child.tag}" not handled'

        # If label appears before <goto>, mark <if>
        # with goto-move to move it later (1st traverse)
        if traverse == 1:
            # Since label_after needs to be reconstructed first,
            # we skip to collect the element if label_after is True
            # Then, once the reconstruction of label_after is done,
            # then we collect those reconstructed elements
            if self.label_before and not self.label_after:
                current.attrib['goto-move'] = "true"
                self.statements_to_reconstruct_before[
                    'stmts-follow-label'].append(current)
            if self.label_after:
                if self.collect_stmts_after_goto:
                    current.attrib['goto-remove'] = "true"
                    self.statements_to_reconstruct_after[
                        'stmts-follow-goto'].append(current)
                elif self.collect_stmts_after_label:
                    current.attrib['goto-remove'] = "true"
                    self.statements_to_reconstruct_after[
                        'stmts-follow-label'].append(current)

    def handle_tag_stop(
            self, root, current, parent, grandparent, traverse
    ):
        """
            This function handles cleaning up the XML elements
            between the stop elements
            <stop>
                ...
            </stop>
        """
        for child in root:
            self.clean_attrib(child)
            if child.tag == "stop-code":
                current.attrib.update(child.attrib)
            else:
                assert (
                    False
                ), f'In handle_tag_stop: "{child.tag}" not handled'

    def handle_tag_step(
            self, root, current, parent, grandparent, traverse
    ):
        """
            This function handles cleaning up the XML elements
            between the step elements.
            <step>
                ...
            </step>
        """
        for child in root:
            self.clean_attrib(child)
            if child.text:
                if (
                        child.tag == "operation"
                        or child.tag == "literal"
                ):
                    cur_elem = ET.SubElement(
                        current, child.tag, child.attrib
                    )
                    self.parseXMLTree(
                        child, cur_elem, current, parent, traverse
                    )
                else:
                    assert (
                        False
                    ), f'In handle_tag_step: "{child.tag}" not handled'
            else:
                assert (
                    False
                ), f'In handle_tag_step: Empty elements "{child.tag}" not handled'

    def handle_tag_return(
            self, root, current, parent, grandparent, traverse
    ):
        """
            This function handles cleaning up the XML elements
            between the return and return-stmt elementss.
            However, since 'return-stmt' is an empty elements
            with no sub-elementss, the function will not keep
            the elements, but move the attribute to its parent
            elements, return.

            <return>
                ...
            </return>
        """
        for child in root:
            self.clean_attrib(child)
            if child.tag == "return-stmt":
                current.attrib.update(child.attrib)
            else:
                assert (
                    False
                ), f'In handle_tag_return: "{child.tag}" not handled'

    def handle_tag_function(
            self, root, current, parent, grandparent, traverse
    ):
        """
            This function handles cleaning up the XML elements
            between the function elements.
            <function>
                ...
            </function>
        """
        self.current_scope = root.attrib['name']
        for child in root:
            self.clean_attrib(child)
            if child.text:
                if child.tag == "header" or child.tag == "body":
                    cur_elem = ET.SubElement(
                        current, child.tag, child.attrib
                    )
                    self.parseXMLTree(
                        child, cur_elem, current, parent, traverse
                    )
                    if child.tag == "header":
                        self.is_function_arg = True
                    elif child.tag == "body":
                        self.current_body_scope = cur_elem
                else:
                    assert (
                        False
                    ), f'In handle_tag_function: "{child.tag}" not handled'
            else:
                if (
                        child.tag == "function-stmt"
                        or child.tag == "end-function-stmt"
                        or child.tag == "function-subprogram"
                ):
                    cur_elem = ET.SubElement(
                        current, child.tag, child.attrib
                    )
                else:
                    assert (
                        False
                    ), f'In handle_tag_function: Empty elements "{child.tag}" not handled'

    def handle_tag_use(
            self, root, current, parent, grandparent, traverse
    ):
        """
            This function handles cleaning up the XML elements
            between the use elementss.
            <use>
                ...
            </use>
        """
        for child in root:
            self.clean_attrib(child)
            if child.tag == "use-stmt" or child.tag == "only":
                cur_elem = ET.SubElement(
                    current, child.tag, child.attrib
                )
                if child.text:
                    self.parseXMLTree(
                        child, cur_elem, current, parent, traverse
                    )
            else:
                assert (
                    False
                ), f'In handle_tag_use: "{child.tag}" not handled'

    def handle_tag_module(
            self, root, current, parent, grandparent, traverse
    ):
        """
            This function handles cleaning up the XML elements
            between the module elementss.
            <module>
                ...
            </module>
        """
        for child in root:
            self.clean_attrib(child)

            try:
                error_chk = self.module_child_tags.index(child.tag)
            except ValueError:
                assert False, f'In handle_tag_module: "{child.tag}" not handled'

            cur_elem = ET.SubElement(
                current, child.tag, child.attrib
            )
            if len(child) > 0 or child.text:
                self.parseXMLTree(
                    child, cur_elem, current, parent, traverse
                )

    def handle_tag_initial_value(
            self, root, current, parent, grandparent, traverse
    ):
        """
            This function handles cleaning up the XML elements
            between the initial-value elementss.
            <initial-value>
                ...
            </initial-value>
        """
        for child in root:
            self.clean_attrib(child)
            if child.text:
                cur_elem = ET.SubElement(
                    current, child.tag, child.attrib
                )
                if child.tag == "literal" or child.tag == "operation":
                    self.parseXMLTree(
                        child, cur_elem, current, parent, traverse
                    )
                else:
                    assert (
                        False
                    ), f'In handle_tag_initial_value: "{child.tag}" not handled'
            else:
                if child.tag == "initialization":
                    current.attrib.update(child.attrib)
                else:
                    assert (
                        False
                    ), f'In handle_tag_initial_value: Empty elements "{child.tag}" not handled'

    def handle_tag_members(
            self, root, current, parent, grandparent, traverse
    ):
        """
            This function handles cleaning up the XML elements
            between the members elementss.
            <members>       <member>
                ...     or      ...
            </members>      </member>
        """
        for child in root:
            self.clean_attrib(child)

            try:
                error_chk = self.members_child_tags.index(child.tag)
            except ValueError:
                assert (
                    False
                ), f'In handle_tag_members: "{child.tag}" not handled'

            cur_elem = ET.SubElement(
                current, child.tag, child.attrib
            )
            if len(child) > 0 or child.text:
                self.parseXMLTree(
                    child, cur_elem, current, parent, traverse
                )

    def handle_tag_only(
            self, root, current, parent, grandparent, traverse
    ):
        """
            This function handles cleaning up the XML elements
            between the only elementss.
            <only>
                ...
            </only>
        """
        for child in root:
            try:
                error_chk = self.only_child_tags.index(child.tag)
            except ValueError:
                assert (
                    False
                ), f'In handle_tag_only: "{child.tag}" not handled'

            cur_elem = ET.SubElement(
                current, child.tag, child.attrib
            )
            if len(child) > 0 or child.text:
                self.parseXMLTree(
                    child, cur_elem, current, parent, traverse
                )

    def handle_tag_length(
            self, root, current, parent, grandparent, traverse
    ):
        """
            This function handles cleaning up the XML elements
            between the length elementss.
            <length>
                ...
            </length>
        """
        for child in root:
            if child.tag == "literal" or child.tag == "char-length":
                cur_elem = ET.SubElement(
                    current, child.tag, child.attrib
                )
                if len(child) > 0 or child.text:
                    self.parseXMLTree(
                        child, cur_elem, current, parent, traverse
                    )
            else:
                assert (
                    False
                ), f'In handle_tag_length: "{child.tag}" not handled'

    #################################################################
    #                                                               #
    #                       XML TAG PARSER                          #
    #                                                               #
    #################################################################

    def parseXMLTree(
            self, root, current, parent, grandparent, traverse
    ):
        """
            parseXMLTree

            Arguments:
                root: The current root of the tree.
                current: Current element.
                parent: Parent element of the current.
                grandparent: A parent of parent statement of current.
                traverse: Keeps the track of number of traverse time.

            Returns:
                None

            Recursively traverse through the nested XML AST tree and
            calls appropriate tag handler, which will generate
            a cleaned version of XML tree for translate.py.
            Any new tags handlers must be added under this this function.
        """
        if root.tag == "file":
            self.handle_tag_file(root, current, parent, grandparent, traverse)
        elif root.tag == "program":
            self.handle_tag_program(root, current, parent, grandparent,
                                    traverse)
        elif root.tag == "header":
            self.handle_tag_header(root, current, parent, grandparent, traverse)
        elif root.tag == "specification":
            self.handle_tag_specification(root, current, parent, grandparent,
                                          traverse)
        elif root.tag == "body":
            self.handle_tag_body(root, current, parent, grandparent, traverse)
        elif root.tag == "declaration":
            self.handle_tag_declaration(root, current, parent, grandparent,
                                        traverse)
        elif root.tag == "type":
            self.handle_tag_type(root, current, parent, grandparent, traverse)
        elif root.tag == "variables":
            self.handle_tag_variables(root, current, parent, grandparent,
                                      traverse)
        elif root.tag == "variable":
            self.handle_tag_variable(root, current, parent, grandparent,
                                     traverse)
        elif root.tag == "statement":
            self.handle_tag_statement(root, current, parent, grandparent,
                                      traverse)
        elif root.tag == "assignment":
            self.handle_tag_assignment(root, current, parent, grandparent,
                                       traverse)
        elif root.tag == "target":
            self.handle_tag_target(root, current, parent, grandparent, traverse)
        elif root.tag == "value":
            self.handle_tag_value(root, current, parent, grandparent, traverse)
        elif root.tag == "names":
            self.handle_tag_names(root, current, parent, grandparent, traverse)
        elif root.tag == "name":
            self.handle_tag_name(root, current, parent, grandparent, traverse)
        elif root.tag == "literal":
            self.handle_tag_literal(root, current, parent, grandparent,
                                    traverse)
        elif root.tag == "dimensions":
            self.handle_tag_dimensions(root, current, parent, grandparent,
                                       traverse)
        elif root.tag == "dimension":
            self.handle_tag_dimension(root, current, parent, grandparent,
                                      traverse)
        elif root.tag == "loop":
            self.handle_tag_loop(root, current, parent, grandparent, traverse)
        elif root.tag == "index-variable" or root.tag == "range":
            self.handle_tag_index_variable_or_range(root, current, parent,
                                                    grandparent, traverse)
        elif root.tag == "lower-bound" or root.tag == "upper-bound":
            self.handle_tag_bound(root, current, parent, grandparent, traverse)
        elif root.tag == "subscripts":
            self.handle_tag_subscripts(root, current, parent, grandparent,
                                       traverse)
        elif root.tag == "subscript":
            self.handle_tag_subscript(root, current, parent, grandparent,
                                      traverse)
        elif root.tag == "operation":
            self.handle_tag_operation(root, current, parent, grandparent,
                                      traverse)
        elif root.tag == "operand":
            self.handle_tag_operand(root, current, parent, grandparent,
                                    traverse)
        elif root.tag == "write":
            self.handle_tag_write(root, current, parent, grandparent, traverse)
        elif root.tag == "io-controls":
            self.handle_tag_io_controls(root, current, parent, grandparent,
                                        traverse)
        elif root.tag == "io-control":
            self.handle_tag_io_control(root, current, parent, grandparent,
                                       traverse)
        elif root.tag == "outputs":
            self.handle_tag_outputs(root, current, parent, grandparent,
                                    traverse)
        elif root.tag == "output":
            self.handle_tag_output(root, current, parent, grandparent, traverse)
        elif root.tag == "format":
            self.handle_tag_format(root, current, parent, grandparent, traverse)
        elif root.tag == "format-items" or root.tag == "format-item":
            self.handle_tag_format_items(root, current, parent, grandparent,
                                         traverse)
        elif root.tag == "print":
            self.handle_tag_print(root, current, parent, grandparent, traverse)
        elif root.tag == "open":
            self.handle_tag_open(root, current, parent, grandparent, traverse)
        elif root.tag == "keyword-arguments" or root.tag == "keyword-argument":
            self.handle_tag_keyword_arguments(root, current, parent,
                                              grandparent, traverse)
        elif root.tag == "read":
            self.handle_tag_read(root, current, parent, grandparent, traverse)
        elif root.tag == "inputs" or root.tag == "input":
            self.handle_tag_inputs(root, current, parent, grandparent, traverse)
        elif root.tag == "close":
            self.handle_tag_close(root, current, parent, grandparent, traverse)
        elif root.tag == "call":
            self.handle_tag_call(root, current, parent, grandparent, traverse)
        elif root.tag == "subroutine":
            self.handle_tag_subroutine(root, current, parent, grandparent,
                                       traverse)
        elif root.tag == "arguments":
            self.handle_tag_arguments(root, current, parent, grandparent,
                                      traverse)
        elif root.tag == "if":
            self.handle_tag_if(root, current, parent, grandparent, traverse)
        elif root.tag == "stop":
            self.handle_tag_stop(root, current, parent, grandparent, traverse)
        elif root.tag == "step":
            self.handle_tag_step(root, current, parent, grandparent, traverse)
        elif root.tag == "return":
            self.handle_tag_return(root, current, parent, grandparent, traverse)
        elif root.tag == "function":
            self.handle_tag_function(root, current, parent, grandparent,
                                     traverse)
        elif root.tag == "use":
            self.handle_tag_use(root, current, parent, grandparent, traverse)
        elif root.tag == "module":
            self.handle_tag_module(root, current, parent, grandparent, traverse)
        elif root.tag == "initial-value":
            self.handle_tag_initial_value(root, current, parent, grandparent,
                                          traverse)
        elif root.tag == "members":
            self.handle_tag_members(root, current, parent, grandparent,
                                    traverse)
        elif root.tag == "only":
            self.handle_tag_only(root, current, parent, grandparent, traverse)
        elif root.tag == "length":
            self.handle_tag_length(root, current, parent, grandparent, traverse)
        elif root.tag == "saved-entity":
            self.handle_tag_saved_entity(root, current, parent, grandparent,
                                    traverse)
        elif root.tag == "save-stmt":
            self.handle_tag_save_statement(root, current, parent, grandparent,
                                     traverse)
        else:
            assert (
                False
            ), f"In the parseXMLTree. Currently, <{root.tag}> passed from <{parent.tag}> is not supported"

    #################################################################
    #                                                               #
    #                       RECONSTRUCTORS                          #
    #                                                               #
    #################################################################

    def reconstruct_derived_type_declaration(self):
        """
            This function reconstructs the derived type
            with the collected derived type declaration
            elements in the handle_tag_declaration and
            handle_tag_type.
        """
        if self.derived_type_var_holder_list:
            literal = ET.Element("")
            is_dimension = False

            # Since component-decl-list appears after component-decl,
            # the program needs to iterate the list once first to
            # pre-collect the variable counts.
            counts = []
            for elem in self.derived_type_var_holder_list:
                if elem.tag == "component-decl-list":
                    counts.append(elem.attrib['count'])

            # Initialize count to 0 for <variables> count attribute.
            count = 0
            # 'component-decl-list__begin' tag is an indication
            # of all the derived type member variable
            # declarations will follow.
            derived_type = ET.SubElement(self.parent_type, "derived-types")
            for elem in self.derived_type_var_holder_list:
                if elem.tag == "intrinsic-type-spec":
                    keyword2 = ""
                    if elem.attrib['keyword2'] == "":
                        keyword2 = "none"
                    else:
                        keyword2 = elem.attrib['keyword2']
                    attributes = {
                        "hasKind": "false",
                        "hasLength": "false",
                        "name": elem.attrib['keyword1'],
                        "is_derived_type": str(self.is_derived_type),
                        "keyword2": keyword2,
                    }
                    newType = ET.SubElement(derived_type, "type", attributes)
                elif elem.tag == "derived-type-spec":
                    attributes = {
                        "hasKind": "false",
                        "hasLength": "false",
                        "name": elem.attrib['typeName'],
                        "is_derived_type": str(self.is_derived_type),
                        "keyword2": "none",
                    }
                    newType = ET.SubElement(derived_type, "type", attributes)
                elif elem.tag == "literal":
                    literal = elem
                elif elem.tag == "component-array-spec":
                    is_dimension = True
                elif elem.tag == "component-decl":
                    if not is_dimension:
                        if len(counts) > count:
                            attr = {"count": counts[count]}
                            new_variables = ET.SubElement(
                                derived_type, "variables", attr
                            )  # <variables _attribs_>
                            count += 1
                        var_attribs = {
                            "has_initial_value": elem.attrib[
                                "hasComponentInitialization"
                            ],
                            "name": elem.attrib['id'],
                            "is_array": "false",
                        }
                        # Store variable name in the non array tracker
                        self.declared_non_array_vars.update(
                            {elem.attrib['id']: self.current_scope}
                        )
                        new_variable = ET.SubElement(
                            new_variables, "variable", var_attribs
                        )  # <variable _attribs_>
                        if elem.attrib['hasComponentInitialization'] == "true":
                            init_value_attrib = ET.SubElement(
                                new_variable, "initial-value"
                            )
                            new_literal = ET.SubElement(
                                init_value_attrib, "literal", literal.attrib
                            )  # <initial-value _attribs_>
                    else:
                        new_dimensions = ET.SubElement(
                            derived_type, "dimensions", {"count": "1"}
                        )  # <dimensions count="1">
                        new_dimension = ET.SubElement(
                            new_dimensions, "dimension", {"type": "simple"}
                        )  # <dimension type="simple">
                        new_literal = ET.SubElement(
                            new_dimension, "literal", literal.attrib
                        )  # <literal type="" value="">
                        if len(counts) > count:
                            attr = {"count": counts[count]}
                            new_variables = ET.SubElement(
                                derived_type, "variables", attr
                            )
                            count += 1
                        var_attribs = {
                            "has_initial_value": elem.attrib[
                                "hasComponentInitialization"
                            ],
                            "name": elem.attrib['id'],
                            "is_array": "true",
                        }
                        # Store variable name in the array tracker
                        self.declared_array_vars.update(
                            {elem.attrib['id']: self.current_scope}
                        )
                        new_variable = ET.SubElement(
                            new_variables, "variable", var_attribs
                        )
                        is_dimension = False

            # Once one derived type was successfully constructed,
            # clear all the elementss of a derived type list
            self.derived_type_var_holder_list.clear()

    def reconstruct_derived_type_ref(self, current):
        """
            This function reconstruct the id into x.y.k form
            from the messy looking id. One thing to notice is
            that this new form was generated in the python syntax,
            so it is a pre-process for translate.py and
            even pyTranslate.py that
        """
        assert (
                current.tag == "name"
        ), f"The tag <name> must be passed to reconstruct_derived_type_ref.\
             Currently, it's {current.tag}."
        # First the root <name> id gets the very first
        # variable reference i.e. x in x.y.k (or x%y%k in Fortran syntax)
        current.attrib['id'] = self.derived_type_var_holder_list[0]
        if (
                current.attrib['id'] in self.declared_array_vars
                and self.declared_array_vars[current.attrib['id']]
                == self.current_scope
        ):
            current.attrib['hasSubscripts'] = "true"
            current.attrib['is_array'] = "true"
        else:
            current.attrib['hasSubscripts'] = "false"
            current.attrib['is_array'] = "false"

        number_of_vars = len(self.derived_type_var_holder_list)
        attributes = {}
        parent_ref = current
        self.derived_type_refs.append(parent_ref)
        for var in range(1, number_of_vars):
            variable_name = self.derived_type_var_holder_list[var]
            attributes.update(current.attrib)
            attributes['id'] = variable_name
            if (
                    variable_name in self.declared_array_vars
                    and self.declared_array_vars[variable_name]
                    == self.current_scope
            ):
                attributes['hasSubscripts'] = "true"
                attributes['is_array'] = "true"
            else:
                attributes['is_array'] = "false"
            # Create N (number_of_vars) number of new subElement
            # under the root <name> for each referencing variable
            reference_var = ET.SubElement(
                parent_ref, "name", attributes
            )
            parent_ref = reference_var
            self.derived_type_refs.append(parent_ref)
        self.derived_type_var_holder_list.clear()  # Clean up the list for re-use

    def reconstruct_format(self, grandparent, traverse):
        """
            This function is for reconstructing the <format>
            under the <statement> element.
            The OFP XML nests formats under:
                (1) statement
                (2) declaration
                (3) loop
            tags, which are wrong except one that is declared
            under the statement. Therefore, those formats
            declared under (2) and (3) will be extracted
            and reconstructed to be nested under (1)
            in this function.
        """
        root_scope = ET.SubElement(self.current_body_scope, "statement")
        cur_elem = ET.SubElement(root_scope, "format")
        self.parseXMLTree(
            self.format_holder, cur_elem, root_scope, grandparent, traverse
        )

    def reconstruct_derived_type_names(self, current):
        """
            This function reconstructs derived type
            reference syntax tree. However, this functions is
            actually a preprocessor for the real final reconstruction.
        """
        # Update reconstruced derived type references
        assert (
                self.is_derived_type_ref == True
        ), "'self.is_derived_type_ref' must be true"
        numPartRef = int(current.attrib['numPartRef'])
        for idx in range(1, len(self.derived_type_refs)):
            self.derived_type_refs[idx].attrib.update(
                {"numPartRef": str(numPartRef)}
            )
        # Re-initialize to original values
        self.derived_type_refs.clear()

    def reconstruct_name_element(self, cur_elem, current):
        """
            This function performs a final reconstruction of
            derived type name element that was preprocessed by
            'reconstruct_derived_type_names' function.
            This function traverses the preprocessed name element
            (including sub-elements) and split & store <name> and
            <subscripts> into separate lists. Then, it comibines
            and reconstructs two lists appropriately.
        """
        name_elements = [cur_elem]
        # Remove the original <name> elements.
        current.remove(cur_elem)
        # Split & Store <name> element and <subscripts>.
        subscripts_holder = []
        for child in cur_elem:
            if child.tag == "subscripts":
                subscripts_holder.append(child)
            else:
                name_elements.append(child)
                for third in child:
                    name_elements.append(third)

        # Combine & Reconstruct <name> element.
        subscript_num = 0
        cur_elem = ET.SubElement(
            current, name_elements[0].tag, name_elements[0].attrib
        )
        cur_elem.attrib['is_derived_type_ref'] = "true"
        if cur_elem.attrib['hasSubscripts'] == "true":
            cur_elem.append(subscripts_holder[subscript_num])
            subscript_num += 1

        numPartRef = int(cur_elem.attrib['numPartRef']) - 1
        name_element = ET.Element("")
        for idx in range(1, len(name_elements)):
            name_elements[idx].attrib['numPartRef'] = str(numPartRef)
            numPartRef -= 1
            name_element = ET.SubElement(
                cur_elem, name_elements[idx].tag, name_elements[idx].attrib
            )
            name_element.attrib['is_derived_type_ref'] = "true"
            # In order to handle the nested subelements of <name>,
            # update the cur_elem at each iteration.
            cur_elem = name_element
            if name_elements[idx].attrib['hasSubscripts'] == "true":
                name_element.append(subscripts_holder[subscript_num])
                subscript_num += 1

        # Clean out the lists for recyling.
        # This is not really needed as they are local lists,
        # but just in case.
        name_elements.clear()
        subscripts_holder.clear()
        self.need_reconstruct = False

    def reconstruct_goto_after_label(
            self, parent, traverse, reconstruct_target
    ):
        """
            This function gets called when goto appears
            after the corresponding label and all necessary
            statements are collected for the reconstruction.
        """
        number_of_gotos = reconstruct_target['count-gotos']
        stmts_follow_goto = reconstruct_target['stmts-follow-goto']

        conditional_goto = False
        header = None
        uniq_code = None
        for stmt in stmts_follow_goto:
            if (
                    stmt.tag == "statement"
                    and "goto-stmt" in stmt.attrib
                    and "conditional-goto-stmt" in stmt.attrib
            ):
                uniq_code = stmt.attrib['code']
                conditional_goto = True
            if (
                    stmt.tag == "if"
                    and "conditional-goto-stmt-lbl" in stmt.attrib
                    and uniq_code == stmt.attrib['code']
            ):
                header = stmt[0]
                stmts_follow_goto.remove(stmt)

        stmts_follow_label = reconstruct_target['stmts-follow-label']

        # If [0] <goto-stmt> is an inner scope statement of the [N-1]
        # <goto-stmt> (if it is a <goto-stmt> in the stmts_follow_goto,
        # then we need to correct the scoping issue by moving
        # the [N-1] element to the end of stmts_follow_label
        last_stmt = reconstruct_target['stmts-follow-goto'][-1]
        if "goto-stmt" in last_stmt.attrib:
            first_goto = reconstruct_target['stmts-follow-goto'][0]
            if last_stmt.attrib['lbl'] == first_goto.attrib['parent-goto']:
                last_goto = reconstruct_target['stmts-follow-goto'].pop()
                last_goto.attrib['next-goto'] = "true"
                stmts_follow_label.append(last_goto)

        goto_and_label_stmts_after_goto = []
        for stmt in stmts_follow_goto:
            if "label" in stmt.attrib:
                goto_and_label_stmts_after_goto.append(stmt.attrib['label'])
            elif "goto-stmt" in stmt.attrib:
                goto_and_label_stmts_after_goto.append(stmt.attrib['lbl'])

        num_of_goto_and_label_after_label = 0
        index = 0
        for stmt in stmts_follow_label:
            if (
                    "label" in stmt.attrib
                    or "goto-stmt" in stmt.attrib
            ):
                num_of_goto_and_label_after_label += 1
                # Since the first label-statement of
                # stmts_follow_label is always a match
                # for the first goto-statement in the
                # stmt_follow_goto in the label_after case,
                # remove the goto-move (label_before) case mark
                if (
                        index == 0
                        and "goto-move" in stmt.attrib
                ):
                    del stmt.attrib['goto-move']

        # -2 disregarding the first and last statements
        num_of_goto_and_label_after_label -= 2

        for i in range(num_of_goto_and_label_after_label):
            stmt = stmts_follow_label.pop(-2)
            stmts_follow_goto.append(stmt)

        if not conditional_goto:
            declared_goto_flag_num = []
            self.generate_declaration_element(
                parent, "goto_flag", number_of_gotos, declared_goto_flag_num,
                traverse
            )

        # This variable is for storing goto that may appear at the end of if
        # because we want to extract one scope out and place it right
        # after the constructed if-statement
        next_goto = []

        reconstructed_if_elem = []
        for i in range(number_of_gotos):
            if conditional_goto:
                assert (
                        header != None
                ), "Header cannot be None in case of conditional goto"
                self.need_op_negation = True
                self.generate_if_element(
                    header, parent, stmts_follow_goto, next_goto, True, None,
                    f"goto_flag_{i + 1}", None, None, traverse,
                    reconstructed_if_elem
                )
                if reconstructed_if_elem:
                    stmts_follow_goto = reconstructed_if_elem[0]
                self.need_op_negation = True
                self.generate_if_element(
                    header, parent, stmts_follow_label, next_goto, True, None,
                    f"goto_flag_{i + 1}", None, None, traverse,
                    reconstructed_if_elem
                )
                if len(reconstructed_if_elem) > 1:
                    stmts_follow_label = reconstructed_if_elem[1]
                conditional_goto = False

            else:
                self.generate_if_element(
                    None, parent, stmts_follow_goto, next_goto, True, "unary",
                    f"goto_flag_{i + 1}", None, ".not.", traverse,
                    reconstructed_if_elem
                )
                if reconstructed_if_elem:
                    stmts_follow_goto = reconstructed_if_elem[0]
                self.generate_if_element(
                    None, parent, stmts_follow_label, next_goto, False, None,
                    f"goto_flag_{i + 1}", None, None, traverse,
                    reconstructed_if_elem
                )
                if len(reconstructed_if_elem) > 1:
                    stmts_follow_label = reconstructed_if_elem[1]
            self.encapsulate_under_do_while = False

            if next_goto:
                statement = ET.SubElement(
                    parent, next_goto[0]['statement'].tag,
                    next_goto[0]['statement'].attrib
                )
                goto_stmt = ET.SubElement(
                    statement, next_goto[0]['goto-stmt'].tag,
                    next_goto[0]['goto-stmt'].attrib
                )
                if (
                        reconstructed_if_elem
                        and reconstructed_if_elem[0].attrib['label']
                        == goto_stmt.attrib['target_label']
                ):
                    for stmt in reconstructed_if_elem:
                        self.statements_to_reconstruct_before[
                            'stmts-follow-label'].append(stmt)
                    self.statements_to_reconstruct_before[
                        'stmts-follow-label'].append(statement)
                    if self.statements_to_reconstruct_before['count-gotos'] < 1:
                        self.statements_to_reconstruct_before['count-gotos'] = 1
                    self.reconstruct_before_case_now = True
                    self.reconstruction_for_before_done = False

        # Set all holders and checkers (markers) to default
        self.label_after = False
        self.reconstruct_after_case_now = False
        self.reconstruction_for_after_done = True
        self.goto_target_lbl_after.clear()
        self.label_lbl_for_after.clear()
        self.statements_to_reconstruct_after.clear()

    def reconstruct_goto_before_label(
            self, parent, traverse, reconstruct_target
    ):
        """
            This function gets called when goto appears
            before the corresponding label and all necessary
            statements are collected for the reconstruction.
        """
        stmts_follow_label = reconstruct_target['stmts-follow-label']
        number_of_gotos = reconstruct_target['count-gotos']

        declared_label_flag_num = []
        self.generate_declaration_element(
            parent, "label_flag", number_of_gotos,
            declared_label_flag_num, traverse
        )

        # Find the scope from label to goto.
        # Remove any statements that are not within the scope.
        index = 0
        goto_counter = 0
        goto_index_holder = []
        target_label_lbl = None
        for stmt in stmts_follow_label:
            if (
                    index == 0
                    and "label" in stmt.attrib
            ):
                target_label_lbl = stmt.attrib['label']
            for child in stmt:
                if (
                        child.tag == "goto-stmt"
                        and child.attrib['target_label'] == target_label_lbl
                ):
                    goto_counter += 1
                    goto_index_holder.append(index)
            if goto_counter == number_of_gotos:
                break
            index += 1

        # Store statements that are outside of
        # the label-goto scope in a separate list,
        # which will then be used to recover the syntax
        # after the elimination process is done
        statements_to_recover = stmts_follow_label[
                                index + 1:len(stmts_follow_label)]
        for stmt in statements_to_recover:
            if (
                    stmt.tag == "if"
                    and "conditional-goto-stmt-lbl" in stmt.attrib
            ):
                statements_to_recover.remove(stmt)
        del stmts_follow_label[index + 1:len(stmts_follow_label)]

        # In case of multiple goto statements appears,
        # slice them into N number of list objects
        # The location of goto statement (inner to outer)
        # is represented by the increament of index
        # i.e. [0]: innermost, [N]: Outermost
        multiple_goto_stmts = []
        for i in range(len(goto_index_holder)):
            if i == 0:
                multiple_goto_stmts.append(
                    stmts_follow_label[0:goto_index_holder[i] + 1]
                )
            else:
                if i + 1 < len(goto_index_holder):
                    multiple_goto_stmts.append(
                        stmts_follow_label[
                        goto_index_holder[i - 1] + 1:goto_index_holder[
                                                         i + 1] + 1]
                    )
                else:
                    multiple_goto_stmts.append(
                        stmts_follow_label[
                        goto_index_holder[i - 1] + 1:goto_index_holder[-1] + 1]
                    )

        # Check whether there is inner label_after
        # case goto statements. Handles one case
        # at a time
        inner_gotos_exist = False
        labels = []
        index_scope = []
        for goto in multiple_goto_stmts:
            index = 0
            main_loop_lbl = goto[0].attrib['label']
            label_after_lbl = None
            for stmt in goto:
                if "label" in stmt.attrib:
                    labels.append(stmt.attrib["label"])
                    if stmt.attrib["label"] == label_after_lbl:
                        index_scope.append(index)
                if "goto-stmt" in stmt.attrib:
                    if (
                            main_loop_lbl != stmt.attrib['lbl']
                            and stmt.attrib['lbl'] not in labels
                    ):
                        inner_gotos_exist = True
                        label_after_lbl = stmt.attrib['lbl']
                        index_scope.append(index)
                index += 1

        # Generate loop ast
        cur_elem_parent = parent
        current_goto_num = 1
        end_of_current_goto_loop = False
        for i in range(number_of_gotos):
            loop_elem = ET.SubElement(cur_elem_parent, "loop",
                                      {"type": "do-while"})

            header_elem = ET.SubElement(loop_elem, "header")
            # The outermost flag == N and the innermost flag == 1
            flag_num = declared_label_flag_num[i]
            name = f"label_flag_{str(flag_num)}"
            name_attrib = {
                "hasSubscripts": "false",
                "id": name,
                "type": "ambiguous",
            }
            name_elem = ET.SubElement(header_elem, "name", name_attrib)
            flag_name = name
            body_elem = ET.SubElement(loop_elem, "body")
            # Keep a track of the parent and grandparent elements
            grand_parent_elem = cur_elem_parent
            cur_elem_parent = body_elem
            # Since reconstruction of multiple goto is done from outermost
            # to the inner, we are not constructing any subelements until
            # all encapsulating loops are created first
            if current_goto_num == number_of_gotos:
                for statements in multiple_goto_stmts:
                    index = 0
                    for stmt in statements:
                        if len(stmt) > 0:
                            if inner_gotos_exist:
                                reconstruct_target['stmts-follow-goto'] \
                                    = statements[index_scope[0]:index_scope[1]]
                                reconstruct_target['stmts-follow-label'] \
                                    = statements[index_scope[1]]
                                reconstruct_target['count-gotos'] \
                                    = 1

                                self.reconstruct_goto_after_label(
                                    body_elem, traverse, reconstruct_target
                                )

                                self.statements_to_reconstruct_after[
                                    'stmts-follow-goto'] = []
                                # self.statements_to_reconstruct_after['stmts-follow-label'] = stmts_follow_label_copy
                                inner_gotos_exist = False
                            else:
                                elems = ET.SubElement(
                                    body_elem, stmt.tag, stmt.attrib
                                )
                                for child in stmt:
                                    if (
                                            child.tag == "goto-stmt"
                                            and target_label_lbl ==
                                            child.attrib['target_label']
                                    ):
                                        # Conditional
                                        if "conditional-goto-stmt" in stmt.attrib:
                                            self.generate_assignment_element(
                                                elems, flag_name,
                                                self.conditional_op, None, None,
                                                traverse
                                            )
                                        # Unconditional
                                        else:
                                            self.generate_assignment_element(
                                                elems, flag_name, None,
                                                "literal", "true", traverse
                                            )
                                        end_of_current_goto_loop = True
                                    else:
                                        child_elem = ET.SubElement(
                                            elems, child.tag, child.attrib
                                        )
                                        if len(child) > 0:
                                            self.parseXMLTree(
                                                child, child_elem, elems,
                                                parent, traverse
                                            )
                        # If end_of_current_goto_loop is True,
                        # escape one loop out to continue
                        # construct statements
                        if end_of_current_goto_loop:
                            body_elem = grand_parent_elem
                            end_of_current_goto_loop = False
                            flag_name = f"label_flag_" \
                                f"{str(number_of_gotos + i - 1)}"
                    index += 1
            else:
                current_goto_num += 1

        for recover_stmt in statements_to_recover:
            statement = ET.SubElement(
                parent, recover_stmt.tag, recover_stmt.attrib
            )
            for child in recover_stmt:
                child_elem = ET.SubElement(
                    statement, child.tag, child.attrib
                )
                if len(child) > 0:
                    self.parseXMLTree(
                        child, child_elem, statement, parent, traverse
                    )

        # Set all holders and checkers (markers) to default
        self.label_before = False
        self.reconstruct_before_case_now = False
        self.label_lbl_for_before.clear()
        self.statements_to_reconstruct_before['stmts-follow-label'] = []
        self.statements_to_reconstruct_before['count-gotos'] = 0

    def reconstruct_header(
            self, temp_elem_holder, parent
    ):
        """
            This function is for reconstructing the oddly
            generated header AST to have an uniform structure
            with other multiary type operation nested headers.
        """
        # This operation is basically for switching
        # the location of operator and 2nd operand,
        # so the output syntax can have a common structure
        # with other operation AST
        op = temp_elem_holder.pop()
        temp_elem_holder.insert(1, op)

        # First create <operation> element
        # Currently, only assume multiary reconstruction
        operation = ET.SubElement(
                parent, "operation", {"type":"multiary"}
        )
        for elem in temp_elem_holder:
            if elem.tag == "name" or elem.tag == "literal":
                operand = ET.SubElement(operation, "operand")
                value = ET.SubElement(operand, elem.tag, elem.attrib)
            else:
                assert (
                        elem.tag == "equiv-operand__equiv-op" 
                ), f"Tag must be 'equiv-operand__equiv-op'. Current: {elem.tag}."
                operator = ET.SubElement(
                        operation, "operator", {"operator":elem.attrib['equivOp']}
                )
            parent.remove(elem)


    #################################################################
    #                                                               #
    #                       ELEMENT GENERATORS                      #
    #                                                               #
    #################################################################

    def generate_declaration_element(
            self, parent, default_name, number_of_gotos,
            declared_flag_num, traverse
    ):
        """
            A flag declaration and assignment xml generation.
            This will generate N number of label_flag_i or goto_i,
            where N is the number of gotos in the Fortran code
            and i is the number assigned to the flag
        """

        # Declaration
        specification_attribs = {
            "declaration": "1",
            "implicit": "1",
            "imports": "0",
            "uses": "0"
        }
        specification_elem = ET.SubElement(
            parent, "specification", specification_attribs
        )
        declaration_elem = ET.SubElement(
            specification_elem, "declaration", {"type": "variable"}
        )
        type_attribs = {
            "hasKind": "false",
            "hasLength": "false",
            "is_derived_type": "False",
            "keyword2": "none",
            "name": "logical",
        }
        type_elem = ET.SubElement(
            declaration_elem, "type", type_attribs
        )
        variables_elem = ET.SubElement(
            declaration_elem,
            "variables",
            {"count": str(number_of_gotos)}
        )
        variable_attribs = {
            "hasArraySpec": "false",
            "hasCharLength": "false",
            "hasCoarraySpec": "false",
            "hasInitialValue": "false",
            "hasInitialization": "false",
            "is_array": "false",
        }
        for flag in range(number_of_gotos):
            flag_num = flag + 1
            if default_name == "label_flag":
                if flag_num in self.declared_label_flags:
                    flag_num = self.declared_label_flags[-1] + 1
            if default_name == "goto_flag":
                if flag_num in self.declared_goto_flags:
                    flag_num = self.declared_goto_flags[-1] + 1
            self.declared_label_flags.append(flag_num)
            declared_flag_num.append(flag_num)
            variable_attribs['id'] = f"{default_name}_{flag_num}"
            variable_attribs['name'] = f"{default_name}_{flag_num}"
            variable_elem = ET.SubElement(
                variables_elem, "variable", variable_attribs
            )

        # Assignment
        for flag in range(number_of_gotos):
            flag_num = declared_flag_num[flag]
            declared_flag_num.append(flag_num)
            statement_elem = ET.SubElement(parent, "statement")
            self.generate_assignment_element(
                statement_elem, f"{default_name}_{flag_num}", None, "literal",
                "true", traverse
            )

    def generate_assignment_element(
            self, parent, name_id, condition, value_type, value, traverse
    ):
        """
            This is a function for generating new assignment element xml
            for goto reconstruction.
        """
        assignment_elem = ET.SubElement(parent, "assignment")
        target_elem = ET.SubElement(assignment_elem, "target")

        self.generate_name_element(
            target_elem, "false", name_id, "false", "1", "variable"
        )

        value_elem = ET.SubElement(assignment_elem, "value")
        # Unconditional goto has default values of literal as below
        if value_type == "literal":
            assert (
                    condition == None
            ), "Literal type assignment must not hold condition element."
            literal_elem = ET.SubElement(
                value_elem, "literal", {"type": "bool", "value": value}
            )
        # Conditional goto has dynamic values of operation
        else:
            assert (
                    condition != None
            ), "Conditional <goto-stmt> assignment must be passed with operation."
            unique_code = parent.attrib['code']
            condition_op = condition[unique_code]
            operation_elem = ET.SubElement(
                value_elem, condition_op.tag, condition_op.attrib
            )
            self.parseXMLTree(
                condition_op, operation_elem,
                value_elem, assignment_elem,
                traverse
            )

    def generate_operation_element(self, parent, op_type, operator, name):
        """
            This is a function for generating new operation element and
            its nested subelements with the passes arguments.

            Currently, it generates only a unary operation syntax only.
            It may require update in the future.
        """
        operation_elem = ET.SubElement(parent, "operation", {"type": op_type})
        operator_elem = ET.SubElement(operation_elem, "operator",
                                      {"operator": operator})
        operand_elem = ET.SubElement(operation_elem, "operand")

        self.generate_name_element(operand_elem, "false", name, "false", "1",
                                   "ambiguous")

    def generate_name_element(self, parent, hasSubscripts, name_id, is_array,
                              numPartRef, name_type):
        """
            This is a function for generating new name element based on
            the provided arguments.
        """
        name_attribs = {
            "hasSubscripts": hasSubscripts,
            "id": name_id,
            "is_array": is_array,
            "numPartRef": numPartRef,
            "type": name_type,
        }
        name_elem = ET.SubElement(parent, "name", name_attribs)

    def generate_if_element(
            self, header, parent, stored_stmts, next_goto,
            need_operation, op_type, lhs, rhs, operator,
            traverse, reconstructed_if_elem
    ):
        """
            This is a function generating new if element.
            Since header can hold unary, multiary, or name, some arguments
            may be passed with None. Check them to generate an appropriate XML.
        """
        goto_nest_if_elem = ET.SubElement(parent, "if")

        header_elem = ET.SubElement(goto_nest_if_elem, "header")

        if need_operation:
            if header == None:
                self.generate_operation_element(header_elem, op_type, operator,
                                                lhs)
            else:
                for stmt in header:
                    operation_elem = ET.SubElement(header_elem, stmt.tag,
                                                   stmt.attrib)
                    self.parseXMLTree(stmt, operation_elem, header_elem,
                                      goto_nest_if_elem, traverse)
        else:
            self.generate_name_element(header_elem, "false", lhs, "false", "1",
                                       "variable")

        # Generate AST for statements that will be nested under if (!cond) or (cond)
        label = None
        statement_num = 0
        label_before_within_scope = False
        body_elem = ET.SubElement(goto_nest_if_elem, "body")
        for stmt in stored_stmts:
            if len(stmt) > 0:
                if "skip-collect" in stmt.attrib:
                    parent_scope = stmt.attrib['parent-goto']
                    if parent_scope in self.goto_label_with_case:
                        if self.goto_label_with_case[parent_scope] == "before":
                            goto_nest_if_elem.attrib['label'] = parent_scope
                            self.encapsulate_under_do_while = True
                else:
                    if (
                        "next-goto" not in stmt.attrib
                        or "lbl" in stmt.attrib
                        and stmt.attrib['lbl'] == self.current_label
                    ):
                        if "goto-move" in stmt.attrib and not label_before_within_scope:
                            if "target-label-statement" in stmt.attrib:
                                del stmt.attrib['goto-move']
                                del stmt.attrib['target-label-statement']
                                label_before_within_scope = True
                                # If label for label-before case is the first statement,
                                # we want to mark this entire if-statement because it
                                # represents that it needs to be encapsulated with do-while
                                if statement_num == 0:
                                    self.encapsulate_under_do_while = True
                                # Reinitialize counter to 0 to count the number of gotos
                                # only within the current scope
                                self.statements_to_reconstruct_before['count-gotos'] = 0
                                self.statements_to_reconstruct_before['stmts-follow-label'] = []
                                self.current_label = stmt.attrib['label']
                        if label_before_within_scope:
                            # del stmt.attrib['goto-remove']
                            self.statements_to_reconstruct_before[
                                'stmts-follow-label'].append(stmt)
                            for child in stmt:
                                if child.tag == "label":
                                    label = child.attrib['lbl']
                                    if self.current_label == label:
                                        if self.encapsulate_under_do_while:
                                            goto_nest_if_elem.attrib[
                                                'label'] = label
                                if child.tag == "goto-stmt":
                                    # If current goto-stmt label is equal to the scope label,
                                    # it means that end-of-scope is met and ready to reconstruct
                                    if self.current_label == child.attrib['target_label']:
                                        self.statements_to_reconstruct_before['count-gotos'] += 1
                                        # Since we are going to handle the first label-before
                                        # case, remove the label lbl from the list
                                        del self.goto_target_lbl_before[0]
                                        label_before_within_scope = False
                                        self.current_label = None

                                        reconstruct_target = self.statements_to_reconstruct_before
                                        self.reconstruct_goto_before_label(
                                            body_elem, traverse,
                                            reconstruct_target)

                                    # Else, a new goto-stmt was found that is nested current label_before
                                    # case scope, so we need to update the parent for it
                                    else:
                                        stmt.attrib['parent-goto'] = self.current_label
                        else:
                            cur_elem = ET.SubElement(body_elem, stmt.tag,
                                                     stmt.attrib)
                            if "goto-remove" in cur_elem.attrib:
                                del cur_elem.attrib['goto-remove']
                            for child in stmt:
                                child_elem = ET.SubElement(cur_elem, child.tag,
                                                           child.attrib)
                                if len(child) > 0:
                                    self.parseXMLTree(child, child_elem,
                                                      cur_elem, parent,
                                                      traverse)
                    else:
                        goto_stmt = {}
                        goto_stmt['statement'] = stmt
                        for child in stmt:
                            assert (
                                    child.tag == "goto-stmt"
                            ), f"Must only store <goto-stmt> in next_goto['goto-stmt']. Current: <{child.tag}>."
                            if child.attrib[
                                'target_label'] in self.goto_target_lbl_before:
                                goto_stmt['statement'].attrib[
                                    'goto-move'] = "true"
                            if (
                                    child.attrib[
                                        'target_label'] not in self.goto_target_lbl_after
                                    and "goto-move" in goto_stmt['statement']
                            ):
                                del goto_stmt['statement'].attrib['goto-move']
                            goto_stmt['goto-stmt'] = child
                        next_goto.append(goto_stmt)
                    statement_num += 1

        if self.encapsulate_under_do_while:
            goto_nest_if_elem.attrib['goto-move'] = "true"
            reconstructed_if_elem.append(goto_nest_if_elem)
            parent.remove(goto_nest_if_elem)

        # Unconditional goto sets goto_flag always to false when it enters 2nd
        # if-statement
        if not need_operation:
            statement = ET.SubElement(body_elem, "statement")
            self.generate_assignment_element(statement, lhs, None, "literal",
                                             "false", traverse)

    #################################################################
    #                                                               #
    #                       MISCELLANEOUS                           #
    #                                                               #
    #################################################################

    def clean_derived_type_ref(self, current):
        """
            This function will clean up the derived type referencing syntax,
            which is stored in a form of "id='x'%y" in the id attribute.
            Once the id gets cleaned, it will call the
            reconstruc_derived_type_ref function to reconstruct and replace the
            messy version
            of id with the cleaned version.
        """
        current_id = current.attrib[
            "id"
        ]  # 1. Get the original form of derived type id, which is in a form of,
        # for example, id="x"%y in the original XML.
        self.derived_type_var_holder_list.append(
            self.clean_id(current_id)
        )  # 2. Extract the first variable name, for example, x in this case.
        percent_sign = current_id.find(
            "%"
        )  # 3. Get the location of the '%' sign.
        self.derived_type_var_holder_list.append(
            current_id[percent_sign + 1: len(current_id)]
        )  # 4. Get the field variable. y in this example.
        self.reconstruct_derived_type_ref(current)

    def clean_id(self, unrefined_id):
        """
            This function refines id (or value) with quotation marks included by
             removing them and returns only the variable name.
            For example, from "OUTPUT" to OUTPUT and "x" to x. Thus, the id
            name will be modified as below:
                Unrefined id: id = ""OUTPUT""
                Refined id: id = "OUTPUT"
        """
        return re.findall(r"\"([^\']+)\"", unrefined_id)[0]

    def clean_attrib(self, elements):
        """
            The original XML elements holds 'eos' and 'rule' attributes that are
             not necessary and being used.
            Thus, this function will remove them in the rectified version of
            XML.
        """
        if "eos" in elements.attrib:
            elements.attrib.pop("eos")
        if "rule" in elements.attrib:
            elements.attrib.pop("rule")

    def boundary_identifier (self, goto_label_with_case):
        """
            This function will be called to dientify the boundary for each goto-
            and-label. The definition of scope here is that whether one
            goto-label
            is nested under another goto-label. For example,
                <label with lbl = 111>
                    <goto-stmt with lbl = 222>
                    <label with lbl = 222>
                <goto-stmt with lbl = 111>
            In this case, "goto-label with lbl = 222" is within the scope of
            "lbl = 111"
            Thus, the elements will be assigned with "parent-goto" attribute
            with 111.
        """
        boundary = {}
        lbl_counter = {}
        goto_label_in_order = []
        goto_and_labels = self.encountered_goto_label
        for lbl in goto_and_labels:
            if lbl not in lbl_counter:
                lbl_counter[lbl] = 1
            else:
                lbl_counter[lbl] += 1
            # Identify each label's parent label (scope)
            if not goto_label_in_order:
                goto_label_in_order.append(lbl)
            else:
                if lbl not in goto_label_in_order:
                    parent = goto_label_in_order[-1]
                    boundary[lbl] = parent
                    goto_label_in_order.append(lbl)

        # Since the relationship betwen label:goto-stmt is 1:M,
        # find the label that has multiple goto-stmts.
        # Because that extra <goto-stmt> creates extra scope to
        # encapsulate other 'label-goto' or 'goto-label'.
        for lbl in goto_label_in_order:
            if lbl not in boundary:
                for label, counter in lbl_counter.items():
                    if counter > 1 and counter % 2 > 0:
                        boundary[lbl] = label

        # This will check for the handled goto cases.
        # If any unhandled case encountered, then it will
        # assert and give out an error. Else, return nothing
        self.case_availability (boundary)

        boundary_for_label = boundary.copy()
        self.parent_goto_assigner (
                boundary, boundary_for_label, 
                self.statements_to_reconstruct_before['stmts-follow-label']
        )
        self.parent_goto_assigner (
                boundary, boundary_for_label,
                self.statements_to_reconstruct_after['stmts-follow-goto']
        )
        self.parent_goto_assigner (
                boundary, boundary_for_label,
                self.statements_to_reconstruct_after['stmts-follow-label']
        )

    def case_availability(self, boundary):
        """
            This function checks for the goto cases in the code based
            on the scope. If any unhandled case encountered, then it
            will assert and halt the program.
        """

        # Case check for more than double nested goto case
        nested_gotos = {}
        root_scope = None
        current_scope = None

        for goto, scope in boundary.items():
            if current_scope == None:
                current_scope = goto
                root_scope = goto
                nested_gotos[root_scope] = 1
            else:
                if scope == current_scope:
                    nested_gotos[root_scope] += 1
                    assert (
                            nested_gotos[root_scope] <= 2
                    ), f"Do do not handle > 2 nested goto case at this moment."
                else:
                    root_scope = goto
                    nested_gotos[root_scope] = 1
                current_scope = goto

        # All cases are currently handled
        return

    def parent_goto_assigner(self, boundary, boundary_for_label,
                             statements_to_reconstruct):
        """
            This function actually assigns scope(s) to each goto and label
            statements
        """
        for stmt in statements_to_reconstruct:
            if "goto-stmt" in stmt.attrib:
                target_lbl = stmt.attrib['lbl']
                if target_lbl in boundary:
                    stmt.attrib['parent-goto'] = boundary[target_lbl]
                    del boundary[target_lbl]
                else:
                    stmt.attrib['parent-goto'] = "none"

            if "target-label-statement" in stmt.attrib:
                label = stmt.attrib['label']
                if label in boundary_for_label:
                    stmt.attrib['parent-goto'] = boundary_for_label[label]
                    del boundary_for_label[label]
                else:
                    stmt.attrib['parent-goto'] = "none"


#################################################################
#                                                               #
#                     NON-CLASS FUNCTIONS                       #
#                                                               #
#################################################################

def is_empty(elem):
    """
        This function is just a helper function for
        check whether the passed elements (i.e. list)
        is empty or not
    """
    if not elem:
        return True
    else:
        return False


def indent(elem, level=0):
    """
        This function indents each level of XML.
        Source: https://stackoverflow.com/questions/3095434/inserting-newlines
                -in-xml-file-generated-via-xml-etree-elementstree-in-python
    """
    i = "\n" + level * "  "
    if len(elem):
        if not elem.text or not elem.text.strip():
            elem.text = i + "  "
        if not elem.tail or not elem.tail.strip():
            elem.tail = i
        for elem in elem:
            indent(elem, level + 1)
        if not elem.tail or not elem.tail.strip():
            elem.tail = i
    else:
        if level and (not elem.tail or not elem.tail.strip()):
            elem.tail = i


def buildNewASTfromXMLString(xmlString: str) -> ET.Element:
    """
        This function process OFP generated XML and generates
        a rectified version by recursively calling the appropriate
        functions.
    """
    traverse = 1

    ofpAST = ET.XML(xmlString)
    XMLCreator = RectifyOFPXML()
    # A root of the new AST
    newRoot = ET.Element(ofpAST.tag, ofpAST.attrib)
    # First add the root to the new AST list
    for child in ofpAST:
        # Handle only non-empty elementss
        if child.text:
            cur_elem = ET.SubElement(newRoot, child.tag, child.attrib)
            XMLCreator.parseXMLTree(child, cur_elem, newRoot, newRoot, traverse)

    # Indent and structure the tree properly
    tree = ET.ElementTree(newRoot)
    indent(newRoot)

    # Checks if the rectified AST requires goto elimination,
    # if it does, it does a 2nd traverse to eliminate and
    # reconstruct the AST once more
    while (XMLCreator.need_goto_elimination):
        oldRoot = newRoot
        traverse += 1

        XMLCreator.boundary_identifier(XMLCreator.goto_label_with_case)

        newRoot = ET.Element(oldRoot.tag, oldRoot.attrib)
        for child in oldRoot:
            if child.text:
                cur_elem = ET.SubElement(newRoot, child.tag, child.attrib)
                XMLCreator.parseXMLTree(child, cur_elem, newRoot, newRoot,
                                        traverse)
        tree = ET.ElementTree(newRoot)
        indent(newRoot)
        if not XMLCreator.continue_elimination:
            XMLCreator.need_goto_elimination = False

    return newRoot


def parse_args():
    """
        This function parse the arguments passed to the script.
        It returns a tuple of (input ofp xml, output xml)
        file names.
    """
    parser = argparse.ArgumentParser()

    parser.add_argument(
        "-f",
        "--file",
        nargs="+",
        help="OFP generated XML file needs to be passed.",
    )

    parser.add_argument(
        "-g",
        "--gen",
        nargs="+",
        help="A rectified version of XML.",
    )

    args = parser.parse_args(sys.argv[1:])

    if (
            args.file != None
            and args.gen != None
    ):
        ofpFile = args.file[0]
        rectifiedFile = args.gen[0]
    else:
        assert (
            False
        ), f"[[ Missing either input or output file.\
             Input: {args.file}, Output: {args.gen} ]]"

    return (ofpFile, rectifiedFile)


def fileChecker(filename, mode):
    """
        This function checks for the validity (file existance and
        mode). If either the file does not exist or the mode is
        not valid, throws an IO exception and terminates the program
    """
    try:
        with open(filename, mode) as f:
            pass
    except IOError:
        assert (
            False
        ), f"File {filename} does not exit or invalid mode {mode}."


if __name__ == "__main__":
    (ofpFile, rectifiedFile) = parse_args()

    # Since we pass the file name to the element
    # tree parser not opening it with open function,
    # we check for the validity before the file name
    # is actually passed to the parser
    fileChecker(ofpFile, "r")
    ofpXML = ET.parse(ofpFile)
    ofpXMLRoot = ofpXML.getroot()

    # Converts the XML tree into string
    ofpXMLStr = ET.tostring(ofpXMLRoot).decode()
    # Call buildNewASTfromXMLString to rectify the XML
    rectifiedXML = buildNewASTfromXMLString(ofpXMLStr)
    rectifiedTree = ET.ElementTree(rectifiedXML)

    # The write function is used with the generated
    # XML tree object not with the file object. Thus,
    # same as the ofpFile, we do a check for the validity
    # of a file before pass to the ET tree object's write
    # function
    fileChecker(rectifiedFile, "w")
    rectifiedTree.write(rectifiedFile)<|MERGE_RESOLUTION|>--- conflicted
+++ resolved
@@ -40,15 +40,6 @@
                 ">=" : "<"
               }
 
-<<<<<<< HEAD
-# Const variable for setting
-# a maximum range for random
-# number generation
-RANGE = 9999
-
-
-=======
->>>>>>> 1b1f9e35
 class RectifyOFPXML:
     def __init__(self):
         # True if derived type declaration exist
