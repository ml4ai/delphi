#include "AnalysisGraph.hpp"
#include "data.hpp"
#include "Node.hpp"
#include "tqdm.hpp"
#include <boost/algorithm/string.hpp>
#include <boost/range/adaptor/filtered.hpp>
#include <boost/range/algorithm/for_each.hpp>
#include <boost/range/algorithm/sort.hpp>
#include <cmath>
#include <range/v3/all.hpp>
#include <sqlite3.h>
#include <type_traits>
#include "spdlog/spdlog.h"

using namespace std;
using boost::for_each;
using boost::make_iterator_range;
using fmt::print, fmt::format;
using tq::tqdm;
using namespace fmt::literals;
using ranges::views::filter;
using spdlog::debug;
using spdlog::error;
using spdlog::warn;
using namespace delphi::utils;

typedef multimap<pair<int, int>, pair<int, int>>::iterator MMAPIterator;

size_t AnalysisGraph::num_vertices() {
  return boost::num_vertices(this->graph);
}

size_t AnalysisGraph::num_edges() { return boost::num_edges(this->graph); }

Node& AnalysisGraph::operator[](int index) { return this->graph[index]; }

Node& AnalysisGraph::operator[](string node_name) {
  return (*this)[this->name_to_vertex.at(node_name)];
}

auto AnalysisGraph::successors(int i) {
  return make_iterator_range(boost::adjacent_vertices(i, this->graph));
}

auto AnalysisGraph::successors(string node_name) {
  return this->successors(this->name_to_vertex.at(node_name));
}

auto AnalysisGraph::predecessors(int i) {
  return make_iterator_range(boost::inv_adjacent_vertices(i, this->graph));
}

auto AnalysisGraph::predecessors(string node_name) {
  return this->predecessors(this->name_to_vertex.at(node_name));
}

vector<Node> AnalysisGraph::get_successor_list(string node) {
  vector<Node> successors = {};
  for (int successor : this->successors(node)) {
    successors.push_back((*this)[successor]);
  }
  return successors;
}

vector<Node> AnalysisGraph::get_predecessor_list(string node) {
  vector<Node> predecessors = {};
  for (int predecessor : this->predecessors(node)) {
    predecessors.push_back((*this)[predecessor]);
  }
  return predecessors;
}

void AnalysisGraph::map_concepts_to_indicators(int n_indicators,
                                               string country) {
  using boost::range::sort;
  spdlog::set_level(spdlog::level::debug);
  sqlite3* db;
  int rc = sqlite3_open(getenv("DELPHI_DB"), &db);
  if (rc) {
    throw("Could not open db. Do you have the DELPHI_DB "
          "environment correctly set to point to the Delphi database?");
  }
  sqlite3_stmt* stmt;
  string query_base = "select Indicator from concept_to_indicator_mapping ";
  string query;

  // Check if there are any data values for an indicator for this country.
  auto has_data = [&](string indicator) {
    query =
        "select `Value` from indicator where `Variable` like '{0}' and `Country` like '{1}'"_format(
            indicator, country);
    rc = sqlite3_prepare_v2(db, query.c_str(), -1, &stmt, NULL);
    return sqlite3_step(stmt) == SQLITE_ROW;
  };

  auto get_indicator_source = [&](string indicator) {
    query =
        "select `Source` from indicator where `Variable` like '{0}' and `Country` like '{1}' limit 1"_format(
            indicator, country);
    sqlite3_prepare_v2(db, query.c_str(), -1, &stmt, NULL);
    sqlite3_step(stmt);
    return string(reinterpret_cast<const char*>(sqlite3_column_text(stmt, 0)));
  };

  // Making the mapping more deterministic by sorting the nodes alphabetically
  // by name.

  for (Node& node : this->nodes()) {
    node.clear_indicators(); // Clear pre-existing attached indicators

    query = "{0} where `Concept` like '{1}' order by `Score` desc"_format(
        query_base, node.name);
    rc = sqlite3_prepare_v2(db, query.c_str(), -1, &stmt, NULL);

    vector<string> matches = {};
    while (sqlite3_step(stmt) == SQLITE_ROW) {
      matches.push_back(
          string(reinterpret_cast<const char*>(sqlite3_column_text(stmt, 0))));
    }

    string ind_name, ind_source;

    for (int i = 0; i < n_indicators; i++) {
      bool at_least_one_indicator_found = false;
      for (string indicator : matches) {
        if (!in(this->indicators_in_CAG, indicator) and has_data(indicator)) {
          node.add_indicator(indicator, get_indicator_source(indicator));
          this->indicators_in_CAG.insert(indicator);
          at_least_one_indicator_found = true;
          break;
        }
      }
      if (!at_least_one_indicator_found) {
        debug("No suitable indicators found for concept '{0}' for country "
              "'{1}', please select "
              "one manually.",
              node.name,
              country);
      }
    }
  }
  if (sqlite3_finalize(stmt) == SQLITE_OK){
    sqlite3_close(db);
  }
}

void AnalysisGraph::initialize_random_number_generator() {
  // Define the random number generator
  // All the places we need random numbers share this generator

  this->rand_num_generator = RNG::rng()->get_RNG();

  // Uniform distribution used by the MCMC sampler
  this->uni_dist = uniform_real_distribution<double>(0.0, 1.0);

  // Normal distrubution used to perturb β
  this->norm_dist = normal_distribution<double>(0.0, 1.0);
}


void AnalysisGraph::allocate_A_beta_factors() {
  this->A_beta_factors.clear();

  int num_verts = this->num_vertices();

  for (int vert = 0; vert < num_verts; ++vert) {
    this->A_beta_factors.push_back(
        vector<shared_ptr<Tran_Mat_Cell>>(num_verts));
  }
}

void AnalysisGraph::get_subgraph(int vert,
                                 unordered_set<int>& vertices_to_keep,
                                 int cutoff,
                                 bool inward) {

  // Mark the current vertex visited
  (*this)[vert].visited = true;
  vertices_to_keep.insert(vert);

  if (cutoff != 0) {
    cutoff--;

    // Recursively process all the vertices adjacent to the current vertex
    if (inward) {
      for_each(this->predecessors(vert), [&](int v) {
        if (!(*this)[v].visited) {
          this->get_subgraph(v, vertices_to_keep, cutoff, inward);
        }
      });
    }
    else {
      for_each(this->successors(vert), [&](int v) {
        if (!(*this)[v].visited) {
          this->get_subgraph(v, vertices_to_keep, cutoff, inward);
        }
      });
    }
  }

  // Mark the current vertex unvisited
  (*this)[vert].visited = false;
};

void AnalysisGraph::get_subgraph_between(int start,
                                         int end,
                                         vector<int>& path,
                                         unordered_set<int>& vertices_to_keep,
                                         int cutoff) {

  // Mark the current vertex visited
  (*this)[start].visited = true;

  // Add this vertex to the path
  path.push_back(start);

  // If current vertex is the destination vertex, then
  //   we have found one path.
  //   Add this cell to the Tran_Mat_Object that is tracking
  //   this transition matrix cell.
  if (start == end) {
    vertices_to_keep.insert(path.begin(), path.end());
  }
  else if (cutoff != 0) {
    cutoff--;

    // Recursively process all the vertices adjacent to the current vertex
    for_each(this->successors(start), [&](int v) {
      if (!(*this)[v].visited) {
        this->get_subgraph_between(v, end, path, vertices_to_keep, cutoff);
      }
    });
  }

  // Remove current vertex from the path and make it unvisited
  path.pop_back();
  (*this)[start].visited = false;
};

void AnalysisGraph::find_all_paths_between(int start,
                                           int end,
                                           int cutoff = -1) {
  // Mark all the vertices are not visited
  for_each(this->node_indices(), [&](int v) { (*this)[v].visited = false; });

  // Create a vector of ints to store paths.
  vector<int> path;

  this->find_all_paths_between_util(start, end, path, cutoff);
}

void AnalysisGraph::find_all_paths_between_util(int start,
                                                int end,
                                                vector<int>& path,
                                                int cutoff) {
  // Mark the current vertex visited
  (*this)[start].visited = true;

  // Add this vertex to the path
  path.push_back(start);

  // If current vertex is the destination vertex, then
  //   we have found one path.
  //   Add this cell to the Tran_Mat_Object that is tracking
  //   this transition matrix cell.
  if (start == end) {
    // Add this path to the relevant transition matrix cell
    if (!A_beta_factors[path.back()][path[0]]) {
      this->A_beta_factors[path.back()][path[0]].reset(
          new Tran_Mat_Cell(path[0], path.back()));
    }

    this->A_beta_factors[path.back()][path[0]]->add_path(path);

    // This transition matrix cell is dependent upon Each β along this path.
    pair<int, int> this_cell = make_pair(path.back(), path[0]);

    beta_dependent_cells.insert(this_cell);

    for (int v = 0; v < path.size() - 1; v++) {
      this->beta2cell.insert(
          make_pair(make_pair(path[v], path[v + 1]), this_cell));
    }
  }
  else if (cutoff != 0) {
    cutoff--;
    // Current vertex is not the destination
    // Recursively process all the vertices adjacent to the current vertex
    for_each(this->successors(start), [&](int v) {
      if (!(*this)[v].visited) {
        this->find_all_paths_between_util(v, end, path, cutoff);
      }
    });
  }

  // Remove current vertex from the path and make it unvisited
  path.pop_back();
  (*this)[start].visited = false;
};

void AnalysisGraph::set_default_initial_state() {
  // Let vertices of the CAG be v = 0, 1, 2, 3, ...
  // Then,
  //    indexes 2*v keeps track of the state of each variable v
  //    indexes 2*v+1 keeps track of the state of ∂v/∂t
  int num_verts = this->num_vertices();
  int num_els = num_verts * 2;

  this->s0 = Eigen::VectorXd(num_els);
  this->s0.setZero();

  for (int i = 0; i < num_els; i += 2) {
    this->s0(i) = 1.0;
  }
}

int AnalysisGraph::get_vertex_id_for_concept(string concept, string caller) {
  int vert_id = -1;

  try {
    vert_id = this->name_to_vertex.at(concept);
  }
  catch (const out_of_range& oor) {
    error("AnalysisGraph::{0}\n"
          "The concept {1} is not in the CAG!",
          caller,
          concept);
    rethrow_exception(current_exception());
  }

  return vert_id;
}

int AnalysisGraph::get_degree(int vertex_id) {
  return boost::in_degree(vertex_id, this->graph) +
         boost::out_degree(vertex_id, this->graph);
}

AnalysisGraph AnalysisGraph::from_json_file(string filename,
                                            double belief_score_cutoff,
                                            double grounding_score_cutoff,
                                            string ontology) {
  auto json_data = delphi::utils::load_json(filename);
  debug("Loading INDRA statements JSON file.");

  AnalysisGraph G;

  unordered_map<string, int> name_to_vertex = {};

  debug("Processing INDRA statements...");
  for (auto stmt : tqdm(json_data)) {
    if (stmt["type"] == "Influence") {
      auto subj_ground = stmt["subj"]["concept"]["db_refs"][ontology][0][1];
      auto obj_ground = stmt["obj"]["concept"]["db_refs"][ontology][0][1];
      bool grounding_check = (subj_ground >= grounding_score_cutoff) and
                             (obj_ground >= grounding_score_cutoff);
      if (grounding_check) {
        auto subj = stmt["subj"]["concept"]["db_refs"]["WM"][0][0];
        auto obj = stmt["obj"]["concept"]["db_refs"]["WM"][0][0];
        if (!subj.is_null() and !obj.is_null()) {
          if (stmt["belief"] < belief_score_cutoff) {
            continue;
          }

          string subj_str = subj.get<string>();
          string obj_str = obj.get<string>();

          if (subj_str.compare(obj_str) != 0) { // Guard against self loops
            // Add the nodes to the graph if they are not in it already
            for (string name : {subj_str, obj_str}) {
              G.add_node(name);
            }

            // Add the edge to the graph if it is not in it already
            for (auto evidence : stmt["evidence"]) {
              auto annotations = evidence["annotations"];
              auto subj_adjectives = annotations["subj_adjectives"];
              auto obj_adjectives = annotations["obj_adjectives"];
              auto subj_adjective =
                  (!subj_adjectives.is_null() and subj_adjectives.size() > 0)
                      ? subj_adjectives[0]
                      : "None";
              auto obj_adjective =
                  (obj_adjectives.size() > 0) ? obj_adjectives[0] : "None";
              auto subj_polarity = annotations["subj_polarity"];
              auto obj_polarity = annotations["obj_polarity"];

              if (subj_polarity.is_null()) {
                subj_polarity = 1;
              }
              if (obj_polarity.is_null()) {
                obj_polarity = 1;
              }
              string subj_adj_str = subj_adjective.get<string>();
              string obj_adj_str = subj_adjective.get<string>();
              auto causal_fragment =
                  CausalFragment({subj_adj_str, subj_polarity, subj_str},
                                 {obj_adj_str, obj_polarity, obj_str});

              G.add_edge(causal_fragment);
            }
          }
        }
      }
    }
  }
  G.initialize_random_number_generator();
  return G;
}

AnalysisGraph
AnalysisGraph::from_uncharted_json_dict(nlohmann::json json_data) {
  AnalysisGraph G;

  unordered_map<string, int> name_to_vertex = {};

  auto statements = json_data["statements"];

  for (auto stmt : statements) {
    auto evidence = stmt["evidence"];

    if (evidence.is_null()) {
      continue;
    }

    auto subj = stmt["subj"];
    auto obj = stmt["obj"];

    if (subj.is_null() or obj.is_null()) {
      continue;
    }

    auto subj_db_ref = subj["db_refs"];
    auto obj_db_ref = obj["db_refs"];

    if (subj_db_ref.is_null() or obj_db_ref.is_null()) {
      continue;
    }

    auto subj_concept_json = subj_db_ref["concept"];
    auto obj_concept_json = obj_db_ref["concept"];

    if (subj_concept_json.is_null() or obj_concept_json.is_null()) {
      continue;
    }

    // TODO: Not sure why python version is doing a split on / and
    // then again a join on /!!
    string subj_name = subj_concept_json.get<string>();
    string obj_name = obj_concept_json.get<string>();

    auto subj_delta = stmt["subj_delta"];
    auto obj_delta = stmt["obj_delta"];

    auto subj_polarity_json = subj_delta["polarity"];
    auto obj_polarity_json = obj_delta["polarity"];

    int subj_polarity = 1;
    int obj_polarity = 1;
    if (!subj_polarity_json.is_null()) {
      subj_polarity = subj_polarity_json.get<int>();
    }

    if (!obj_polarity_json.is_null()) {
      obj_polarity = obj_polarity_json.get<int>();
    }

    auto subj_adjectives = subj_delta["adjectives"];
    auto obj_adjectives = obj_delta["adjectives"];
    auto subj_adjective =
        (!subj_adjectives.is_null() and subj_adjectives.size() > 0)
            ? subj_adjectives[0]
            : "None";
    auto obj_adjective =
        (obj_adjectives.size() > 0) ? obj_adjectives[0] : "None";

    string subj_adj_str = subj_adjective.get<string>();
    string obj_adj_str = obj_adjective.get<string>();

    auto causal_fragment =
        CausalFragment({subj_adj_str, subj_polarity, subj_name},
                       {obj_adj_str, obj_polarity, obj_name});
    string text = stmt["evidence"][0]["text"].get<string>();
    G.add_edge(causal_fragment);
  }
  G.initialize_random_number_generator();
  return G;
}

AnalysisGraph AnalysisGraph::from_uncharted_json_string(string json_string) {
  auto json_data = nlohmann::json::parse(json_string);
  return AnalysisGraph::from_uncharted_json_dict(json_data);
}

AnalysisGraph AnalysisGraph::from_uncharted_json_file(string filename) {
  auto json_data = load_json(filename);
  return AnalysisGraph::from_uncharted_json_dict(json_data);
}

void AnalysisGraph::clear_state() {
  this->A_beta_factors.clear();

  // Clear the multimap that keeps track of cells in the transition
  // matrix that are dependent on each β.
  this->beta2cell.clear();

  // Clear the set of all the β dependent cells
  this->beta_dependent_cells.clear();
}

AnalysisGraph AnalysisGraph::get_subgraph_for_concept(string concept,
                                                      bool inward,
                                                      int depth) {

  using ranges::views::filter, ranges::views::transform, ranges::to;

  // Mark all the vertices as not visited
  for_each(this->nodes(), [](Node& node) { node.visited = false; });

  int num_verts = this->num_vertices();

  unordered_set<int> vertices_to_keep = unordered_set<int>();

  this->get_subgraph(
      this->name_to_vertex.at(concept), vertices_to_keep, depth, inward);

  unordered_set<string> nodes_to_remove =
      this->node_indices() |
      filter([&](int v) { return !in(vertices_to_keep, v); }) |
      transform([&](int v) { return (*this)[v].name; }) | to<unordered_set>();

  if (vertices_to_keep.size() == 0) {
    warn("Subgraph has 0 nodes - returning an empty CAG!");
  }

  // Make a copy of current AnalysisGraph
  // TODO: We have to make sure that we are making a deep copy.
  //       Test so far does not show suspicious behavior
  AnalysisGraph G_sub = *this;
  for_each(nodes_to_remove, [&](string n) { G_sub.remove_node(n); });
  G_sub.clear_state();

  return G_sub;
}

AnalysisGraph AnalysisGraph::get_subgraph_for_concept_pair(
    string source_concept, string target_concept, int cutoff) {
  int src_id = this->get_vertex_id_for_concept(
      source_concept, "get_subgraph_for_concept_pair()");
  int tgt_id = this->get_vertex_id_for_concept(
      target_concept, "get_subgraph_for_concept_pair()");

  unordered_set<int> vertices_to_keep;
  unordered_set<string> vertices_to_remove;
  vector<int> path;

  // Mark all the vertices are not visited
  for_each(this->node_indices(), [&](int v) { (*this)[v].visited = false; });

  this->get_subgraph_between(src_id, tgt_id, path, vertices_to_keep, cutoff);

  if (vertices_to_keep.size() == 0) {
    warn("AnalysisGraph::get_subgraph_for_concept_pair(): "
         "There are no paths of length <= {0} from "
         "source concept {1} --to-> target concept {2}. "
         "Returning an empty CAG!",
         cutoff,
         source_concept,
         target_concept);
  }

  // Determine the vertices to be removed
  for (int vert_id : this->node_indices()) {
    if (in(vertices_to_keep, vert_id)) {
      vertices_to_remove.insert((*this)[vert_id].name);
    }
  }

  // Make a copy of current AnalysisGraph
  // TODO: We have to make sure that we are making a deep copy.
  //       Test so far does not show suspicious behavior
  AnalysisGraph G_sub = *this;
  G_sub.remove_nodes(vertices_to_remove);
  G_sub.clear_state();

  return G_sub;
}

void AnalysisGraph::prune(int cutoff) {
  int num_verts = this->num_vertices();
  int src_degree = -1;
  int tgt_degree = -1;

  for (int tgt = 0; tgt < num_verts; ++tgt) {
    for (int src = 0; src < num_verts; ++src) {
      if (this->A_beta_factors[tgt][src] &&
          this->A_beta_factors[tgt][src]
              ->has_multiple_paths_longer_than_or_equal_to(cutoff)) {
        // src_degree = this->get_degree(src);
        // tgt_degree = this->get_degree(tgt);

        // if (src_degree != 1 && tgt_degree != 1) {
        // This check will always be true.
        // If there is a direct edge src --> tgt and
        // if there are multiple paths, then the degree
        // will always be > 1
        pair<int, int> edge = make_pair(src, tgt);

        // edge ≡ β
        if (in(this->beta2cell, edge)) {
          // There is a direct edge src --> tgt
          // Remove that edge
          boost::remove_edge(src, tgt, this->graph);
        }
        //}
      }
    }
  }
  // Recalculate all the directed simple paths
  this->find_all_paths();
}

void AnalysisGraph::remove_node(int node_id) {
  // Delete all the edges incident to this node
  boost::clear_vertex(node_id, this->graph);

  // Remove the vertex
  boost::remove_vertex(node_id, this->graph);

  // Update the internal meta-data
  for (int vert_id : this->node_indices()) {
    this->name_to_vertex.at((*this)[vert_id].name) = vert_id;
  }
}

void AnalysisGraph::remove_node(string concept) {
  this->remove_node(this->name_to_vertex.at(concept));
}

void AnalysisGraph::remove_nodes(unordered_set<string> concepts) {
  vector<string> invalid_concepts;

  for (string concept : concepts) {
    auto node_to_remove = this->name_to_vertex.extract(concept);

    // Concept is in the CAG
    if (node_to_remove) {
      // Note: This is an overlaoded private method that takes in a vertex id
      this->remove_node(node_to_remove.mapped());
    }
    else // Concept is not in the CAG
    {
      invalid_concepts.push_back(concept);
    }
  }

  if (invalid_concepts.size() > 0) {
    // There were some invalid concepts
    error("AnalysisGraph::remove_vertex()\n"
          "\tThe following concepts were not present in the CAG!\n");
    for (string invalid_concept : invalid_concepts) {
      cerr << "\t\t" << invalid_concept << endl;
    }
  }
}

void AnalysisGraph::remove_edge(string src, string tgt) {
  int src_id = -1;
  int tgt_id = -1;

  try {
    src_id = this->name_to_vertex.at(src);
  }
  catch (const out_of_range& oor) {
    error("AnalysisGraph::remove_edge: Source vertex {} is not in the CAG!",
          src);
    return;
  }

  try {
    tgt_id = this->name_to_vertex.at(tgt);
  }
  catch (const out_of_range& oor) {
    error("AnalysisGraph::remove_edge: \n"
          "\tTarget vertex {} is not in the CAG!",
          tgt);
    return;
  }

  // Remove the edge
  boost::remove_edge(src_id, tgt_id, this->graph);
}

void AnalysisGraph::remove_edges(vector<pair<string, string>> edges) {
  vector<pair<int, int>> edge_ids = vector<pair<int, int>>(edges.size());

  set<string> invalid_sources;
  set<string> invalid_targets;
  set<pair<string, string>> invalid_edges;

  std::transform(edges.begin(),
                 edges.end(),
                 edge_ids.begin(),
                 [this](pair<string, string> edge) {
                   int src_id;
                   int tgt_id;

                   // Flag invalid source vertices
                   try {
                     src_id = this->name_to_vertex.at(edge.first);
                   }
                   catch (const out_of_range& oor) {
                     src_id = -1;
                   }

                   // Flag invalid target vertices
                   try {
                     tgt_id = this->name_to_vertex.at(edge.second);
                   }
                   catch (const out_of_range& oor) {
                     tgt_id = -1;
                   }

                   // Flag invalid edges
                   if (src_id != -1 && tgt_id != -1) {
                     pair<int, int> edge_id = make_pair(src_id, tgt_id);

                     if (in(this->beta2cell, edge_id)) {
                       src_id = -2;
                     }
                   }

                   return make_pair(src_id, tgt_id);
                 });

  bool has_invalid_sources = false;
  bool has_invalid_targets = false;
  bool has_invalid_edges = false;

  for (int e = 0; e < edge_ids.size(); e++) {
    bool valid_edge = true;

    if (edge_ids[e].first == -1) {
      invalid_sources.insert(edges[e].first);
      valid_edge = false;
      has_invalid_sources = true;
    }

    if (edge_ids[e].second == -1) {
      invalid_targets.insert(edges[e].second);
      valid_edge = false;
      has_invalid_targets = true;
    }

    if (edge_ids[e].first == -2) {
      invalid_edges.insert(edges[e]);
      valid_edge = false;
      has_invalid_edges = true;
    }

    if (valid_edge) {
      // Remove the edge
      boost::remove_edge(edge_ids[e].first, edge_ids[e].second, this->graph);
    }
  }

  if (has_invalid_sources || has_invalid_targets || has_invalid_edges) {
    error("AnalysisGraph::remove_edges");

    if (has_invalid_sources) {
      cerr << "\tFollowing source vertexes are not in the CAG!" << endl;
      for (string invalid_src : invalid_sources) {
        cerr << "\t\t" << invalid_src << endl;
      }
    }

    if (has_invalid_targets) {
      cerr << "\tFollowing target vertexes are not in the CAG!" << endl;
      for (string invalid_tgt : invalid_targets) {
        cerr << "\t\t" << invalid_tgt << endl;
      }
    }

    if (has_invalid_edges) {
      cerr << "\tFollowing edges are not in the CAG!" << endl;
      for (pair<string, string> invalid_edge : invalid_edges) {
        cerr << "\t\t" << invalid_edge.first << " --to-> "
             << invalid_edge.second << endl;
      }
    }
  }
}

/** Output the graph in DOT format */
string AnalysisGraph::to_dot() {
  auto [G, gvc] = this->to_agraph();

  stringstream sstream;
  stringbuf* sstream_buffer;
  streambuf* original_cout_buffer;

  // Back up original cout buffer
  original_cout_buffer = cout.rdbuf();
  sstream_buffer = sstream.rdbuf();

  // Redirect cout to sstream
  cout.rdbuf(sstream_buffer);

  gvRender(gvc, G, "dot", stdout);
  agclose(G);
  gvFreeContext(gvc);

  // Restore cout's original buffer
  cout.rdbuf(original_cout_buffer);

  // Return the string with the graph in DOT format
  return sstream.str();
}

AnalysisGraph
AnalysisGraph::from_causal_fragments(vector<CausalFragment> causal_fragments) {
  AnalysisGraph G;

  for (CausalFragment cf : causal_fragments) {
    Event subject = Event(cf.first);
    Event object = Event(cf.second);

    string subj_name = subject.concept_name;
    string obj_name = object.concept_name;

    if (subj_name.compare(obj_name) != 0) { // Guard against self loops
      // Add the nodes to the graph if they are not in it already
      for (string name : {subj_name, obj_name}) {
        G.add_node(name);
      }
      G.add_edge(cf);
    }
  }
  G.initialize_random_number_generator();
  return G;
}

Edge& AnalysisGraph::edge(int source, int target) {
  return this->graph[boost::edge(source, target, this->graph).first];
}

Edge& AnalysisGraph::edge(int source, string target) {
  return this->graph
      [boost::edge(source, this->name_to_vertex.at(target), this->graph).first];
}

Edge& AnalysisGraph::edge(string source, int target) {
  return this->graph
      [boost::edge(this->name_to_vertex.at(source), target, this->graph).first];
}

Edge& AnalysisGraph::edge(string source, string target) {
  return this->graph[boost::edge(this->name_to_vertex.at(source),
                                 this->name_to_vertex.at(target),
                                 this->graph)
                         .first];
}

Edge& AnalysisGraph::edge(boost::graph_traits<DiGraph>::edge_descriptor e) {
  return this->graph[e];
}

pair<boost::graph_traits<DiGraph>::edge_descriptor, bool>
AnalysisGraph::add_edge(int source, int target) {
  return boost::add_edge(source, target, this->graph);
}

pair<boost::graph_traits<DiGraph>::edge_descriptor, bool>
AnalysisGraph::add_edge(int source, string target) {
  return boost::add_edge(source, this->name_to_vertex.at(target), this->graph);
}

pair<boost::graph_traits<DiGraph>::edge_descriptor, bool>
AnalysisGraph::add_edge(string source, int target) {
  return boost::add_edge(this->name_to_vertex.at(source), target, this->graph);
}

pair<boost::graph_traits<DiGraph>::edge_descriptor, bool>
AnalysisGraph::add_edge(string source, string target) {
  return boost::add_edge(this->name_to_vertex.at(source),
                         this->name_to_vertex.at(target),
                         this->graph);
}

void AnalysisGraph::merge_nodes(string concept_1,
                                string concept_2,
                                bool same_polarity) {
  for (int predecessor : this->predecessors(concept_1)) {
    Edge& edge_to_remove = this->edge(predecessor, concept_1);
    vector<Statement>& evidence_move = edge_to_remove.evidence;
    if (!same_polarity) {
      for (Statement stmt : edge_to_remove.evidence) {
        stmt.object.polarity = -stmt.object.polarity;
      }
    }

    // Add the edge predecessor --> vertex_to_keep
    auto edge_to_keep = this->add_edge(predecessor, concept_2).first;

    // Move all the evidence from vertex_delete to the
    // newly created (or existing) edge
    // predecessor --> vertex_to_keep
    vector<Statement>& evidence_keep = this->edge(edge_to_keep).evidence;

    evidence_keep.resize(evidence_keep.size() + evidence_move.size());

    move(evidence_move.begin(),
         evidence_move.end(),
         evidence_keep.end() - evidence_move.size());
  }

  for (int successor : this->successors(concept_1)) {

    // Get the edge descripter for
    //                   vertex_to_remove --> successor
    Edge& edge_to_remove = this->edge(concept_1, successor);
    vector<Statement>& evidence_move = edge_to_remove.evidence;

    if (!same_polarity) {
      for (Statement stmt : edge_to_remove.evidence) {
        stmt.subject.polarity = -stmt.subject.polarity;
      }
    }

    // Add the edge   successor --> vertex_to_keep
    auto edge_to_keep = this->add_edge(concept_2, successor).first;

    // Move all the evidence from vertex_delete to the
    // newly created (or existing) edge
    // vertex_to_keep --> successor
    vector<Statement>& evidence_keep = this->edge(edge_to_keep).evidence;

    evidence_keep.resize(evidence_keep.size() + evidence_move.size());

    move(evidence_move.begin(),
         evidence_move.end(),
         evidence_keep.end() - evidence_move.size());
  }

  // Remove vertex_to_remove from the CAG
  // Note: This is an overloaded private method that takes in a vertex id
  this->remove_node(concept_1);
}

void AnalysisGraph::set_log_likelihood() {
  this->previous_log_likelihood = this->log_likelihood;
  this->log_likelihood = 0.0;

  for (int ts = 0; ts < this->n_timesteps; ts++) {
    this->set_current_latent_state(ts);

    // Access
    // observed_state[ vertex ][ indicator ]
    const vector<vector<vector<double>>>& observed_state =
        this->observed_state_sequence[ts];

    for (int v : this->node_indices()) {
      const int& num_inds_for_v = observed_state[v].size();

      for (int i = 0; i < observed_state[v].size(); i++) {
        const Indicator& ind = this->graph[v].indicators[i];
        for (int j = 0; j < observed_state[v][i].size(); j++) {
          const double& value = observed_state[v][i][j];
          // Even indices of latent_state keeps track of the state of each
          // vertex
          double log_likelihood_component = this->log_normpdf(
              value, this->current_latent_state[2 * v] * ind.mean, ind.stdev);
          this->log_likelihood += log_likelihood_component;
        }
      }
    }
  }
}

void AnalysisGraph::find_all_paths() {
  auto verts = this->node_indices();

  // Allocate the 2D array that keeps track of the cells of the transition
  // matrix (A_original) that are dependent on βs.
  // This function can be called anytime after creating the CAG.
  this->allocate_A_beta_factors();

  // Clear the multimap that keeps track of cells in the transition
  // matrix that are dependent on each β.
  this->beta2cell.clear();

  // Clear the set of all the β dependent cells
  this->beta_dependent_cells.clear();

  for_each(verts, [&](int start) {
    for_each(verts, [&](int end) {
      if (start != end) {
        this->find_all_paths_between(start, end);
      }
    });
  });

  // Allocate the cell value calculation data structures
  int num_verts = this->num_vertices();

  for (int row = 0; row < num_verts; ++row) {
    for (int col = 0; col < num_verts; ++col) {
      if (this->A_beta_factors[row][col]) {
        this->A_beta_factors[row][col]->allocate_datastructures();
      }
    }
  }
}

void AnalysisGraph::print_nodes() {
  print("Vertex IDs and their names in the CAG\n");
  print("Vertex ID : Name\n");
  print("--------- : ----\n");
  for_each(this->node_indices(), [&](int v) {
    cout << v << "         " << this->graph[v].name << endl;
  });
}

void AnalysisGraph::print_edges() {
  for_each(edges(), [&](auto e) {
    cout << "(" << (*this)[boost::source(e, this->graph)].name << ", "
         << (*this)[boost::target(e, this->graph)].name << ")" << endl;
  });
}

void AnalysisGraph::print_indicators() {
  for (int v : this->node_indices()) {
    cout << v << ":" << (*this)[v].name << endl;
    for (auto [name, vert] : (*this)[v].nameToIndexMap) {
      cout << "\t"
           << "indicator " << vert << ": " << name << endl;
    }
  }
}

void AnalysisGraph::print_all_paths() {
  int num_verts = this->num_vertices();

  if (this->A_beta_factors.size() != num_verts ||
      this->A_beta_factors[0].size() != num_verts) {
    this->find_all_paths();
  }

  cout << "All the simple paths of:" << endl;

  for (int row = 0; row < num_verts; ++row) {
    for (int col = 0; col < num_verts; ++col) {
      if (this->A_beta_factors[row][col]) {
        this->A_beta_factors[row][col]->print_paths();
      }
    }
  }
}

void AnalysisGraph::print_name_to_vertex() {
  for (auto [name, vert] : this->name_to_vertex) {
    cout << name << " -> " << vert << endl;
  }
  cout << endl;
}

void AnalysisGraph::print_A_beta_factors() {
  int num_verts = this->num_vertices();

  for (int row = 0; row < num_verts; ++row) {
    for (int col = 0; col < num_verts; ++col) {
      cout << endl << "Printing cell: (" << row << ", " << col << ") " << endl;
      if (this->A_beta_factors[row][col]) {
        this->A_beta_factors[row][col]->print_beta2product();
      }
    }
  }
}

vector<vector<vector<double>>> AnalysisGraph::get_observed_state_from_data(
    int year, int month, string country, string state, string county) {
  using ranges::to;
  using ranges::views::transform;

  int num_verts = this->num_vertices();

  // Access
  // [ vertex ][ indicator ]
  vector<vector<vector<double>>> observed_state(num_verts);

  for (int v = 0; v < num_verts; v++) {
    vector<Indicator>& indicators = (*this)[v].indicators;

    for (auto ind : indicators) {
      auto vals = get_data_value(ind.get_name(),
                            country,
                            state,
                            county,
                            year,
                            month,
                            ind.get_unit(),
                            this->data_heuristic);

      observed_state[v].push_back(vals);
    }
  }

<<<<<<< HEAD
  //dbg("Finished setting observed state");
=======
>>>>>>> 0863f22a
  return observed_state;
}

void AnalysisGraph::add_node(string concept) {
  if (!in(this->name_to_vertex, concept)) {
    int v = boost::add_vertex(this->graph);
    this->name_to_vertex[concept] = v;
    (*this)[v].name = concept;
  }
  else {
    debug("AnalysisGraph::add_node()\n\tconcept {} already exists!\n", concept);
  }
}

void AnalysisGraph::add_edge(CausalFragment causal_fragment) {
  Event subject = Event(causal_fragment.first);
  Event object = Event(causal_fragment.second);

  string subj_name = subject.concept_name;
  string obj_name = object.concept_name;

  if (subj_name.compare(obj_name) != 0) { // Guard against self loops
    // Add the nodes to the graph if they are not in it already
    this->add_node(subj_name);
    this->add_node(obj_name);

    // Add the edge to the graph if it is not in it already
    auto [e, exists] = boost::add_edge(this->name_to_vertex[subj_name],
                                       this->name_to_vertex[obj_name],
                                       this->graph);

    this->graph[e].evidence.push_back(Statement{subject, object});
  }
  else {
    debug("AnalysisGraph::add_edge\n"
          "\tWARNING: Prevented adding a self loop for the concept {}",
          subj_name);
  }
}

void AnalysisGraph::change_polarity_of_edge(string source_concept,
                                            int source_polarity,
                                            string target_concept,
                                            int target_polarity) {
  int src_id = this->get_vertex_id_for_concept(source_concept,
                                               "change_polarity_of_edge");
  int tgt_id = this->get_vertex_id_for_concept(target_concept,
                                               "change_polarity_of_edge");

  pair<int, int> edge = make_pair(src_id, tgt_id);

  // edge ≡ β
  if (in(this->beta2cell, edge)) {
    // There is a edge from src_concept to tgt_concept
    // get that edge object
    auto e = boost::edge(src_id, tgt_id, this->graph).first;

    this->graph[e].change_polarity(source_polarity, target_polarity);
  }
}

// Given an edge (source, target vertex ids - i.e. a β ≡ ∂target/∂source),
// print all the transition matrix cells that are dependent on it.
void AnalysisGraph::print_cells_affected_by_beta(int source, int target) {
  typedef multimap<pair<int, int>, pair<int, int>>::iterator MMAPIterator;

  pair<int, int> beta = make_pair(source, target);

  pair<MMAPIterator, MMAPIterator> beta_dept_cells =
      this->beta2cell.equal_range(beta);

  cout << endl
       << "Cells of A afected by beta_(" << source << ", " << target << ")"
       << endl;

  for (MMAPIterator it = beta_dept_cells.first; it != beta_dept_cells.second;
       it++) {
    cout << "(" << it->second.first * 2 << ", " << it->second.second * 2 + 1
         << ") ";
  }
  cout << endl;
}

// Sample elements of the stochastic transition matrix from the
// prior distribution, based on gradable adjectives.
void AnalysisGraph::sample_initial_transition_matrix_from_prior() {
  int num_verts = this->num_vertices();

  // A base transition matrix with the entries that does not change across
  // samples.
  /*
   *          0  1  2  3  4  5
   *  var_1 | 1 Δt             | 0
   *        | 0  1  0  0  0  0 | 1 ∂var_1 / ∂t
   *  var_2 |       1 Δt       | 2
   *        | 0  0  0  1  0  0 | 3
   *  var_3 |             1 Δt | 4
   *        | 0  0  0  0  0  1 | 5
   *
   *  Based on the directed simple paths in the CAG, some of the remaining
   *  blank cells would be filled with β related values
   *  If we include second order derivatives to the model, there would be
   *  three rows for each variable and some of the off diagonal elements
   *  of rows with index % 3 = 1 would be non zero.
   */
  this->A_original = Eigen::MatrixXd::Identity(num_verts * 2, num_verts * 2);

  // Fill the Δts
  for (int vert = 0; vert < 2 * num_verts; vert += 2) {
    this->A_original(vert, vert + 1) = this->delta_t;
  }

  // Update the β factor dependent cells of this matrix
  for (auto& [row, col] : this->beta_dependent_cells) {
    this->A_original(row * 2, col * 2 + 1) =
        this->A_beta_factors[row][col]->compute_cell(this->graph);
  }
}

int AnalysisGraph::calculate_num_timesteps(int start_year,
                                           int start_month,
                                           int end_year,
                                           int end_month) {
  assert(start_year <= end_year);

  if (start_year == end_year) {
    assert(start_month <= end_month);
  }

  int diff_year = end_year - start_year;
  int year_to_month = diff_year * 12;

  // NOTE: I am adding 1 here itself so that I do not have to add it outside
  return year_to_month - (start_month - 1) + (end_month - 1) + 1;
}

void AnalysisGraph::set_observed_state_sequence_from_data(int start_year,
                                                          int start_month,
                                                          int end_year,
                                                          int end_month,
                                                          string country,
                                                          string state,
                                                          string county) {
<<<<<<< HEAD
  //dbg("Clearing observed state sequence");
  this->observed_state_sequence.clear();

  // Access
  // [ timestep ][ veretx ][ indicator ]
  //dbg("Setting observed state sequence");
=======
  this->observed_state_sequence.clear();

  // Access
  // [ timestep ][ vertex ][ indicator ]
>>>>>>> 0863f22a
  this->observed_state_sequence = ObservedStateSequence(this->n_timesteps);

  int year = start_year;
  int month = start_month;

<<<<<<< HEAD
  //dbg(year);
  //dbg(month);
  for (int ts = 0; ts < this->n_timesteps; ts++) {
    //dbg(ts);
    //dbg("getting observed state sequence");
=======
  for (int ts = 0; ts < this->n_timesteps; ts++) {
>>>>>>> 0863f22a
    this->observed_state_sequence[ts] =
        get_observed_state_from_data(year, month, country, state, county);

    if (month == 12) {
      year++;
      month = 1;
    }
    else {
      month++;
    }
  }
}

void AnalysisGraph::set_initial_latent_state_from_observed_state_sequence() {
  int num_verts = this->num_vertices();

  this->set_default_initial_state();

  for (int v = 0; v < num_verts; v++) {
    vector<Indicator>& indicators = (*this)[v].indicators;
    vector<double> next_state_values;
    for (int i = 0; i < indicators.size(); i++) {
      Indicator& ind = indicators[i];

      double ind_mean = ind.get_mean();

      while (ind_mean == 0) {
        ind_mean = this->norm_dist(this->rand_num_generator);
      }
      double next_ind_value;
      if (this->observed_state_sequence[1][v][i].empty()) {
        next_ind_value = 0;
      }
      else {
        next_ind_value =
            delphi::utils::mean(this->observed_state_sequence[1][v][i]);
      }
      next_state_values.push_back(next_ind_value / ind_mean);
    }
    double diff = delphi::utils::mean(next_state_values) - this->s0(2 * v);
    this->s0(2 * v + 1) = diff;
  }
}

void AnalysisGraph::set_random_initial_latent_state() {
  int num_verts = this->num_vertices();

  this->set_default_initial_state();

  for (int v = 0; v < num_verts; v++) {
    this->s0(2 * v + 1) = 0.1 * this->uni_dist(this->rand_num_generator);
  }
}

void AnalysisGraph::init_betas_to(InitialBeta ib) {
  using boost::graph_traits;
  switch (ib) {
  // Initialize the initial β for this edge
  // Note: I am repeating the loop within each case for efficiency.
  // If we embed the switch withn the for loop, there will be less code
  // but we will evaluate the switch for each iteration through the loop
  case InitialBeta::ZERO:
    for (graph_traits<DiGraph>::edge_descriptor e : this->edges()) {
      graph[e].beta = 0;
    }
    break;
  case InitialBeta::ONE:
    for (graph_traits<DiGraph>::edge_descriptor e : this->edges()) {
      graph[e].beta = 1.0;
    }
    break;
  case InitialBeta::HALF:
    for (graph_traits<DiGraph>::edge_descriptor e : this->edges()) {
      graph[e].beta = 0.5;
    }
    break;
  case InitialBeta::MEAN:
    for (graph_traits<DiGraph>::edge_descriptor e : this->edges()) {
      graph[e].beta = graph[e].kde.mu;
    }
    break;
  case InitialBeta::RANDOM:
    for (graph_traits<DiGraph>::edge_descriptor e : this->edges()) {
      // this->uni_dist() gives a random number in range [0, 1]
      // Multiplying by 2 scales the range to [0, 2]
      // Sustracting 1 moves the range to [-1, 1]
      graph[e].beta = this->uni_dist(this->rand_num_generator) * 2 - 1;
    }
    break;
  }
}

void AnalysisGraph::sample_predicted_latent_state_sequences(
    int prediction_timesteps,
    int initial_prediction_step,
    int total_timesteps) {
  this->n_timesteps = prediction_timesteps;

  int num_verts = this->num_vertices();

  // Allocate memory for prediction_latent_state_sequences
  this->predicted_latent_state_sequences.clear();
  this->predicted_latent_state_sequences = vector<vector<Eigen::VectorXd>>(
      this->res,
      vector<Eigen::VectorXd>(this->n_timesteps,
                              Eigen::VectorXd(num_verts * 2)));

  for (int samp = 0; samp < this->res; samp++) {
    int pred_step = initial_prediction_step;
    for (int ts = 0; ts < this->n_timesteps; ts++) {
      const Eigen::MatrixXd& A_t =
          pred_step * this->transition_matrix_collection[samp];
      this->predicted_latent_state_sequences[samp][ts] = A_t.exp() * this->s0;
      pred_step++;
    }
  }
}

void AnalysisGraph::
    generate_predicted_observed_state_sequences_from_predicted_latent_state_sequences() {
  using ranges::to;
  using ranges::views::transform;

  // Allocate memory for observed_state_sequences
  this->predicted_observed_state_sequences.clear();
  this->predicted_observed_state_sequences =
      vector<PredictedObservedStateSequence>(
          this->res,
          PredictedObservedStateSequence(this->n_timesteps,
                                         vector<vector<double>>()));

  for (int samp = 0; samp < this->res; samp++) {
    vector<Eigen::VectorXd>& sample =
        this->predicted_latent_state_sequences[samp];

    this->predicted_observed_state_sequences[samp] =
        sample | transform([this](Eigen::VectorXd latent_state) {
          return this->sample_observed_state(latent_state);
        }) |
        to<vector>();
  }
}

Prediction AnalysisGraph::generate_prediction(int start_year,
                                              int start_month,
                                              int end_year,
                                              int end_month) {
  if (!this->trained) {
    print("Passed untrained Causal Analysis Graph (CAG) Model. \n",
          "Try calling <CAG>.train_model(...) first!");
    throw "Model not yet trained";
  }

  if (start_year < this->training_range.first.first ||
      (start_year == this->training_range.first.first &&
       start_month < this->training_range.first.second)) {
    print("The initial prediction date can't be before the\n"
          "inital training date. Defaulting initial prediction date\n"
          "to initial training date.");
    start_year = this->training_range.first.first;
    start_month = this->training_range.first.first;
  }

  /*
   *              total_timesteps
   *   ____________________________________________
   *  |                                            |
   *  v                                            v
   * start trainig                                 end prediction
   *  |--------------------------------------------|
   *  :           |--------------------------------|
   *  :         start prediction                   :
   *  ^           ^                                ^
   *  |___________|________________________________|
   *      diff              pred_timesteps
   */
  int total_timesteps =
      this->calculate_num_timesteps(this->training_range.first.first,
                                    this->training_range.first.second,
                                    end_year,
                                    end_month);

  this->pred_timesteps = this->calculate_num_timesteps(
      start_year, start_month, end_year, end_month);

  int pred_init_timestep = total_timesteps - pred_timesteps;

  int year = start_year;
  int month = start_month;

  this->pred_range.clear();
  this->pred_range = vector<string>(this->pred_timesteps);

  for (int ts = 0; ts < this->pred_timesteps; ts++) {
    this->pred_range[ts] = to_string(year) + "-" + to_string(month);

    if (month == 12) {
      year++;
      month = 1;
    }
    else {
      month++;
    }
  }

  this->sample_predicted_latent_state_sequences(
      this->pred_timesteps, pred_init_timestep, total_timesteps);
  this->generate_predicted_observed_state_sequences_from_predicted_latent_state_sequences();

  return make_tuple(
      this->training_range, this->pred_range, this->format_prediction_result());
}

FormattedPredictionResult AnalysisGraph::format_prediction_result() {
  // Access
  // [ sample ][ time_step ][ vertex_name ][ indicator_name ]
  auto result = FormattedPredictionResult(
      this->res,
      vector<unordered_map<string, unordered_map<string, double>>>(
          this->pred_timesteps));

  for (int samp = 0; samp < this->res; samp++) {
    for (int ts = 0; ts < this->pred_timesteps; ts++) {
      for (auto [vert_name, vert_id] : this->name_to_vertex) {
        for (auto [ind_name, ind_id] : (*this)[vert_id].nameToIndexMap) {
          result[samp][ts][vert_name][ind_name] =
              this->predicted_observed_state_sequences[samp][ts][vert_id]
                                                      [ind_id];
        }
      }
    }
  }

  return result;
}

vector<vector<double>> AnalysisGraph::prediction_to_array(string indicator) {
  int vert_id = -1;
  int ind_id = -1;

  auto result =
      vector<vector<double>>(this->res, vector<double>(this->pred_timesteps));

  // Find the vertex id the indicator is attached to and
  // the indicator id of it.
  // TODO: We can make this more efficient by making indicators_in_CAG
  // a map from indicator names to vertices they are attached to.
  // This is just a quick and dirty implementation
  for (auto [v_name, v_id] : this->name_to_vertex) {
    for (auto [i_name, i_id] : (*this)[v_id].nameToIndexMap) {
      if (indicator.compare(i_name) == 0) {
        vert_id = v_id;
        ind_id = i_id;
        goto indicator_found;
      }
    }
  }
  // Program will reach here only if the indicator is not found
  throw IndicatorNotFoundException(format(
      "AnalysisGraph::prediction_to_array - indicator \"{}\" not found!\n",
      indicator));

indicator_found:

  for (int samp = 0; samp < this->res; samp++) {
    for (int ts = 0; ts < this->pred_timesteps; ts++) {
      result[samp][ts] =
          this->predicted_observed_state_sequences[samp][ts][vert_id][ind_id];
    }
  }

  return result;
}

void AnalysisGraph::generate_synthetic_latent_state_sequence() {
  int num_verts = this->num_vertices();

  // Allocate memory for synthetic_latent_state_sequence
  this->synthetic_latent_state_sequence.clear();
  this->synthetic_latent_state_sequence = vector<Eigen::VectorXd>(
      this->n_timesteps, Eigen::VectorXd(num_verts * 2));

  this->synthetic_latent_state_sequence[0] = this->s0;

  for (int ts = 1; ts < this->n_timesteps; ts++) {
    this->synthetic_latent_state_sequence[ts] =
        this->A_original * this->synthetic_latent_state_sequence[ts - 1];
  }
}

void AnalysisGraph::
    generate_synthetic_observed_state_sequence_from_synthetic_latent_state_sequence() {
  using ranges::to;
  using ranges::views::transform;
  // Allocate memory for observed_state_sequences
  this->test_observed_state_sequence.clear();
  this->test_observed_state_sequence = PredictedObservedStateSequence(
      this->n_timesteps, vector<vector<double>>());

  this->test_observed_state_sequence =
      this->synthetic_latent_state_sequence |
      transform([this](Eigen::VectorXd latent_state) {
        return this->sample_observed_state(latent_state);
      }) |
      to<vector>();
}

pair<PredictedObservedStateSequence, Prediction>
AnalysisGraph::test_inference_with_synthetic_data(int start_year,
                                                  int start_month,
                                                  int end_year,
                                                  int end_month,
                                                  int res,
                                                  int burn,
                                                  string country,
                                                  string state,
                                                  string county,
                                                  map<string, string> units,
                                                  InitialBeta initial_beta) {
  synthetic_data_experiment = true;

  this->n_timesteps = this->calculate_num_timesteps(
      start_year, start_month, end_year, end_month);
  this->init_betas_to(initial_beta);
  this->sample_initial_transition_matrix_from_prior();
  this->parameterize(country, state, county, start_year, start_month, units);

  // Initialize the latent state vector at time 0
  this->set_random_initial_latent_state();
  this->generate_synthetic_latent_state_sequence();
  this->generate_synthetic_observed_state_sequence_from_synthetic_latent_state_sequence();

  for (vector<vector<double>> obs : this->test_observed_state_sequence) {
    print("({}, {})\n", obs[0][0], obs[1][0]);
  }

  this->train_model(start_year,
                    start_month,
                    end_year,
                    end_month,
                    res,
                    burn,
                    country,
                    state,
                    county,
                    units,
                    InitialBeta::ZERO);

  return make_pair(
      this->test_observed_state_sequence,
      this->generate_prediction(start_year, start_month, end_year, end_month));

  synthetic_data_experiment = false;
}

vector<vector<double>>
AnalysisGraph::sample_observed_state(Eigen::VectorXd latent_state) {
  int num_verts = this->num_vertices();

  assert(num_verts == latent_state.size() / 2);

  vector<vector<double>> observed_state(num_verts);

  for (int v = 0; v < num_verts; v++) {
    vector<Indicator>& indicators = (*this)[v].indicators;

    observed_state[v] = vector<double>(indicators.size());

    // Sample observed value of each indicator around the mean of the
    // indicator
    // scaled by the value of the latent state that caused this observation.
    // TODO: Question - Is ind.mean * latent_state[ 2*v ] correct?
    //                  Shouldn't it be ind.mean + latent_state[ 2*v ]?
    std::transform(indicators.begin(),
                   indicators.end(),
                   observed_state[v].begin(),
                   [&](Indicator ind) {
                     normal_distribution<double> gaussian(
                         ind.mean * latent_state[2 * v], ind.stdev);

                     return gaussian(this->rand_num_generator);
                   });
  }

  return observed_state;
}

void AnalysisGraph::update_transition_matrix_cells(
    boost::graph_traits<DiGraph>::edge_descriptor e) {
  pair<int, int> beta =
      make_pair(boost::source(e, this->graph), boost::target(e, this->graph));

  pair<MMAPIterator, MMAPIterator> beta_dept_cells =
      this->beta2cell.equal_range(beta);

  // TODO: I am introducing this to implement calculate_Δ_log_prior
  // Remember the cells of A that got changed and their previous values
  // this->A_cells_changed.clear();

  for (MMAPIterator it = beta_dept_cells.first; it != beta_dept_cells.second;
       it++) {
    int& row = it->second.first;
    int& col = it->second.second;

    // Note that I am remembering row and col instead of 2*row and 2*col+1
    // row and col resembles an edge in the CAG: row -> col
    // ( 2*row, 2*col+1 ) is the transition mateix cell that got changed.
    // this->A_cells_changed.push_back( make_tuple( row, col, A( row * 2, col
    // * 2 + 1 )));

    this->A_original(row * 2, col * 2 + 1) =
        this->A_beta_factors[row][col]->compute_cell(this->graph);
  }
}

void AnalysisGraph::sample_from_proposal() {
  // Randomly pick an edge ≡ β
  boost::iterator_range edge_it = this->edges();

  vector<boost::graph_traits<DiGraph>::edge_descriptor> e(1);
  sample(
      edge_it.begin(), edge_it.end(), e.begin(), 1, this->rand_num_generator);

  // Remember the previous β
  this->previous_beta = make_pair(e[0], this->graph[e[0]].beta);

  // Perturb the β
  // TODO: Check whether this perturbation is accurate
  graph[e[0]].beta += this->norm_dist(this->rand_num_generator);

  this->update_transition_matrix_cells(e[0]);
}

void AnalysisGraph::set_current_latent_state(int ts) {
  const Eigen::MatrixXd& A_t = ts * this->A_original;
  this->current_latent_state = A_t.exp() * this->s0;
}

double AnalysisGraph::log_normpdf(double x, double mean, double sd) {
  double var = pow(sd, 2);
  double log_denom = -0.5 * log(2 * M_PI) - log(sd);
  double log_nume = pow(x - mean, 2) / (2 * var);

  return log_denom - log_nume;
}

double AnalysisGraph::calculate_delta_log_prior() {
  // If kde of an edge is truely optional ≡ there are some
  // edges without a kde assigned, we should not access it
  // using .value() (In the case of kde being missing, this
  // will throw an exception). We should follow a process
  // similar to Tran_Mat_Cell::sample_from_prior
  KDE& kde = this->graph[this->previous_beta.first].kde;

  // We have to return: log( p( β_new )) - log( p( β_old ))
  return kde.logpdf(this->graph[this->previous_beta.first].beta) -
         kde.logpdf(this->previous_beta.second);
}

void AnalysisGraph::revert_back_to_previous_state() {
  this->log_likelihood = this->previous_log_likelihood;

  this->graph[this->previous_beta.first].beta = this->previous_beta.second;

  // Reset the transition matrix cells that were changed
  // TODO: Can we change the transition matrix only when the sample is
  // accpeted?
  this->update_transition_matrix_cells(this->previous_beta.first);
}

void AnalysisGraph::sample_from_posterior() {
  // Sample a new transition matrix from the proposal distribution
  this->sample_from_proposal();

  double delta_log_prior = this->calculate_delta_log_prior();

  this->set_log_likelihood();
  double delta_log_likelihood =
      this->log_likelihood - this->previous_log_likelihood;

  double delta_log_joint_probability = delta_log_prior + delta_log_likelihood;

  double acceptance_probability = min(1.0, exp(delta_log_joint_probability));

  if (acceptance_probability < this->uni_dist(this->rand_num_generator)) {
    // Reject the sample
    this->revert_back_to_previous_state();
  }
}

void AnalysisGraph::set_indicator(string concept,
                                  string indicator,
                                  string source) {
  if (in(this->indicators_in_CAG, indicator)) {
    debug("{0} already exists in Causal Analysis Graph, Indicator {0} was "
          "not added to Concept {1}.",
          indicator,
          concept);
    return;
  }
  try {
    (*this)[concept].add_indicator(indicator, source);
    this->indicators_in_CAG.insert(indicator);
  }
  catch (const out_of_range& oor) {
    error("Error: AnalysisGraph::set_indicator()\n"
          "\tConcept: {0} is not in the CAG\n"
          "\tIndicator: {1} with Source: {2}"
          "\tCannot be added\n",
          concept,
          indicator,
          source);
  }
}

void AnalysisGraph::delete_indicator(string concept, string indicator) {
  try {
    (*this)[concept].delete_indicator(indicator);
    this->indicators_in_CAG.erase(indicator);
  }
  catch (const out_of_range& oor) {
    error("Error: AnalysisGraph::delete_indicator()\n"
          "\tConcept: {0} is not in the CAG\n"
          "\tIndicator: {1} cannot be deleted",
          concept,
          indicator);
  }
}

void AnalysisGraph::delete_all_indicators(string concept) {
  try {
    (*this)[concept].clear_indicators();
  }
  catch (const out_of_range& oor) {
    error("Error: AnalysisGraph::delete_indicator()\n"
          "\tConcept: {} is not in the CAG\n"
          "\tIndicators cannot be deleted",
          concept);
  }
}<|MERGE_RESOLUTION|>--- conflicted
+++ resolved
@@ -11,6 +11,7 @@
 #include <sqlite3.h>
 #include <type_traits>
 #include "spdlog/spdlog.h"
+#include "dbg.h"
 
 using namespace std;
 using boost::for_each;
@@ -1105,10 +1106,6 @@
     }
   }
 
-<<<<<<< HEAD
-  //dbg("Finished setting observed state");
-=======
->>>>>>> 0863f22a
   return observed_state;
 }
 
@@ -1252,33 +1249,16 @@
                                                           string country,
                                                           string state,
                                                           string county) {
-<<<<<<< HEAD
-  //dbg("Clearing observed state sequence");
-  this->observed_state_sequence.clear();
-
-  // Access
-  // [ timestep ][ veretx ][ indicator ]
-  //dbg("Setting observed state sequence");
-=======
   this->observed_state_sequence.clear();
 
   // Access
   // [ timestep ][ vertex ][ indicator ]
->>>>>>> 0863f22a
   this->observed_state_sequence = ObservedStateSequence(this->n_timesteps);
 
   int year = start_year;
   int month = start_month;
 
-<<<<<<< HEAD
-  //dbg(year);
-  //dbg(month);
   for (int ts = 0; ts < this->n_timesteps; ts++) {
-    //dbg(ts);
-    //dbg("getting observed state sequence");
-=======
-  for (int ts = 0; ts < this->n_timesteps; ts++) {
->>>>>>> 0863f22a
     this->observed_state_sequence[ts] =
         get_observed_state_from_data(year, month, country, state, county);
 
@@ -1390,7 +1370,7 @@
     int pred_step = initial_prediction_step;
     for (int ts = 0; ts < this->n_timesteps; ts++) {
       const Eigen::MatrixXd& A_t =
-          pred_step * this->transition_matrix_collection[samp];
+          0.1 * pred_step * this->transition_matrix_collection[samp];
       this->predicted_latent_state_sequences[samp][ts] = A_t.exp() * this->s0;
       pred_step++;
     }
@@ -1659,6 +1639,9 @@
                      normal_distribution<double> gaussian(
                          ind.mean * latent_state[2 * v], ind.stdev);
 
+                     //dbg(ind.get_name());
+                     //dbg(ind.mean);
+                     //dbg(ind.stdev);
                      return gaussian(this->rand_num_generator);
                    });
   }
