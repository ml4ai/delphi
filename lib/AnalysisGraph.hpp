#pragma once

<<<<<<< HEAD
#include "kde.hpp"
=======
>>>>>>> 608507d2
#include <optional>
#include "kde.hpp"
#include "random_variables.hpp"

template <class T> void print(T x) { std::cout << x << std::endl; }

template <class T> void printVec(std::vector<T> xs) {
  for (auto x : xs) {
    print(x);
  }
}

struct CausalFragment {
  std::string subj_adjective;
  std::string obj_adjective;
  // Here we assume that unknown polarities are set to 1.
  int subj_polarity{1};
  int obj_polarity{1};
};

struct Edge {
  std::string name;
  std::optional<KDE> kde;
  std::vector<CausalFragment> causalFragments = {};

  // The current β for this edge
  // TODO: Need to decide how to initialize this or
  // decide whethr this is the correct way to do this.
  double beta = 1.0;
};

struct Node {
  std::string name = "";
  bool visited;
  LatentVar rv;

  std::vector< Indicator > indicators;
  // Maps each indicator name to its index in the indicators vector
  std::map< std::string, int > indicator_names;
};

struct GraphData {
  std::string name;
};

typedef boost::adjacency_list<boost::setS,
                              boost::vecS,
                              boost::bidirectionalS,
                              Node,
                              Edge,
                              GraphData>
    DiGraph;<|MERGE_RESOLUTION|>--- conflicted
+++ resolved
@@ -1,9 +1,5 @@
 #pragma once
 
-<<<<<<< HEAD
-#include "kde.hpp"
-=======
->>>>>>> 608507d2
 #include <optional>
 #include "kde.hpp"
 #include "random_variables.hpp"
