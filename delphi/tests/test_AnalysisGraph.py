--- conflicted
+++ resolved
@@ -28,15 +28,10 @@
     assert set(G.edges()) == set([("conflict", "food_security")])
 
 
-<<<<<<< HEAD
-def test_from_statements_file(test_statements_file):
-=======
 def test_from_statements_file():
     test_statements_file = "test_statements.pkl"
     with open(test_statements_file, "wb") as f:
         pickle.dump(sts, f)
-
->>>>>>> d3df5347
     with open(test_statements_file, "rb") as f:
         sts_from_file = pickle.load(f)
     G = AnalysisGraph.from_statements(sts_from_file)
@@ -45,12 +40,8 @@
     os.remove(test_statements_file)
 
 
-<<<<<<< HEAD
-def test_from_pickle(G, test_model_file):
-=======
 def test_from_pickle(G):
     test_model_file = "test_model.pkl"
->>>>>>> d3df5347
     with open(test_model_file, "wb") as f:
         pickle.dump(G, f)
     with open(test_model_file, "rb") as f:
