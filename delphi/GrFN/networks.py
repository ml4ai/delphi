<<<<<<< HEAD
import xml.etree.ElementTree as ET
=======
from abc import ABCMeta
>>>>>>> b951360e
from pathlib import Path
from typing import Dict, Iterable, Set, Union
from typing import List
import importlib
import inspect
import json
import os

import networkx as nx
from networkx.algorithms.simple_paths import all_simple_paths

# from delphi.GrFN.analysis import get_max_s2_sensitivity
from delphi.GrFN.utils import ScopeNode
from delphi.utils.misc import choose_font
from delphi.translators.for2py import (
    genPGM,
    f2grfn,
)
import numpy as np

FONT = choose_font()

dodgerblue3 = "#1874CD"
forestgreen = "#228b22"


class ComputationalGraph(nx.DiGraph):
    def __init__(self, *args, **kwargs):
        super().__init__(*args, **kwargs)
        self.FCG = self.to_FCG()
        self.function_sets = self.build_function_sets()

    @staticmethod
    def var_shortname(long_var_name):
        (
            module,
            var_scope,
            container_name,
            container_index,
            var_name,
            var_index,
        ) = long_var_name.split("::")
        return var_name

    def get_input_nodes(self) -> List[str]:
        """ Get all input nodes from a network. """
        return [n for n, d in self.in_degree() if d == 0]

    def get_output_nodes(self) -> List[str]:
        """ Get all output nodes from a network. """
        return [n for n, d in self.out_degree() if d == 0]

    def to_FCG(self):
        G = nx.DiGraph()
        for (name, attrs) in self.nodes(data=True):
            if attrs["type"] == "function":
                for predecessor_variable in self.predecessors(name):
                    for predecessor_function in self.predecessors(
                        predecessor_variable
                    ):
                        G.add_edge(predecessor_function, name)
        return G

    def build_function_sets(self):
        initial_funcs = [n for n, d in self.FCG.in_degree() if d == 0]
        distances = dict()

        def find_distances(funcs, dist):
            all_successors = list()
            for func in funcs:
                distances[func] = dist
                all_successors.extend(self.FCG.successors(func))
            if len(all_successors) > 0:
                find_distances(list(set(all_successors)), dist + 1)

        find_distances(initial_funcs, 0)
        call_sets = dict()
        for func_name, call_dist in distances.items():
            if call_dist in call_sets:
                call_sets[call_dist].add(func_name)
            else:
                call_sets[call_dist] = {func_name}

        function_set_dists = sorted(
            call_sets.items(), key=lambda t: (t[0], len(t[1]))
        )
        function_sets = [func_set for _, func_set in function_set_dists]
        return function_sets

    def run(
        self, inputs: Dict[str, Union[float, Iterable]],
    ) -> Union[float, Iterable]:
        """Executes the GrFN over a particular set of inputs and returns the
        result.

        Args:
            inputs: Input set where keys are the names of input nodes in the
                GrFN and each key points to a set of input values (or just one).

        Returns:
            A set of outputs from executing the GrFN, one for every set of
            inputs.
        """
        full_inputs = {self.input_name_map[n]: v for n, v in inputs.items()}
        # Set input values
        for i in self.inputs:
            value = full_inputs[i]
            if isinstance(value, float):
                value = np.array([value], dtype=np.float32)
            if isinstance(value, int):
                value = np.array([value], dtype=np.int32)
            elif isinstance(value, list):
                value = np.array(value, dtype=np.float32)

            self.nodes[i]["value"] = value
        for func_set in self.function_sets:
            for func_name in func_set:
                lambda_fn = self.nodes[func_name]["lambda_fn"]
                output_node = list(self.successors(func_name))[0]

                signature = self.nodes[func_name]["func_inputs"]
                input_values = [self.nodes[n]["value"] for n in signature]
                res = lambda_fn(*input_values)

                # Convert output to a NumPy matrix if a constant was returned
                if len(input_values) == 0:
                    res = np.array(res, dtype=np.float32)

                self.nodes[output_node]["value"] = res

        # Return the output
        return [self.nodes[o]["value"] for o in self.outputs]

    def to_CAG(self):
        """ Export to a Causal Analysis Graph (CAG) PyGraphviz AGraph object.
        The CAG shows the influence relationships between the variables and
        elides the function nodes."""

        G = nx.DiGraph()
        for (name, attrs) in self.nodes(data=True):
            if attrs["type"] == "variable":
                cag_name = attrs["cag_label"]
                G.add_node(cag_name, **attrs)
                for pred_fn in self.predecessors(name):
                    for pred_var in self.predecessors(pred_fn):
                        v_attrs = self.nodes[pred_var]
                        v_name = v_attrs["cag_label"]
                        G.add_node(v_name, **self.nodes[pred_var])
                        G.add_edge(v_name, cag_name)

        return G


class GroundedFunctionNetwork(ComputationalGraph):
    """
    Representation of a GrFN model as a DiGraph with a set of input nodes and
    currently a single output. The DiGraph is composed of variable nodes and
    function nodes. Function nodes store an actual Python function with the
    expected set of ordered input arguments that correspond to the variable
    inputs of that node. Variable nodes store a value. This value can be any
    data type found in Python. When no value exists for a variable the value
    key will be set to None. Importantly only function nodes can be children or
    parents of variable nodes, and the reverse is also true. Both variable and
    function nodes can be inputs, but the output will always be a variable
    node.
    """

    def __init__(self, G, scope_tree, outputs):
<<<<<<< HEAD
        super().__init__(G)
        self.outputs = outputs
        self.inputs = [
            n
            for n, d in self.in_degree()
            if d == 0 and self.nodes[n]["type"] == "variable"
        ]
        self.input_name_map = {
            self.var_shortname(name): name for name in self.inputs
        }
        # self.outputs = outputs
=======
        super().__init__(G, outputs)
>>>>>>> b951360e
        self.scope_tree = scope_tree

    def __repr__(self):
        return self.__str__()

    def __str__(self):
        return "\n".join(self.traverse_nodes(self.inputs))

    def traverse_nodes(self, node_set, depth=0):
        """BFS traversal of nodes that returns name traversal as large string.

        Args:
            node_set: Set of input nodes to begin traversal.
            depth: Current traversal depth for child node viewing.

        Returns:
            type: String containing tabbed traversal view.
        """

        tab = "  "
        result = list()
        for n in node_set:
            repr = (
                n
                if self.nodes[n]["type"] == "variable"
                else f"{n}{inspect.signature(self.nodes[n]['lambda_fn'])}"
            )

            result.append(f"{tab * depth}{repr}")
            result.extend(
                self.traverse_nodes(self.successors(n), depth=depth + 1)
            )
        return result

    @classmethod
    def from_json_and_lambdas(cls, file: str, lambdas):
        """Builds a GrFN from a JSON object.

        Args:
            cls: The class variable for object creation.
            file: Filename of a GrFN JSON file.
            lambdas: A lambdas module

        Returns:
            type: A GroundedFunctionNetwork object.

        """
        with open(file, "r") as f:
            data = json.load(f)

        return cls.from_dict(data, lambdas)

    @classmethod
    def from_dict(cls, data: Dict, lambdas_path):
        """Builds a GrFN object from a set of extracted function data objects
        and an associated file of lambda functions.

        Args:
            cls: The class variable for object creation.
            data: A set of function data object that specify the wiring of a
                  GrFN object.
            lambdas_path: Path to a lambdas file containing functions to be
                computed during GrFN execution.

        Returns:
            A GroundedFunctionNetwork object.

        """
        lambdas = importlib.__import__(str(Path(lambdas_path).stem))
        functions = {d["name"]: d for d in data["containers"]}
        occurrences = {}
        G = nx.DiGraph()
        scope_tree = nx.DiGraph()

        def identity(x):
            return x

        def make_identifier(scope: str, var: str):
            (_, name, idx) = var.split("::")
            return make_variable_name(scope, name, idx)

        def make_variable_name(parent: str, basename: str, index: str):
            return f"{parent}::{basename}::{index}"

        def add_variable_node(
            parent: str, basename: str, index: str, is_exit: bool = False
        ):
            full_var_name = make_variable_name(parent, basename, index)
            G.add_node(
                full_var_name,
                type="variable",
                color="crimson",
                fontcolor="white" if is_exit else "black",
                fillcolor="crimson" if is_exit else "white",
                style="filled" if is_exit else "",
                parent=parent,
                label=f"{basename}::{index}",
                cag_label=f"{basename}",
                basename=basename,
                padding=15,
                value=None,
            )
            return full_var_name

        def process_wiring_statement(stmt, scope, inputs, cname):
            lambda_name = stmt["function"]["name"]
            lambda_node_name = f"{scope.name}::" + lambda_name

            stmt_type = lambda_name.split("__")[-3]
            if stmt_type == "assign" and len(stmt["input"]) == 0:
                stmt_type = "literal"

            for output in stmt["output"]:
                (_, var_name, idx) = output.split("::")
                node_name = add_variable_node(
                    scope.name, var_name, idx, is_exit=var_name == "EXIT"
                )
                G.add_edge(lambda_node_name, node_name)

            ordered_inputs = list()
            for inp in stmt["input"]:
                if inp.endswith("-1"):
                    (parent, var_name, idx) = inputs[inp]
                else:
                    parent = scope.name
                    (_, var_name, idx) = inp.split("::")

                node_name = add_variable_node(parent, var_name, idx)
                ordered_inputs.append(node_name)
                G.add_edge(node_name, lambda_node_name)

            G.add_node(
                lambda_node_name,
                type="function",
                lambda_fn=getattr(lambdas, lambda_name),
                func_inputs=ordered_inputs,
                visited=False,
                shape="rectangle",
                parent=scope.name,
                label=stmt_type[0].upper(),
                padding=10,
            )

        def process_call_statement(stmt, scope, inputs, cname):
            container_name = stmt["function"]["name"]
            if container_name not in occurrences:
                occurrences[container_name] = 0

            new_container = functions[container_name]
            container_color = (
                "navyblue" if new_container["repeat"] else "forestgreen"
            )
            new_scope = ScopeNode(
                new_container, occurrences[container_name], parent=scope
            )
            scope_tree.add_node(new_scope.name, color=container_color)
            scope_tree.add_edge(scope.name, new_scope.name)

            input_values = list()
            for inp in stmt["input"]:
                if inp.endswith("-1"):
                    (parent, var_name, idx) = inputs[inp]
                else:
                    parent = scope.name
                    (_, var_name, idx) = inp.split("::")
                input_values.append((parent, var_name, idx))

            callee_ret, callee_up = process_container(
                new_scope, input_values, container_name
            )

            caller_ret, caller_up = list(), list()
            for var in stmt["output"]:
                parent = scope.name
                (_, var_name, idx) = var.split("::")
                node_name = add_variable_node(parent, var_name, idx)
                caller_ret.append(node_name)

            for var in stmt["updated"]:
                parent = scope.name
                (_, var_name, idx) = var.split("::")
                node_name = add_variable_node(parent, var_name, idx)
                caller_up.append(node_name)

            for callee_var, caller_var in zip(callee_ret, caller_ret):
                lambda_node_name = f"{callee_var}-->{caller_var}"
                G.add_node(
                    lambda_node_name,
                    type="function",
                    lambda_fn=identity,
                    func_inputs=[callee_var],
                    shape="rectangle",
                    parent=scope.name,
                    label="A",
                    padding=10,
                )
                G.add_edge(callee_var, lambda_node_name)
                G.add_edge(lambda_node_name, caller_var)

            for callee_var, caller_var in zip(callee_up, caller_up):
                lambda_node_name = f"{callee_var}-->{caller_var}"
                G.add_node(
                    lambda_node_name,
                    type="function",
                    lambda_fn=identity,
                    func_inputs=[callee_var],
                    shape="rectangle",
                    parent=scope.name,
                    label="A",
                    padding=10,
                )
                G.add_edge(callee_var, lambda_node_name)
                G.add_edge(lambda_node_name, caller_var)
            occurrences[container_name] += 1

        def process_container(scope, input_vals, cname):
            if len(scope.arguments) == len(input_vals):
                input_vars = {
                    a: v for a, v in zip(scope.arguments, input_vals)
                }
            elif len(scope.arguments) > 0:
                input_vars = {
                    a: (scope.name,) + tuple(a.split("::")[1:])
                    for a in scope.arguments
                }

            for stmt in scope.body:
                func_def = stmt["function"]
                func_type = func_def["type"]
                if func_type == "lambda":
                    process_wiring_statement(stmt, scope, input_vars, cname)
                elif func_type == "container":
                    process_call_statement(stmt, scope, input_vars, cname)
                else:
                    raise ValueError(f"Undefined function type: {func_type}")

            return_list, updated_list = list(), list()
            for var_name in scope.returns:
                (_, basename, idx) = var_name.split("::")
                return_list.append(
                    make_variable_name(scope.name, basename, idx)
                )

            for var_name in scope.updated:
                (_, basename, idx) = var_name.split("::")
                updated_list.append(
                    make_variable_name(scope.name, basename, idx)
                )
            return return_list, updated_list

        root = data["start"][0]
        occurrences[root] = 0
        cur_scope = ScopeNode(functions[root], occurrences[root])
        scope_tree.add_node(cur_scope.name, color="forestgreen")
        returns, updates = process_container(cur_scope, [], root)
<<<<<<< HEAD
        return cls(G, scope_tree, returns+updates)

    @staticmethod
    def create_container_dict(G: nx.DiGraph):
        containers = {node_name: dict() for node_name in scope_tree.nodes}
    @classmethod
    def from_python_file(
        cls, python_file, lambdas_path, json_filename: str, stem: str
    ):
        """Builds GrFN object from Python file."""
        with open(python_file, "r") as f:
            pySrc = f.read()
        return cls.from_python_src(pySrc, lambdas_path, json_filename, stem)
=======
        G = cls(G, scope_tree, returns + updates)
        return G
>>>>>>> b951360e

    @classmethod
    def from_python_src(
        cls,
        pySrc,
        python_file: str,
        fortran_file: str,
        module_log_file_path: str,
        mod_mapper_dict: list,
        processing_modules: bool,
        save_file: bool = False,
    ):
        lambdas_path = python_file.replace(".py", "_lambdas.py")
        # Builds GrFN object from Python source code.
        pgm_dict = f2grfn.generate_grfn(
            pySrc,
            python_file,
            lambdas_path,
            mod_mapper_dict,
            fortran_file,
            module_log_file_path,
            processing_modules,
        )

        G = cls.from_dict(pgm_dict, lambdas_path)

        # Cleanup intermediate files.
        variable_map_filename = python_file.replace(".py", "_variable_map.pkl")
        os.remove(variable_map_filename)
        rectified_xml_filename = "rectified_" + str(Path(python_file)).replace(
            ".py", ".xml"
        )
        os.remove(rectified_xml_filename)
        return G

    @classmethod
    def from_fortran_file(
        cls, fortran_file: str, tmpdir: str = ".", save_file: bool = False
    ):
        """Builds GrFN object from a Fortran program."""

        root_dir = os.path.abspath(tmpdir)

        (
            python_sources,
            translated_python_files,
            mod_mapper_dict,
            fortran_filename,
            module_log_file_path,
            processing_modules,
        ) = f2grfn.fortran_to_grfn(
            fortran_file,
            temp_dir=str(tmpdir),
            root_dir_path=root_dir,
            processing_modules=False,
        )

        # For now, just taking the first translated file.
        # TODO - generalize this.
        python_file = translated_python_files[0]
        G = cls.from_python_src(
            python_sources[0][0],
            python_file,
            fortran_file,
            module_log_file_path,
            mod_mapper_dict,
            processing_modules,
            save_file=save_file,
        )

        return G

    @classmethod
    def from_fortran_src(cls, fortran_src: str, dir: str = "."):
        """ Create a GroundedFunctionNetwork instance from a string with raw
        Fortran code.

        Args:
            fortran_src: A string with Fortran source code.
            dir: (Optional) - the directory in which the temporary Fortran file
                will be created (make sure you have write permission!) Defaults to
                the current directory.
        Returns:
            A GroundedFunctionNetwork instance
        """
        import tempfile

        fp = tempfile.NamedTemporaryFile("w+t", delete=False, dir=dir)
        fp.writelines(fortran_src)
        fp.close()
        G = cls.from_fortran_file(fp.name, dir)
        os.remove(fp.name)
        return G

    def to_json(self):
        """Experimental outputting a GrFN to a JSON file."""
        containers = {name: {
            "name": name,
            "parent": None,
            "exit": True,
            "nodes": list()
        } for name in self.scope_tree.nodes}

        nodes_json = list()
        for name, data in self.nodes(data=True):
            containers[data["parent"]]["nodes"].append(name)
            if data["type"] == "variable":
                nodes_json.append({
                "name": name,
                "reference": None,
                "type": {
                    "name": "float32",
                    "domain": [("-inf", "inf")],
                }
                })
            elif data["type"] == "function":
                (source_list, _) = inspect.getsourcelines(data["lambda_fn"])
                source_code = "".join(source_list)
                nodes_json.append({
                    "name": name,
                    "inputs": data["func_inputs"],
                    "reference": None,
                    "lambda": source_code
                })
            else:
                raise ValueError(f"Unrecognized node type: {data['type']}")

        json_data = {
            "nodes": nodes_json,
            "edges": list(self.edges),
            "containers": list(containers.values())
        }
        json.dump(json_data, open("GrFN.json", "w"))

    def to_AGraph(self):
        """ Export to a PyGraphviz AGraph object. """
        A = nx.nx_agraph.to_agraph(self)
        A.graph_attr.update(
            {"dpi": 227, "fontsize": 20, "fontname": "Menlo", "rankdir": "LR"}
        )
        A.node_attr.update({"fontname": "Menlo"})

        def build_tree(cluster_name, node_attrs, root_graph):
            subgraph_nodes = [
                node_name
                for node_name, node_data in self.nodes(data=True)
                if node_data["parent"] == cluster_name
            ]
            root_graph.add_nodes_from(subgraph_nodes)
            subgraph = root_graph.add_subgraph(
                subgraph_nodes,
                name=f"cluster_{cluster_name}",
                label=cluster_name,
                style="bold, rounded",
                rankdir="LR",
                color=node_attrs[cluster_name]["color"],
            )
            for n in self.scope_tree.successors(cluster_name):
                build_tree(n, node_attrs, subgraph)

        root = [n for n, d in self.scope_tree.in_degree() if d == 0][0]
        node_data = {n: d for n, d in self.scope_tree.nodes(data=True)}
        build_tree(root, node_data, A)
        return A

    def CAG_to_AGraph(self):
        """Returns a variable-only view of the GrFN in the form of an AGraph.

        Returns:
            type: A CAG constructed via variable influence in the GrFN object.

        """
        CAG = self.to_CAG()
        for name, data in CAG.nodes(data=True):
            CAG.nodes[name]["label"] = data["cag_label"]
        A = nx.nx_agraph.to_agraph(CAG)
        A.graph_attr.update(
            {"dpi": 227, "fontsize": 20, "fontname": "Menlo", "rankdir": "LR"}
        )
        A.node_attr.update(
            {
                "shape": "rectangle",
                "color": "#650021",
                "style": "rounded",
                "fontname": "Menlo",
            }
        )
        A.edge_attr.update({"color": "#650021", "arrowsize": 0.5})
        return A

    def FCG_to_AGraph(self):
        """ Build a PyGraphviz AGraph object corresponding to a call graph of
        functions. """

        A = nx.nx_agraph.to_agraph(self.FCG)
        A.graph_attr.update(
            {"dpi": 227, "fontsize": 20, "fontname": "Menlo", "rankdir": "TB"}
        )
        A.node_attr.update(
            {"shape": "rectangle", "color": "#650021", "style": "rounded"}
        )
        A.edge_attr.update({"color": "#650021", "arrowsize": 0.5})
        return A


class ForwardInfluenceBlanket(ComputationalGraph):
    """
    This class takes a network and a list of a shared nodes between the input
    network and a secondary network. From this list a shared nodes and blanket
    network is created including all of the nodes between any input/output pair
    in the shared nodes, as well as all nodes required to blanket the network
    for forward influence. This class itself becomes the blanket and inherits
    from the ComputationalGraph class.
    """

    def __init__(self, G: GroundedFunctionNetwork, shared_nodes: Set[str]):
        # super().__init__()
        outputs = G.outputs
        inputs = set(G.inputs).intersection(shared_nodes)

        # Get all paths from shared inputs to shared outputs
        path_inputs = shared_nodes - set(outputs)
        io_pairs = [(inp, G.output_node) for inp in path_inputs]
        paths = [p for (i, o) in io_pairs for p in all_simple_paths(G, i, o)]

        # Get all edges needed to blanket the included nodes
        main_nodes = {node for path in paths for node in path}
        main_edges = {
            (n1, n2) for path in paths for n1, n2 in zip(path, path[1:])
        }
        blanket_nodes = set()
        add_nodes, add_edges = list(), list()

        def place_var_node(var_node):
            prev_funcs = list(G.predecessors(var_node))
            if len(prev_funcs) > 0 and G.nodes[prev_funcs[0]]["label"] == "L":
                prev_func = prev_funcs[0]
                add_nodes.extend([var_node, prev_func])
                add_edges.append((prev_func, var_node))
            else:
                blanket_nodes.add(var_node)

        for node in main_nodes:
            if G.nodes[node]["type"] == "function":
                for var_node in G.predecessors(node):
                    if var_node not in main_nodes:
                        add_edges.append((var_node, node))
                        if "::IF_" in var_node:
                            if_func = list(G.predecessors(var_node))[0]
                            add_nodes.extend([if_func, var_node])
                            add_edges.append((if_func, var_node))
                            for new_var_node in G.predecessors(if_func):
                                add_edges.append((new_var_node, if_func))
                                place_var_node(new_var_node)
                        else:
                            place_var_node(var_node)

        main_nodes |= set(add_nodes)
        main_edges |= set(add_edges)
        main_nodes = main_nodes - inputs - set(outputs)

        orig_nodes = G.nodes(data=True)

        F = nx.DiGraph()

        F.add_nodes_from([(n, d) for n, d in orig_nodes if n in inputs])
        for node in inputs:
            F.nodes[node]["color"] = dodgerblue3
            F.nodes[node]["fontcolor"] = dodgerblue3
            F.nodes[node]["penwidth"] = 3.0
            F.nodes[node]["fontname"] = FONT

        F.inputs = list(F.inputs)

        F.add_nodes_from([(n, d) for n, d in orig_nodes if n in blanket_nodes])
        for node in blanket_nodes:
            F.nodes[node]["fontname"] = FONT
            F.nodes[node]["color"] = forestgreen
            F.nodes[node]["fontcolor"] = forestgreen

        F.add_nodes_from([(n, d) for n, d in orig_nodes if n in main_nodes])
        for node in main_nodes:
            F.nodes[node]["fontname"] = FONT

        for out_var_node in outputs:
            F.add_node(out_var_node, **G.nodes[out_var_node])
            F.nodes[out_var_node]["color"] = dodgerblue3
            F.nodes[out_var_node]["fontcolor"] = dodgerblue3

        F.add_edges_from(main_edges)
        super().__init__(F, outputs)

        # self.FCG = self.to_FCG()
        # self.function_sets = self.build_function_sets()

    @classmethod
    def from_GrFN(cls, G1, G2):
        """ Creates a ForwardInfluenceBlanket object representing the
        intersection of this model with the other input model.

        Args:
            G1: The GrFN model to use as the basis for this FIB
            G2: The GroundedFunctionNetwork object to compare this model to.

        Returns:
            A ForwardInfluenceBlanket object to use for model comparison.
        """

        if not (
            isinstance(G1, GroundedFunctionNetwork)
            and isinstance(G2, GroundedFunctionNetwork)
        ):
            raise TypeError(
                f"Expected two GrFNs, but got ({type(G1)}, {type(G2)})"
            )

        def shortname(var):
            return var[var.find("::") + 2 : var.rfind("_")]

        def shortname_vars(graph, shortname):
            return [v for v in graph.nodes() if shortname in v]

        g1_var_nodes = {
            shortname(n)
            for (n, d) in G1.nodes(data=True)
            if d["type"] == "variable"
        }
        g2_var_nodes = {
            shortname(n)
            for (n, d) in G2.nodes(data=True)
            if d["type"] == "variable"
        }

        shared_vars = {
            full_var
            for shared_var in g1_var_nodes.intersection(g2_var_nodes)
            for full_var in shortname_vars(G1, shared_var)
        }

        return cls(G1, shared_vars)

    def run(
        self,
        inputs: Dict[str, Union[float, Iterable]],
        covers: Dict[str, Union[float, Iterable]],
    ) -> Union[float, Iterable]:
        """Executes the FIB over a particular set of inputs and returns the
        result.
        Args:
            inputs: Input set where keys are the names of input nodes in the
              GrFN and each key points to a set of input values (or just one).
        Returns:
            A set of outputs from executing the GrFN, one for every set of
            inputs.
        """
        # Abort run if covers does not match our expected cover set
        if len(covers) != len(blanket_nodes):
            raise ValueError("Incorrect number of cover values.")

        # Set the cover node values
        for node_name, val in covers.items():
            self.nodes[node_name]["value"] = val

        return super().run(inputs)

    def to_AGraph(self):
        A = nx.nx_agraph.to_AGraph(self)
        A.graph_attr.update({"dpi": 227, "fontsize": 20})
        A.node_attr.update({"shape": "rectangle", "style": "rounded"})
        A.edge_attr.update({"arrowsize": 0.5})
        return A<|MERGE_RESOLUTION|>--- conflicted
+++ resolved
@@ -1,8 +1,4 @@
-<<<<<<< HEAD
 import xml.etree.ElementTree as ET
-=======
-from abc import ABCMeta
->>>>>>> b951360e
 from pathlib import Path
 from typing import Dict, Iterable, Set, Union
 from typing import List
@@ -171,7 +167,6 @@
     """
 
     def __init__(self, G, scope_tree, outputs):
-<<<<<<< HEAD
         super().__init__(G)
         self.outputs = outputs
         self.inputs = [
@@ -183,9 +178,6 @@
             self.var_shortname(name): name for name in self.inputs
         }
         # self.outputs = outputs
-=======
-        super().__init__(G, outputs)
->>>>>>> b951360e
         self.scope_tree = scope_tree
 
     def __repr__(self):
@@ -441,12 +433,12 @@
         cur_scope = ScopeNode(functions[root], occurrences[root])
         scope_tree.add_node(cur_scope.name, color="forestgreen")
         returns, updates = process_container(cur_scope, [], root)
-<<<<<<< HEAD
-        return cls(G, scope_tree, returns+updates)
+        return cls(G, scope_tree, returns + updates)
 
     @staticmethod
     def create_container_dict(G: nx.DiGraph):
         containers = {node_name: dict() for node_name in scope_tree.nodes}
+
     @classmethod
     def from_python_file(
         cls, python_file, lambdas_path, json_filename: str, stem: str
@@ -455,10 +447,6 @@
         with open(python_file, "r") as f:
             pySrc = f.read()
         return cls.from_python_src(pySrc, lambdas_path, json_filename, stem)
-=======
-        G = cls(G, scope_tree, returns + updates)
-        return G
->>>>>>> b951360e
 
     @classmethod
     def from_python_src(
@@ -555,41 +543,43 @@
 
     def to_json(self):
         """Experimental outputting a GrFN to a JSON file."""
-        containers = {name: {
-            "name": name,
-            "parent": None,
-            "exit": True,
-            "nodes": list()
-        } for name in self.scope_tree.nodes}
+        containers = {
+            name: {"name": name, "parent": None, "exit": True, "nodes": list()}
+            for name in self.scope_tree.nodes
+        }
 
         nodes_json = list()
         for name, data in self.nodes(data=True):
             containers[data["parent"]]["nodes"].append(name)
             if data["type"] == "variable":
-                nodes_json.append({
-                "name": name,
-                "reference": None,
-                "type": {
-                    "name": "float32",
-                    "domain": [("-inf", "inf")],
-                }
-                })
+                nodes_json.append(
+                    {
+                        "name": name,
+                        "reference": None,
+                        "type": {
+                            "name": "float32",
+                            "domain": [("-inf", "inf")],
+                        },
+                    }
+                )
             elif data["type"] == "function":
                 (source_list, _) = inspect.getsourcelines(data["lambda_fn"])
                 source_code = "".join(source_list)
-                nodes_json.append({
-                    "name": name,
-                    "inputs": data["func_inputs"],
-                    "reference": None,
-                    "lambda": source_code
-                })
+                nodes_json.append(
+                    {
+                        "name": name,
+                        "inputs": data["func_inputs"],
+                        "reference": None,
+                        "lambda": source_code,
+                    }
+                )
             else:
                 raise ValueError(f"Unrecognized node type: {data['type']}")
 
         json_data = {
             "nodes": nodes_json,
             "edges": list(self.edges),
-            "containers": list(containers.values())
+            "containers": list(containers.values()),
         }
         json.dump(json_data, open("GrFN.json", "w"))
 
