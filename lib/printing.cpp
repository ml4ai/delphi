#include "AnalysisGraph.hpp"
#include <boost/range/algorithm/for_each.hpp>

using namespace std;
using fmt::print;


/*
 ============================================================================
 Public: Printing
 ============================================================================
*/

void AnalysisGraph::print_nodes() {
  print("Vertex IDs and their names in the CAG\n");
  print("Vertex ID : Name\n");
  print("--------- : ----\n");
  for_each(this->node_indices(), [&](int v) {
    cout << v << "         " << this->graph[v].name << endl;
  });

  print("Independent nodes\n");
<<<<<<< HEAD
  for (int v : this->independent_nodes) {
=======
  for (int v : this->head_nodes) {
>>>>>>> 96079754
    cout << v << "         " << this->graph[v].name << endl;
  }

  print("Dependent nodes\n");
<<<<<<< HEAD
  for (int v : this->dependent_nodes) {
=======
  for (int v : this->body_nodes) {
>>>>>>> 96079754
    cout << v << "         " << this->graph[v].name << endl;
  }
}

void AnalysisGraph::print_edges() {
  for_each(edges(), [&](auto e) {
    cout << "(" << (*this)[boost::source(e, this->graph)].name << ", "
         << (*this)[boost::target(e, this->graph)].name << ")" << endl;
  });
}

void AnalysisGraph::print_name_to_vertex() {
  for (auto [name, vert] : this->name_to_vertex) {
    cout << name << " -> " << vert << endl;
  }
  cout << endl;
}

void AnalysisGraph::print_indicators() {
  cout << "-----Indicators-----\n";
  cout << "Indicators attached to nodes\n";
  for (int v : this->node_indices()) {
    cout << v << ":" << (*this)[v].name << endl;
    for (auto [name, vert] : (*this)[v].nameToIndexMap) {
      cout << "\t"
           << "indicator " << vert << ": " << name << endl;
    }
  }

  cout << "\nIndicators in CAG \n";
  for (string ind : this->indicators_in_CAG) {
      cout << "indicator: " << ind << endl;
  }
}

void AnalysisGraph::print_A_beta_factors() {
  int num_verts = this->num_vertices();

  for (int row = 0; row < num_verts; ++row) {
    for (int col = 0; col < num_verts; ++col) {
      cout << endl << "Printing cell: (" << row << ", " << col << ") " << endl;
      if (this->A_beta_factors[row][col]) {
        this->A_beta_factors[row][col]->print_beta2product();
      }
    }
  }
}

void AnalysisGraph::print_latent_state(const Eigen::VectorXd& v) {
  for (int i=0; i < this->num_vertices(); i++){
    cout << (*this)[i].name << " " << v[2*i] << endl;
  }
}

void AnalysisGraph::print_all_paths() {
  int num_verts = this->num_vertices();

//  if (this->A_beta_factors.size() != num_verts ||
//      this->A_beta_factors[0].size() != num_verts) {
//    this->find_all_paths();
//  }
  this->find_all_paths();

  cout << "All the simple paths of:" << endl;

  for (int row = 0; row < num_verts; ++row) {
    for (int col = 0; col < num_verts; ++col) {
      if (this->A_beta_factors[row][col]) {
        this->A_beta_factors[row][col]->print_paths();
      }
    }
  }
}

// Given an edge (source, target vertex ids - i.e. a β ≡ ∂target/∂source),
// print all the transition matrix cells that are dependent on it.
void AnalysisGraph::print_cells_affected_by_beta(int source, int target) {
  typedef multimap<pair<int, int>, pair<int, int>>::iterator MMapIterator;

  pair<int, int> beta = make_pair(source, target);

  pair<MMapIterator, MMapIterator> beta_dept_cells =
      this->beta2cell.equal_range(beta);

  cout << endl
       << "Cells of A affected by beta_(" << source << ", " << target << ")"
       << endl;

  for (MMapIterator it = beta_dept_cells.first; it != beta_dept_cells.second;
       it++) {
    cout << "(" << it->second.first * 2 << ", " << it->second.second * 2 + 1
         << ") ";
  }
  cout << endl;
}

void AnalysisGraph::print_training_range() {
    std::cout << "ID         : " << this->id << std::endl;
    std::cout << "Start year : " << this->training_range.first.first << std::endl;
    std::cout << "Start month: " << this->training_range.first.second << std::endl;
    std::cout << "End year   : " << this->training_range.second.first << std::endl;
    std::cout << "End month  : " << this->training_range.second.second << std::endl;
}<|MERGE_RESOLUTION|>--- conflicted
+++ resolved
@@ -20,20 +20,12 @@
   });
 
   print("Independent nodes\n");
-<<<<<<< HEAD
-  for (int v : this->independent_nodes) {
-=======
   for (int v : this->head_nodes) {
->>>>>>> 96079754
     cout << v << "         " << this->graph[v].name << endl;
   }
 
   print("Dependent nodes\n");
-<<<<<<< HEAD
-  for (int v : this->dependent_nodes) {
-=======
   for (int v : this->body_nodes) {
->>>>>>> 96079754
     cout << v << "         " << this->graph[v].name << endl;
   }
 }
