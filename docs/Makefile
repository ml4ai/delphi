--- conflicted
+++ resolved
@@ -1,3 +1,4 @@
+
 # Minimal makefile for Sphinx documentation
 #
 
@@ -19,16 +20,6 @@
 %: Makefile
 	@$(SPHINXBUILD) -M $@ "$(SOURCEDIR)" "$(BUILDDIR)" $(SPHINXOPTS) $(O)
 
-apidocs: 
-	python swagger-yaml-to-html.py grfn_openapi.yaml grfn_openapi.html
+apidocs:
 	rm -rf generated/
-<<<<<<< HEAD
-	sphinx-apidoc -o . ../delphi -f
-
-
-.PHONY: grfn_openapi.html
-grfn_openapi.html:
-	python swagger-yaml-to-html.py grfn_openapi.yaml grfn_openapi.html
-=======
-	sphinx-apidoc -o . ../delphi ../delphi/cpp/* -f
->>>>>>> 90c2f452
+	sphinx-apidoc -o . ../delphi ../delphi/cpp/* -f