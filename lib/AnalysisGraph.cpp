--- conflicted
+++ resolved
@@ -58,16 +58,6 @@
       }
     }
   }
-<<<<<<< HEAD
-=======
-
-  for (auto & [ k, v ] : adjective_response_map) {
-    v = KDE(v).resample(n_kernels);
-  }
-  sqlite3_finalize(stmt);
-  sqlite3_close(db);
-  return adjective_response_map;
->>>>>>> 5339d6f1
 }
 
 void AnalysisGraph::allocate_A_beta_factors() {
@@ -221,7 +211,6 @@
           }
         }
 
-<<<<<<< HEAD
         // Add the edge to the graph if it is not in it already
         auto [e, exists] =
             boost::add_edge(nameMap[subj_str], nameMap[obj_str], G);
@@ -241,28 +230,6 @@
           Event subject{subj_adjective, subj_polarity, ""};
           Event object{obj_adjective, obj_polarity, ""};
           G[e].evidence.push_back(Statement{subject, object});
-=======
-          // Add the edge to the graph if it is not in it already
-          auto[e, exists] =
-              boost::add_edge(nameMap[subj_str], nameMap[obj_str], G);
-          for (auto evidence : stmt["evidence"]) {
-            auto annotations = evidence["annotations"];
-            auto subj_adjectives = annotations["subj_adjectives"];
-            auto obj_adjectives = annotations["obj_adjectives"];
-            auto subj_adjective =
-                (!subj_adjectives.is_null() and subj_adjectives.size() > 0)
-                    ? subj_adjectives[0]
-                    : "None";
-            auto obj_adjective =
-                (obj_adjectives.size() > 0) ? obj_adjectives[0] : "None";
-            auto subj_polarity = annotations["subj_polarity"];
-            auto obj_polarity = annotations["obj_polarity"];
-
-            Event subject{subj_adjective, subj_polarity, ""};
-            Event object{obj_adjective, obj_polarity, ""};
-            G[e].evidence.push_back(Statement{subject, object});
-          }
->>>>>>> 5339d6f1
         }
       }
     }
@@ -271,6 +238,7 @@
   ag.initialize_random_number_generator();
   return ag;
 }
+
 AnalysisGraph AnalysisGraph::get_subgraph_for_concept(string concept,
                                                       int depth,
                                                       bool reverse) {
@@ -278,13 +246,7 @@
   int vert_id =
       get_vertex_id_for_concept(concept, "get_subgraph_for_concept()");
 
-<<<<<<< HEAD
   int num_verts = boost::num_vertices(this->graph);
-=======
-      // Add the edge to the graph if it is not in it already
-      auto[e, exists] =
-          boost::add_edge(nameMap[subj_name], nameMap[obj_name], G);
->>>>>>> 5339d6f1
 
   unordered_set<int> vertices_to_keep = unordered_set<int>();
   unordered_set<string> vertices_to_remove;
@@ -439,25 +401,7 @@
 void AnalysisGraph::remove_nodes(unordered_set<string> concepts) {
   vector<string> invalid_concept_s;
 
-<<<<<<< HEAD
   for (string concept : concepts) {
-=======
-  // auto add_node() { return boost::add_vertex(graph); }
-
-  void add_node(string concept) {
-    if (this->name_to_vertex.find(concept) == this->name_to_vertex.end()) {
-      int v = boost::add_vertex(this->graph);
-      this->name_to_vertex[concept] = v;
-      this->graph[v].name = concept;
-    }
-    else {
-      fmt::print("AnalysisGraph::add_node()\n\tconcept {} already exists!\n",
-                 concept);
-    }
-  }
-
-  void remove_node(string concept) {
->>>>>>> 5339d6f1
     auto node_to_remove = this->name_to_vertex.extract(concept);
 
     if (node_to_remove) // Concept is in the CAG
@@ -467,118 +411,12 @@
     }
     else // Concept is not in the CAG
     {
-<<<<<<< HEAD
       invalid_concept_s.push_back(concept);
     }
   }
 
   if (invalid_concept_s.size() < concepts.size()) {
     // Some concepts have been removed
-=======
-      cerr << "AnalysisGraph::remove_vertex()" << endl;
-      cerr << "\tConcept: " << concept << " not present in the CAG!\n" << endl;
-    }
-  }
-
-  // Note:
-  //      Although just calling this->remove_node(concept) within the loop
-  //          for( string concept : concept_s )
-  //      is suffifient to implement this method, it is not very efficient.
-  //      It re-calculates directed simple paths for each vertex removed
-  //
-  //      Therefore, the code in this->remove_node() has been duplicated with
-  //      slightly different flow to achive a more efficient execution.
-  void remove_nodes(unordered_set<string> concepts) {
-    vector<string> invalid_concept_s;
-
-    for (string concept : concepts) {
-      auto node_to_remove = this->name_to_vertex.extract(concept);
-
-      if (node_to_remove) // Concept is in the CAG
-      {
-        // Note: This is an overlaoded private method that takes in a vertex id
-        this->remove_node(node_to_remove.mapped());
-      }
-      else // Concept is not in the CAG
-      {
-        invalid_concept_s.push_back(concept);
-      }
-    }
-
-    if (invalid_concept_s.size() < concepts.size()) {
-      // Some concepts have been removed
-      // Recalculate all the directed simple paths
-      this->find_all_paths();
-    }
-
-    if (invalid_concept_s.size() > 0) {
-      // There were some invalid concepts
-      cerr << "AnalysisGraph::remove_vertex()" << endl;
-      cerr << "\tFollowing concepts were not present in the CAG!" << endl;
-      for (string invalid_concept : invalid_concept_s) {
-        cerr << "\t\t" << invalid_concept << endl;
-      }
-      cerr << endl;
-    }
-  }
-
-  // void add_edge(int i, int j) { boost::add_edge(i, j, this->graph); }
-
-  void add_edge(CausalFragment causal_fragment) {
-    Event subject = Event(causal_fragment.first);
-    Event object = Event(causal_fragment.second);
-
-    string subj_name = subject.concept_name;
-    string obj_name = object.concept_name;
-
-    // Add the nodes to the graph if they are not in it already
-    this->add_node(subj_name);
-    this->add_node(obj_name);
-
-    // Add the edge to the graph if it is not in it already
-    auto[e, exists] = boost::add_edge(this->name_to_vertex[subj_name],
-                                      this->name_to_vertex[obj_name],
-                                      this->graph);
-
-    this->graph[e].evidence.push_back(Statement{subject, object});
-  }
-
-  void remove_edge(string src, string tgt) {
-    int src_id = -1;
-    int tgt_id = -1;
-
-    try {
-      src_id = this->name_to_vertex.at(src);
-    }
-    catch (const out_of_range& oor) {
-      cerr << "AnalysisGraph::remove_edge" << endl;
-      cerr << "\tSource vertex " << src << " is not in the CAG!" << endl;
-      return;
-    }
-
-    try {
-      tgt_id = this->name_to_vertex.at(tgt);
-    }
-    catch (const out_of_range& oor) {
-      cerr << "AnalysisGraph::remove_edge" << endl;
-      cerr << "\tTarget vertex " << tgt << " is not in the CAG!" << endl;
-      return;
-    }
-
-    pair<int, int> edge = make_pair(src_id, tgt_id);
-
-    // edge ≡ β
-    if (this->beta2cell.find(edge) == this->beta2cell.end()) {
-      cerr << "AnalysisGraph::remove_edge" << endl;
-      cerr << "\tThere is no edge from " << src << " to " << tgt
-           << " in the CAG!" << endl;
-      return;
-    }
-
-    // Remove the edge
-    boost::remove_edge(src_id, tgt_id, this->graph);
-
->>>>>>> 5339d6f1
     // Recalculate all the directed simple paths
     this->find_all_paths();
   }
@@ -597,39 +435,8 @@
   int src_id = -1;
   int tgt_id = -1;
 
-<<<<<<< HEAD
   try {
     src_id = this->name_to_vertex.at(src);
-=======
-  void change_polarity_of_edge(string source_concept,
-                               int source_polarity,
-                               string target_concept,
-                               int target_polarity) {
-    int src_id = this->get_vertex_id_for_concept(source_concept,
-                                                 "change_polarity_of_edge");
-    int tgt_id = this->get_vertex_id_for_concept(target_concept,
-                                                 "change_polarity_of_edge");
-
-    pair<int, int> edg = make_pair(src_id, tgt_id);
-
-    // edge ≡ β
-    if (this->beta2cell.find(edg) != this->beta2cell.end()) {
-      // There is a edge from src_concept to tgt_concept
-      // get that edge object
-      auto e = boost::edge(src_id, tgt_id, this->graph).first;
-
-      this->graph[e].change_polarity(source_polarity, target_polarity);
-    }
-  }
-
-  auto edges() { return make_iterator_range(boost::edges(graph)); }
-
-  /** Number of nodes in the graph */
-  int num_nodes() { return boost::num_vertices(graph); }
-
-  auto predecessors(int i) {
-    return make_iterator_range(boost::inv_adjacent_vertices(i, graph));
->>>>>>> 5339d6f1
   }
   catch (const out_of_range& oor) {
     cerr << "AnalysisGraph::remove_edge" << endl;
@@ -637,7 +444,6 @@
     return;
   }
 
-<<<<<<< HEAD
   try {
     tgt_id = this->name_to_vertex.at(tgt);
   }
@@ -648,70 +454,6 @@
   }
 
   pair<int, int> edge = make_pair(src_id, tgt_id);
-=======
-  // Merge node n1 into node n2, with the option to specify relative polarity.
-  void merge_nodes_old(string n1, string n2, bool same_polarity = true) {
-    for (auto predecessor : predecessors(n1)) {
-      auto e =
-          boost::edge(predecessor, this->name_to_vertex[n1], this->graph).first;
-      if (!same_polarity) {
-        for (Statement stmt : this->graph[e].evidence) {
-          stmt.object.polarity = -stmt.object.polarity;
-        }
-      }
-
-      auto[edge, is_new_edge] =
-          boost::add_edge(predecessor, this->name_to_vertex[n2], this->graph);
-      for (auto s : this->graph[e].evidence) {
-        this->graph[edge].evidence.push_back(s);
-      }
-    }
-
-    for (auto successor : successors(n1)) {
-      auto e =
-          boost::edge(this->name_to_vertex[n1], successor, this->graph).first;
-      if (!same_polarity) {
-        for (Statement stmt : this->graph[e].evidence) {
-          stmt.subject.polarity = -stmt.subject.polarity;
-        }
-      }
-
-      auto[edge, is_new_edge] =
-          boost::add_edge(this->name_to_vertex[n2], successor, this->graph);
-      for (auto stmt : this->graph[e].evidence) {
-        this->graph[edge].evidence.push_back(stmt);
-      }
-    }
-    remove_node(n1);
-  }
-
-  /**
-   * Merges the CAG nodes for the two concepts concept_1 and concept_2
-   * with the option to specify relative polarity.
-   */
-  void
-  merge_nodes(string concept_1, string concept_2, bool same_polarity = true) {
-    int vertex_remove = get_vertex_id_for_concept(concept_1, "merge_nodes()");
-    int vertex_keep = get_vertex_id_for_concept(concept_2, "merge_nodes()");
-
-    /*
-    int c1_id = get_vertex_id_for_concept(concept_1, "merge_nodes()");
-    int c2_id = get_vertex_id_for_concept(concept_2, "merge_nodes()");
-
-    // Choose the node with the higher degree to keep and the other to delete
-    int c1_degree = this->get_degree(c1_id);
-    int c2_degree = this->get_degree(c2_id);
-
-    int vertex_keep = c1_id;
-    int vertex_remove = c2_id;
-
-    if( c1_degree < c2_degree )
-    {
-      vertex_keep = c2_id;
-      vertex_remove = c1_id;
-    }
-    */
->>>>>>> 5339d6f1
 
   // edge ≡ β
   if (this->beta2cell.find(edge) == this->beta2cell.end()) {
@@ -731,17 +473,9 @@
 
   vector<pair<int, int>> edge_id_s = vector<pair<int, int>>(edges.size());
 
-<<<<<<< HEAD
   set<string> invalid_src_s;
   set<string> invalid_tgt_s;
   set<pair<string, string>> invalid_edg_s;
-=======
-      // Move all the evidence from vertex_delete to the
-      // newly created (or existing) edge
-      // predecessor --> vertex_keep
-      vector<Statement>& evidence_keep = this->graph[edg_keep].evidence;
-      vector<Statement>& evidence_move = this->graph[edg_remove].evidence;
->>>>>>> 5339d6f1
 
   transform(edges.begin(),
             edges.end(),
@@ -750,7 +484,6 @@
               int src_id;
               int tgt_id;
 
-<<<<<<< HEAD
               // Flag invalid source vertices
               try {
                 src_id = this->name_to_vertex.at(edg.first);
@@ -758,12 +491,6 @@
               catch (const out_of_range& oor) {
                 src_id = -1;
               }
-=======
-      std::move(evidence_move.begin(),
-                evidence_move.end(),
-                evidence_keep.end() - evidence_move.size());
-    }
->>>>>>> 5339d6f1
 
               // Flag invalid target vertices
               try {
@@ -785,22 +512,13 @@
               return make_pair(src_id, tgt_id);
             });
 
-<<<<<<< HEAD
   bool has_invalid_src_s = false;
   bool has_invalid_tgt_s = false;
   bool has_invalid_edg_s = false;
-=======
-      // Move all the evidence from vertex_delete to the
-      // newly created (or existing) edge
-      // vertex_keep --> successor
-      vector<Statement>& evidence_keep = this->graph[edg_keep].evidence;
-      vector<Statement>& evidence_move = this->graph[edg_remove].evidence;
->>>>>>> 5339d6f1
 
   for (int e = 0; e < edge_id_s.size(); e++) {
     bool valid_edge = true;
 
-<<<<<<< HEAD
     if (edge_id_s[e].first == -1) {
       invalid_src_s.insert(edges[e].first);
       valid_edge = false;
@@ -818,78 +536,6 @@
       valid_edge = false;
       has_invalid_edg_s = true;
     }
-=======
-      std::move(evidence_move.begin(),
-                evidence_move.end(),
-                evidence_keep.end() - evidence_move.size());
-    }
-
-    // Remove vertex_remove from the CAG
-    // Note: This is an overlaoded private method that takes in a vertex id
-    this->remove_node(vertex_remove);
-
-    // Recalculate all the directed simple paths
-    this->find_all_paths();
-  }
-
-  auto out_edges(int i) {
-    return make_iterator_range(boost::out_edges(i, graph));
-  }
-
-  double get_beta(string source_vertex_name, string target_vertex_name) {
-    // This is ∂target / ∂source
-    // return this->A_original(2 * this->name_to_vertex[target_vertex_name],
-    //                        2 * this->name_to_vertex[source_vertex_name] + 1);
-    return this->A_original(
-        2 * get_vertex_id_for_concept(target_vertex_name, "get_beta()"),
-        2 * get_vertex_id_for_concept(source_vertex_name, "get_beta()") + 1);
-  }
-
-  void construct_beta_pdfs() {
-    using utils::get;
-    using utils::lmap;
-
-    double sigma_X = 1.0;
-    double sigma_Y = 1.0;
-    auto adjective_response_map = construct_adjective_response_map();
-    vector<double> marginalized_responses;
-    for (auto[adjective, responses] : adjective_response_map) {
-      for (auto response : responses) {
-        marginalized_responses.push_back(response);
-      }
-    }
-
-    marginalized_responses =
-        KDE(marginalized_responses).resample(DEFAULT_N_SAMPLES);
-
-    for (auto e : edges()) {
-      vector<double> all_thetas = {};
-
-      for (Statement stmt : graph[e].evidence) {
-        Event subject = stmt.subject;
-        Event object = stmt.object;
-
-        string subj_adjective = subject.adjective;
-        string obj_adjective = object.adjective;
-
-        auto subj_responses = lmap([&](auto x) { return x * subject.polarity; },
-                                   get(adjective_response_map,
-                                       subj_adjective,
-                                       marginalized_responses));
-
-        auto obj_responses = lmap(
-            [&](auto x) { return x * object.polarity; },
-            get(adjective_response_map, obj_adjective, marginalized_responses));
-
-        for (auto[x, y] : iter::product(subj_responses, obj_responses)) {
-          all_thetas.push_back(atan2(sigma_Y * y, sigma_X * x));
-        }
-      }
-
-      // TODO: Why kde is optional in struct Edge?
-      // It seems all the edges get assigned with a kde
-      graph[e].kde = KDE(all_thetas);
->>>>>>> 5339d6f1
 
     if (valid_edge) {
       // Remove the edge
@@ -923,7 +569,6 @@
     }
   }
 
-<<<<<<< HEAD
   // Recalculate all the directed simple paths
   this->find_all_paths();
 }
@@ -966,53 +611,6 @@
       set_property(trgt, "label", indicator.name);
       set_property(trgt, "style", "rounded,filled");
       set_property(trgt, "fillcolor", "lightblue");
-=======
-  /*
-   ==========================================================================
-   Sampling and inference
-   ----------------------
-
-   This section contains code for sampling and Bayesian inference.
-   ==========================================================================
-  */
-
-  // Sample elements of the stochastic transition matrix from the
-  // prior distribution, based on gradable adjectives.
-  void sample_initial_transition_matrix_from_prior() {
-    int num_verts = boost::num_vertices(this->graph);
-
-    // A base transition matrix with the entries that does not change across
-    // samples.
-    /*
-     *          0  1  2  3  4  5
-     *  var_1 | 1 Δt             | 0
-     *        | 0  1  0  0  0  0 | 1 ∂var_1 / ∂t
-     *  var_2 |       1 Δt       | 2
-     *        | 0  0  0  1  0  0 | 3
-     *  var_3 |             1 Δt | 4
-     *        | 0  0  0  0  0  1 | 5
-     *
-     *  Based on the directed simple paths in the CAG, some of the remaining
-     *  blank cells would be filled with β related values
-     *  If we include second order derivatives to the model, there would be
-     *  three rows for each variable and some of the off diagonal elements
-     *  of rows with index % 3 = 1 would be non zero.
-     */
-    this->A_original = Eigen::MatrixXd::Identity(num_verts * 2, num_verts * 2);
-
-    // Fill the Δts
-    for (int vert = 0; vert < 2 * num_verts; vert += 2) {
-      this->A_original(vert, vert + 1) = this->delta_t;
-    }
-
-    // Update the β factor dependent cells of this matrix
-    for (auto & [ row, col ] : this->beta_dependent_cells) {
-      this->A_original(row * 2, col * 2 + 1) =
-          // this->A_beta_factors[row][col]->sample_from_prior(this->graph);
-          this->A_beta_factors[row][col]->compute_cell(this->graph);
-    }
-  }
->>>>>>> 5339d6f1
 
       edge = agedge(G, src, trgt, 0, true);
     }
@@ -1169,84 +767,15 @@
          evidence_keep.end() - evidence_move.size());
   }
 
-<<<<<<< HEAD
   for (int successor : successors(vertex_remove)) {
-=======
-  /**
-   * Format the prediction result into a format python callers favor.
-   *
-   * @param pred_timestes: Number of timesteps in the predicted sequence.
-   *
-   * @return Re-formatted prediction result.
-   *         Access it as:
-   *         [ sample number ][ time point ][ vertex name ][ indicator name ]
-   */
-  vector<vector<unordered_map<string, unordered_map<string, double>>>>
-  format_prediction_result() {
-    // Access
-    // [ sample ][ time_step ][ vertex_name ][ indicator_name ]
-    vector<vector<unordered_map<string, unordered_map<string, double>>>>
-        result = vector<
-            vector<unordered_map<string, unordered_map<string, double>>>>(
-            this->res,
-            vector<unordered_map<string, unordered_map<string, double>>>(
-                this->pred_timesteps));
-
-    for (int samp = 0; samp < this->res; samp++) {
-      for (int ts = 0; ts < this->pred_timesteps; ts++) {
-        for (auto[vert_name, vert_id] : this->name_to_vertex) {
-          for (auto[ind_name, ind_id] : this->graph[vert_id].indicator_names) {
-            result[samp][ts][vert_name][ind_name] =
-                this->predicted_observed_state_sequence_s[samp][ts][vert_id]
-                                                         [ind_id];
-          }
-        }
-      }
-    }
->>>>>>> 5339d6f1
 
     // Get the edge descripter for
     //                   vertex_remove --> successor
     auto edg_remove = boost::edge(vertex_remove, successor, this->graph).first;
 
-<<<<<<< HEAD
     if (!same_polarity) {
       for (Statement stmt : this->graph[edg_remove].evidence) {
         stmt.object.polarity = -stmt.object.polarity;
-=======
-  /**
-   * this->generate_prediction() must be called before callign this method.
-   * Outputs raw predictions for a given indicator that were generated by
-   * generate_prediction(). Each column is a time step and the rows are the
-   * samples for that time step.
-   *
-   * @param indicator: A string representing the indicator variable for which we
-   *                   want predictions for.
-
-   * @return A this->res x this->pred_timesteps dimension 2D array
-   *         (vector of vectors)
-   *
-  */
-  vector<vector<double>> prediction_to_array(string indicator) {
-    int vert_id = -1;
-    int ind_id = -1;
-
-    vector<vector<double>> result =
-        vector<vector<double>>(this->res, vector<double>(this->pred_timesteps));
-
-    // Find the vertex id the indicator is attached to and
-    // the indicator id of it.
-    // TODO: We can make this more efficient by making indicators_in_CAG
-    // a map from indicator names to vertices they are attached to.
-    // This is just a quick and dirty implementation
-    for (auto[v_name, v_id] : this->name_to_vertex) {
-      for (auto[i_name, i_id] : this->graph[v_id].indicator_names) {
-        if (indicator.compare(i_name) == 0) {
-          vert_id = v_id;
-          ind_id = i_id;
-          goto indicator_found;
-        }
->>>>>>> 5339d6f1
       }
     }
 
@@ -1423,7 +952,6 @@
 
     observed_state[v] = vector<double>(indicators.size(), 0.0);
 
-<<<<<<< HEAD
     transform(
         indicators.begin(),
         indicators.end(),
@@ -1433,36 +961,6 @@
           return get_data_value(
               ind.get_name(), country, state, year, month, ind.get_unit());
         });
-=======
-  /**
-   * Parameterize the indicators of the AnalysisGraph..
-   *
-   */
-  void parameterize(string country = "South Sudan",
-                    string state = "",
-                    int year = 2012,
-                    int month = 1,
-                    map<string, string> units = {}) {
-    double stdev;
-    for (int v : this->vertices()) {
-      for (auto[name, i] : this->graph[v].indicator_names) {
-        if (units.find(name) != units.end()) {
-          this->graph[v].indicators[i].set_unit(units[name]);
-          this->graph[v].indicators[i].set_mean(
-              get_data_value(name, country, state, year, month, units[name]));
-          stdev = 0.1 * abs(this->graph[v].indicators[i].get_mean());
-          this->graph[v].indicators[i].set_stdev(stdev);
-        }
-        else {
-          this->graph[v].indicators[i].set_default_unit();
-          this->graph[v].indicators[i].set_mean(
-              get_data_value(name, country, state, year, month));
-          stdev = 0.1 * abs(this->graph[v].indicators[i].get_mean());
-          this->graph[v].indicators[i].set_stdev(stdev);
-        }
-      }
-    }
->>>>>>> 5339d6f1
   }
 
   return observed_state;
@@ -1474,18 +972,9 @@
     this->name_to_vertex[concept] = v;
     this->graph[v].name = concept;
   }
-<<<<<<< HEAD
   else {
     fmt::print("AnalysisGraph::add_node()\n\tconcept {} already exists!\n",
                concept);
-=======
-
-  void print_name_to_vertex() {
-    for (auto[name, vert] : this->name_to_vertex) {
-      cout << name << " -> " << vert << endl;
-    }
-    cout << endl;
->>>>>>> 5339d6f1
   }
 }
 
@@ -1525,35 +1014,6 @@
     // get that edge object
     auto e = boost::edge(src_id, tgt_id, this->graph).first;
 
-<<<<<<< HEAD
     this->graph[e].change_polarity(source_polarity, target_polarity);
-=======
-  string to_dot() {
-    auto[G, gvc] = this->to_agraph();
-    stringstream buffer;
-    streambuf* old = cout.rdbuf(buffer.rdbuf());
-    gvRender(gvc, G, "dot", stdout);
-    agclose(G);
-    gvFreeContext(gvc);
-    return buffer.str();
-  }
-
-  void to_png(string filename = "CAG.png") {
-    auto[G, gvc] = this->to_agraph();
-    gvRenderFilename(gvc, G, "png", const_cast<char*>(filename.c_str()));
-    gvFreeLayout(gvc, G);
-    agclose(G);
-    gvFreeContext(gvc);
-  }
-
-  auto print_indicators() {
-    for (int v : this->vertices()) {
-      cout << "node " << v << ": " << this->graph[v].name << ":" << endl;
-      for (auto[name, vert] : this->graph[v].indicator_names) {
-        cout << "\t"
-             << "indicator " << vert << ": " << name << endl;
-      }
-    }
->>>>>>> 5339d6f1
   }
 }