cmake_minimum_required(VERSION 3.11)
project(delphi)

# Uncomment this line to generate debug code
#set(CMAKE_BUILD_TYPE Debug)

set(CMAKE_CXX_STANDARD 17)
set(CMAKE_CXX_STANDARD_REQUIRED ON)
set(CMAKE_MODULE_PATH ${CMAKE_MODULE_PATH} "${CMAKE_CURRENT_SOURCE_DIR}/cmake")
set(Boost_NO_BOOST_CMAKE ON)
set(CMAKE_POSITION_INDEPENDENT_CODE ON)
set(CMAKE_CXX_FLAGS
    "${CMAKE_CXX_FLAGS} -fvisibility=hidden -fvisibility-inlines-hidden")

find_package(Graphviz)

include_directories(${GRAPHVIZ_INCLUDE_DIRS})
# Add and link pybind11 modules
find_package(Boost COMPONENTS graph program_options REQUIRED)
include_directories(lib)
include_directories(external)
include_directories(${Boost_INCLUDE_DIR})

find_package(range-v3 REQUIRED)
find_package(Eigen3 REQUIRED NO_MODULE)
find_package(fmt REQUIRED)
find_package(nlohmann_json REQUIRED)
find_package(pybind11 CONFIG REQUIRED)
message(STATUS "Found pybind11 v${pybind11_VERSION}: ${pybind11_INCLUDE_DIRS}")


find_package(Python3 REQUIRED)

set(PYBIND11_PYTHON_VERSION "${PYTHON_VERSION_MAJOR}.${PYTHON_VERSION_MINOR}")
set(PYBIND11_CPP_STANDARD -std=c++17)

file(GLOB SRC_FILES ${PROJECT_SOURCE_DIR}/lib/*.cpp)
find_package(SQLite3 REQUIRED)

add_library(Delphi
  lib/AnalysisGraph.hpp
  lib/parameter_initialization.cpp
  lib/to_json.cpp
  lib/data.cpp
  lib/data.hpp
  lib/DiGraph.hpp
  lib/graphviz_interface.cpp
  lib/graphviz_interface.hpp
  lib/graphviz.cpp
  lib/KDE.cpp
  lib/KDE.hpp
  lib/Random_Variables.cpp
  lib/Random_Variables.hpp
  lib/rng.cpp
  lib/rng.hpp
  lib/train_model.cpp
  lib/Tran_Mat_Cell.hpp
  lib/Tran_Mat_Cell.cpp
  lib/utils.cpp
  lib/utils.hpp
  lib/Node.hpp
  lib/Edge.hpp
  lib/Indicator.hpp
  lib/Indicator.cpp
  lib/subgraphs.cpp
  lib/constructors.cpp
  lib/causemos_integration.cpp
  lib/sampling.cpp
  lib/prediction.cpp
  lib/synthetic_data.cpp
  lib/graph_building.cpp
  lib/graph_modification.cpp
  lib/graph_utils.cpp
  lib/printing.cpp
  lib/indicator_manipulation.cpp
  lib/sandbox.cpp
  lib/format_output.cpp
  lib/database.cpp
  #lib/PybindTester.hpp
<<<<<<< HEAD
  lib/independent_nodes.cpp
=======
  lib/head_nodes.cpp
>>>>>>> a01e097c
  lib/Timer.hpp)

target_link_libraries(Delphi
                      PRIVATE ${Boost_LIBRARIES}
                              fmt::fmt
                              SQLite::SQLite3
                              nlohmann_json::nlohmann_json
                              Eigen3::Eigen
                              ${GRAPHVIZ_LIBS})
target_link_libraries(Delphi INTERFACE range-v3)

pybind11_add_module(DelphiPython MODULE NO_EXTRAS lib/DelphiPython.cpp)
target_link_libraries(DelphiPython PRIVATE Delphi Eigen3::Eigen)

# Executables
add_executable(create_model apps/create_model.cpp)
target_link_libraries(create_model PRIVATE Delphi Eigen3::Eigen)
add_executable(sandbox_tester apps/sandbox_tester.cpp)
target_link_libraries(sandbox_tester PRIVATE Delphi Eigen3::Eigen)
add_executable(timer
<<<<<<< HEAD
        scripts/timer.cpp
=======
        apps/timer.cpp
>>>>>>> a01e097c
        lib/Timer.hpp
        lib/CSVWriter.hpp)
target_link_libraries(timer PRIVATE Delphi Eigen3::Eigen ${Boost_LIBRARIES})

#add_executable(pybind_tester_driver apps/pybind_tester_driver.cpp)

add_custom_command(TARGET DelphiPython POST_BUILD
    COMMAND echo ""
    COMMAND echo "Copying..."
    COMMAND ls DelphiPython*
    COMMAND echo "to ${PROJECT_SOURCE_DIR}/delphi/cpp/"
    COMMAND echo ""
    COMMAND rm -rf ${PROJECT_SOURCE_DIR}/delphi/cpp/DelphiPython*
    COMMAND cp DelphiPython* ${PROJECT_SOURCE_DIR}/delphi/cpp/)<|MERGE_RESOLUTION|>--- conflicted
+++ resolved
@@ -77,11 +77,7 @@
   lib/format_output.cpp
   lib/database.cpp
   #lib/PybindTester.hpp
-<<<<<<< HEAD
-  lib/independent_nodes.cpp
-=======
   lib/head_nodes.cpp
->>>>>>> a01e097c
   lib/Timer.hpp)
 
 target_link_libraries(Delphi
@@ -102,11 +98,7 @@
 add_executable(sandbox_tester apps/sandbox_tester.cpp)
 target_link_libraries(sandbox_tester PRIVATE Delphi Eigen3::Eigen)
 add_executable(timer
-<<<<<<< HEAD
-        scripts/timer.cpp
-=======
         apps/timer.cpp
->>>>>>> a01e097c
         lib/Timer.hpp
         lib/CSVWriter.hpp)
 target_link_libraries(timer PRIVATE Delphi Eigen3::Eigen ${Boost_LIBRARIES})
