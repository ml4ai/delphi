import sys
import pandas as pd
from functools import partial


dtype_dict = {
    "Variable": str,
    "Country": str,
    "Unit": str,
    "Year": int,
    "Value": float,
}

read_csv = partial(pd.read_csv, sep="\t", dtype=dtype_dict, index_col=False)


def combine_data(outputFile):
    fao_df = read_csv("data/fao_data.tsv")
    fao_df["Source"] = "FAO"

    wdi_df = read_csv("data/wdi_data.tsv")
    wdi_df["Source"] = "WDI"

    wdi_df["Unit"] = (
        wdi_df["Variable"].str.partition("(")[2].str.partition(")")[0]
    )
    wdi_df["Variable"] = wdi_df["Variable"].str.partition("(")[0]
    wdi_df = wdi_df.set_index(["Variable", "Unit", "Source", "Country"])
    fao_df = (
        fao_df.pivot_table(
            values="Value",
            index=["Variable", "Unit", "Source", "Country"],
            columns="Year",
        )
        .reset_index()
        .set_index(["Variable", "Unit", "Source", "Country"])
    )

    ind_cols = ["Variable", "Unit", "Source", "Country"]
    fao_wdi_df = pd.concat([fao_df, wdi_df], sort=True)

    fao_wdi_df = (
        fao_wdi_df.reset_index()
        .melt(id_vars=ind_cols, var_name="Year", value_name="Value")
        .dropna(subset=["Value"])
    )

    # If a column name is something like 2010-2012, we make copies of its data
    # for three years - 2010, 2011, 2012

    for c in fao_wdi_df.columns:
        if isinstance(c, str):
            if "-" in c:
                print(c)
                years = c.split("-")
                for y in range(int(years[0]), int(years[-1]) + 1):
                    y = str(y)
                    fao_wdi_df[y] = fao_wdi_df[y].fillna(fao_wdi_df[c])
                del fao_wdi_df[c]

    fao_wdi_df["State"] = None
    conflict_data_df = pd.read_csv(
        "data/raw/wm_12_month_evaluation/south_sudan_data_conflict.tsv",
        index_col=False,
        sep="\t",
        dtype=dtype_dict,
    )
    fewsnet_df = read_csv("data/indicator_data_fewsnet.tsv")
    fewsnet_df = fewsnet_df[(fewsnet_df.Value <= 5) & (fewsnet_df.Value >= 1)]

    climis_unicef_ieconomics_df = read_csv(
        "data/indicator_data_climis_unicef_ieconomics.tsv", thousands=","
    )

    dssat_df = read_csv("data/indicator_data_dssat.tsv")

    unhcr_df = read_csv("data/indicator_data_UNHCR.tsv")

    migration1_df = read_csv("data/south_sudan_migration_data_secondary.tsv")

    WHO1_df = pd.read_csv(
        "data/WHO-data1.csv", index_col=False, dtype=dtype_dict
    )
    WHO2_df = pd.read_csv(
        "data/WHO-data2.csv", index_col=False, dtype=dtype_dict
    )
    WHO3_df = pd.read_csv(
        "data/WHO-data3.csv", index_col=False, dtype=dtype_dict
    )

    IMF_df = pd.read_csv(
        "data/IMF-data.csv", index_col=False, dtype=dtype_dict
    )

    WFP_df = pd.read_csv(
        "data/WFP-data.csv", index_col=False, dtype=dtype_dict
    )

    acled1_df = pd.read_csv(
        "data/acled-data1.csv", index_col=False, dtype=dtype_dict
    )
    acled2_df = pd.read_csv(
        "data/acled-data2.csv", index_col=False, dtype=dtype_dict
    )
    acled3_df = pd.read_csv(
        "data/acled-data3.csv", index_col=False, dtype=dtype_dict
    )

    World_Bank_df = pd.read_csv(
        "data/World-Bank-data.csv", index_col=False, dtype=dtype_dict
    )

    dssat_oct2019_eval_data_df = read_csv('data/dssat_data_oct2019_eval.tsv')
<<<<<<< HEAD
=======
    
    IOM_DTM1_df = pd.read_csv(
        "data/IOM-DTM-data1.csv", index_col=False, dtype=dtype_dict
    )
    
>>>>>>> 9b10d94b
    combined_df = pd.concat(
        [
            fao_wdi_df,
            conflict_data_df,
            fewsnet_df,
            climis_unicef_ieconomics_df,
            dssat_df,
            unhcr_df,
            migration1_df,
            WHO1_df,
            WHO2_df,
            WHO3_df,
            IMF_df,
            WFP_df,
            acled1_df,
            acled2_df,
            acled3_df,
            World_Bank_df,
            dssat_oct2019_eval_data_df,
<<<<<<< HEAD
=======
            IOM_DTM1_df,
>>>>>>> 9b10d94b
        ],
        sort=True,
    ).dropna(subset=["Value"])
    combined_df.Variable = combined_df.Variable.str.strip()
    combined_df.to_csv(outputFile, sep="\t", index=False)
    with open("data/indicator_flat_list.txt", "w") as f:
        f.write("\n".join(set(combined_df.Variable)))


if __name__ == "__main__":
    combine_data(sys.argv[1])<|MERGE_RESOLUTION|>--- conflicted
+++ resolved
@@ -111,14 +111,11 @@
     )
 
     dssat_oct2019_eval_data_df = read_csv('data/dssat_data_oct2019_eval.tsv')
-<<<<<<< HEAD
-=======
     
     IOM_DTM1_df = pd.read_csv(
         "data/IOM-DTM-data1.csv", index_col=False, dtype=dtype_dict
     )
     
->>>>>>> 9b10d94b
     combined_df = pd.concat(
         [
             fao_wdi_df,
@@ -138,10 +135,7 @@
             acled3_df,
             World_Bank_df,
             dssat_oct2019_eval_data_df,
-<<<<<<< HEAD
-=======
             IOM_DTM1_df,
->>>>>>> 9b10d94b
         ],
         sort=True,
     ).dropna(subset=["Value"])
