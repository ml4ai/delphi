--- conflicted
+++ resolved
@@ -1,100 +1,3 @@
-<<<<<<< HEAD
-!=======================================================================
-!  RunList, Subroutine
-!
-!  This routine writes a list of simulations to RUNList.OUT file
-!
-!-----------------------------------------------------------------------
-!  Revision history
-!
-!  01/30/2006 CHP Written 
-!=======================================================================
-
-      SUBROUTINE RunList(CONTROL)
-
-      USE ModuleDefs 
-      USE ModuleData
-      IMPLICIT NONE
-      SAVE
-
-      CHARACTER*1  RNMODE
-      CHARACTER*12 FILEX, FILEX_LAST
-
-      INTEGER DYNAMIC, EXPNO, LUN, NYRS, RLUN, RUN, TRTNUM, init_first
-
-      TYPE (ControlType) CONTROL
-      TYPE (SwitchType)  ISWITCH	
-
-      LOGICAL FIRST, FOPEN
-
-!     Transfer values from constructed data types into local variables.
-      DYNAMIC = CONTROL % DYNAMIC
-      FILEX   = CONTROL % FILEX
-      NYRS    = CONTROL % NYRS
-      RNMODE  = CONTROL % RNMODE
-      RUN     = CONTROL % RUN
-      TRTNUM  = CONTROL % TRTNUM
-
-C     DATA FIRST /.TRUE./
-C Some gymnastics involving the DATA statement to work around OFP bug      
-      DATA init_first /0/
-      if (init_first .eq. 0) then
-         init_first = 1
-         FIRST = .TRUE.
-      endif
-!-----------------------------------------------------------------------
-      IF (FIRST) THEN
-        CALL GETLUN('RUNLST',RLUN)
-        FIRST = .FALSE.
-        OPEN(UNIT=RLUN,FILE='RunList.OUT',STATUS='REPLACE')
-        WRITE(RLUN,100)
-  100   FORMAT(' NREP  EXP  TRT  NYR FILEX        DESCRIPTION')
-        FILEX_LAST = '99999999.999'
-        EXPNO = 0
-      ENDIF
-
-      IF (DYNAMIC == 1) THEN
-        IF (FILEX /= FILEX_LAST) THEN
-          EXPNO = EXPNO + 1
-          FILEX_LAST = FILEX
-        ENDIF
-
-!!!        INQUIRE (FILE='RunList.OUT', OPENED = FOPEN)
-        FOPEN = .TRUE.
-        IF (.NOT. FOPEN) THEN
-          OPEN(UNIT=RLUN,FILE='RunList.OUT',ACCESS='APPEND')
-        ENDIF
-
-        WRITE(RLUN,200) RUN, EXPNO, TRTNUM, NYRS, FILEX 
-  200   FORMAT(4I5,1X,A12)
-
-      ELSEIF (DYNAMIC > 5) THEN
-        CALL GET(ISWITCH)
-        IF (INDEX('0N', ISWITCH%IDETL) < 1) THEN
-          CLOSE(RLUN)
-        ELSE
-          CLOSE(RLUN, STATUS='DELETE')
-
-          !CALL GETLUN('LUN.LST',LUN)
-          !CLOSE(LUN, STATUS='DELETE')
-
-          CALL GETLUN('FINPUT', LUN)
-          OPEN (UNIT=LUN, FILE='HEADER.OUT')
-          CLOSE(LUN,STATUS='DELETE')
-
-          CALL GETLUN('OUTINFO', LUN)
-          CLOSE(LUN,STATUS='DELETE')
-
-
-        ENDIF
-      ENDIF
-
-!-----------------------------------------------------------------------
-      RETURN
-      END SUBROUTINE RunList
-
-!===========================================================================
-=======
 !=======================================================================
 !  RunList, Subroutine
 !
@@ -188,100 +91,4 @@
       RETURN
       END SUBROUTINE RunList
 
-!===========================================================================
-=======
-!=======================================================================
-!  RunList, Subroutine
-!
-!  This routine writes a list of simulations to RUNList.OUT file
-!
-!-----------------------------------------------------------------------
-!  Revision history
-!
-!  01/30/2006 CHP Written 
-!=======================================================================
-
-      SUBROUTINE RunList(CONTROL)
-
-      USE ModuleDefs 
-      USE ModuleData
-      IMPLICIT NONE
-      SAVE
-
-      CHARACTER*1  RNMODE
-      CHARACTER*12 FILEX, FILEX_LAST
-
-      INTEGER DYNAMIC, EXPNO, LUN, NYRS, RLUN, RUN, TRTNUM, init_first
-
-      TYPE (ControlType) CONTROL
-      TYPE (SwitchType)  ISWITCH	
-
-      LOGICAL FIRST, FOPEN
-
-!     Transfer values from constructed data types into local variables.
-      DYNAMIC = CONTROL % DYNAMIC
-      FILEX   = CONTROL % FILEX
-      NYRS    = CONTROL % NYRS
-      RNMODE  = CONTROL % RNMODE
-      RUN     = CONTROL % RUN
-      TRTNUM  = CONTROL % TRTNUM
-
-C     DATA FIRST /.TRUE./
-C Some gymnastics involving the DATA statement to work around OFP bug      
-      DATA init_first /0/
-      if (init_first .eq. 0) then
-         init_first = 1
-         FIRST = .TRUE.
-      endif
-!-----------------------------------------------------------------------
-      IF (FIRST) THEN
-        CALL GETLUN('RUNLST',RLUN)
-        FIRST = .FALSE.
-        OPEN(UNIT=RLUN,FILE='RunList.OUT',STATUS='REPLACE')
-        WRITE(RLUN,100)
-  100   FORMAT(' NREP  EXP  TRT  NYR FILEX        DESCRIPTION')
-        FILEX_LAST = '99999999.999'
-        EXPNO = 0
-      ENDIF
-
-      IF (DYNAMIC == 1) THEN
-        IF (FILEX /= FILEX_LAST) THEN
-          EXPNO = EXPNO + 1
-          FILEX_LAST = FILEX
-        ENDIF
-
-        INQUIRE (FILE='RunList.OUT', OPENED = FOPEN)
-        IF (.NOT. FOPEN) THEN
-          OPEN(UNIT=RLUN,FILE='RunList.OUT',ACCESS='APPEND')
-        ENDIF
-
-        WRITE(RLUN,200) RUN, EXPNO, TRTNUM, NYRS, FILEX 
-  200   FORMAT(4I5,1X,A12)
-
-      ELSEIF (DYNAMIC > 5) THEN
-        CALL GET(ISWITCH)
-        IF (INDEX('0N', ISWITCH%IDETL) < 1) THEN
-          CLOSE(RLUN)
-        ELSE
-          CLOSE(RLUN, STATUS='DELETE')
-
-          !CALL GETLUN('LUN.LST',LUN)
-          !CLOSE(LUN, STATUS='DELETE')
-
-          CALL GETLUN('FINPUT', LUN)
-          OPEN (UNIT=LUN, FILE='HEADER.OUT')
-          CLOSE(LUN,STATUS='DELETE')
-
-          CALL GETLUN('OUTINFO', LUN)
-          CLOSE(LUN,STATUS='DELETE')
-
-
-        ENDIF
-      ENDIF
-
-!-----------------------------------------------------------------------
-      RETURN
-      END SUBROUTINE RunList
-
-!===========================================================================
->>>>>>> 21ac3744
+!===========================================================================