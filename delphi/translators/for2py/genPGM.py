--- conflicted
+++ resolved
@@ -4180,12 +4180,6 @@
                             type_found = True
                             type_name = variable_type
                             state.variable_types[variable] = type_name
-<<<<<<< HEAD
-                # DEBUG
-                print(self.imported_module)
-                assert type_found, f"Type {variable_type} is not a valid type."
-=======
->>>>>>> 1c2b2da1
 
             domain_dictionary = {
                 "name": type_name,
