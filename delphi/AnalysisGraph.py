--- conflicted
+++ resolved
@@ -46,7 +46,6 @@
 from delphi.utils.misc import _insert_line_breaks
 
 
-<<<<<<< HEAD
 def normpdf(x, mean, sd):
     """ Calculate pdf of normal distribution with a given mean and standard
     deviation. Faster than scipy.stats.norm.pdf. From https://stackoverflow.com/a/12413491 """
@@ -56,8 +55,6 @@
     return num / denom
 
 
-=======
->>>>>>> eafcc890
 class AnalysisGraph(nx.DiGraph):
     """ The primary data structure for Delphi """
 
@@ -142,16 +139,12 @@
         """ Construct an AnalysisGraph object from text, using Eidos to perform
         machine reading.
 
-<<<<<<< HEAD
         Args:
             text: Input text to be processed by Eidos.
             webservice: URL for Eidos webservice, either the INDRA web service,
                 or the instance of Eidos running locally on your computer (e.g.
                 http://localhost:9000.
         """
-
-=======
->>>>>>> eafcc890
         eidosProcessor = process_text(text, webservice=webservice)
         return cls.from_statements(eidosProcessor.statements)
 
