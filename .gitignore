--- conflicted
+++ resolved
@@ -139,11 +139,9 @@
 *.png
 *.pdf
 
-<<<<<<< HEAD
 # VSCode
+.vscode/
 
-.vscode/
-=======
 # CMake
 CMakeLists.txt.user
 CMakeCache.txt
@@ -154,5 +152,4 @@
 install_manifest.txt
 compile_commands.json
 CTestTestfile.cmake
-_deps
->>>>>>> 1b090c6a
+_deps