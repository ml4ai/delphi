#!/usr/bin/python3.6

import ast
import sys
import tokenize
import pickle
from datetime import datetime
import re
import argparse
from functools import reduce
import json
from delphi.translators.for2py.genCode import genCode, PrintState
from delphi.translators.for2py.mod_index_generator import get_index
from delphi.translators.for2py.get_comments import get_comments
from delphi.translators.for2py import For2PyError
from typing import List, Dict, Iterable, Optional
from collections import OrderedDict
from itertools import chain, product
import operator
import uuid

<<<<<<< HEAD
=======
###########################################################################
#                                                                         #
#                            GLOBAL VARIABLES                             #
#                                                                         #
###########################################################################

# The BINOPS dictionary holds operators for all the arithmetic and
# comparative functions
# TODO Take this inside class
BINOPS = {
    ast.Add: operator.add,
    ast.Sub: operator.sub,
    ast.Mult: operator.mul,
    ast.Div: operator.truediv,
    ast.Pow: operator.pow,
    ast.Eq: operator.eq,
    ast.LtE: operator.le,
}

# The ANNOTATE_MAP dictionary is used to map Python ast data types into data
# types for the lambdas
# TODO Take this inside class
ANNOTATE_MAP = {
    "real": "Real",
    "float": "real",
    "Real": "real",
    "integer": "int",
    "int": "integer",
    "string": "str",
    "str": "string",
    "array": "[]",
    "list": "array",
    "bool": "bool",
    "file_handle": "fh",
    "Array": "array",
}

# Arithmetic operator dictionary
# TODO: Complete the list
ARITHMETIC_OPS = {
    "Add": "+",
    "Sub": "-",
    "Div": "/",
    "Mult": "*",
    "+": "+",
    "-": "-",
    "/": "/",
    "*": "*",
}

# The UNNECESSARY_TYPES tuple holds the ast types to ignore
# TODO Take this inside class
UNNECESSARY_TYPES = (
    ast.Mult,
    ast.Add,
    ast.Sub,
    ast.Pow,
    ast.Div,
    ast.USub,
    ast.Eq,
    ast.LtE,
)

# Regular expression to match python statements that need to be bypassed in
# the GrFN and lambda files. Currently contains I/O statements.
# TODO Take this inside class
BYPASS_IO = r"^format_\d+$|^format_\d+_obj$|^file_\d+$|^write_list_\d+$|" \
            r"^write_line$|^format_\d+_obj" \
            r".*|^Format$|^list_output_formats$|^write_list_stream$|^file_\d" \
            r"+\.write$"
RE_BYPASS_IO = re.compile(BYPASS_IO, re.I)

>>>>>>> 88321839

class GrFNState:
    def __init__(
            self,
            lambda_strings: Optional[List[str]],
            last_definitions: Optional[Dict] = {},
            next_definitions: Optional[Dict] = {},
            last_definition_default=0,
            function_name=None,
            variable_types: Optional[Dict] = {},
            start: Optional[Dict] = {},
            scope_path: Optional[List] = [],
            arrays: Optional[Dict] = {},
            array_types: Optional[Dict] = {},
            array_assign_name: Optional = None,
    ):
        self.lambda_strings = lambda_strings
        self.last_definitions = last_definitions
        self.next_definitions = next_definitions
        self.last_definition_default = last_definition_default
        self.function_name = function_name
        self.variable_types = variable_types
        self.start = start
        self.scope_path = scope_path
        self.arrays = arrays
        self.array_types = array_types
        self.array_assign_name = array_assign_name

    def copy(
            self,
            lambda_strings: Optional[List[str]] = None,
            last_definitions: Optional[Dict] = None,
            next_definitions: Optional[Dict] = None,
            last_definition_default=None,
            function_name=None,
            variable_types: Optional[Dict] = None,
            start: Optional[Dict] = None,
            scope_path: Optional[List] = None,
            arrays: Optional[Dict] = None,
            array_types: Optional[Dict] = None,
            array_assign_name: Optional = None,
    ):
        return GrFNState(
            self.lambda_strings if lambda_strings is None else lambda_strings,
            self.last_definitions if last_definitions is None else
            last_definitions,
            self.next_definitions if next_definitions is None else
            next_definitions,
            self.last_definition_default if last_definition_default is None
            else last_definition_default,
            self.function_name if function_name is None else function_name,
            self.variable_types if variable_types is None else variable_types,
            self.start if start is None else start,
            self.scope_path if scope_path is None else scope_path,
            self.arrays if arrays is None else arrays,
            self.array_types if array_types is None else array_types,
            self.array_assign_name if array_assign_name is None else
            array_assign_name,
        )


class GrFNGenerator(object):
    def __init__(self,
                 annotated_assigned=[],
                 function_definitions=[]
                 ):
        self.annotated_assigned = annotated_assigned
        self.function_definitions = function_definitions
        self.fortran_file = None
        self.exclude_list = []
        self.loop_input = []
        self.update_functions = {}
        self.mode_mapper = {}
        self.name_mapper = {}
        self.variable_map = {}
        self.function_argument_map = {}
        # Holds all declared arrays {symbol:domain}
        self.arrays = {}
        # Holds declared array types {symbol:type}
        self.array_types = {}
        self.array_assign_name = None
        # Holds a list of multi-dimensional array symbols
        self.md_array = []
        self.outer_count = 0
        self.types = (list, ast.Module, ast.FunctionDef)
        self.elif_condition_number = None
        self.current_scope = None
        self.loop_index = -1
        self.parent_loop_state = None
        self.handling_f_args = True
        self.f_array_arg = []
        # {symbol:index}
        self.updated_arrays = {}
        # {symbol: [_list_of_domains_]}
        # This mapping is required as there may be
        # a multiple array passes to the function
        # argument and we do not want to replace one
        # with another. We need to update all function
        # argument domains for arrays
        self.array_arg_domain = {}

        self.gensym_tag_map = {
            "container": 'c',
            "variable": 'v',
            "function": 'f',
        }
        self.type_def_map = {
            "real": "float",
            "integer": "integer",
            "string": "string",
            "bool": "boolean",
            "array": "array",
        }

        # The binops dictionary holds operators for all the arithmetic and
        # comparative functions
        self.binops = {
            ast.Add: operator.add,
            ast.Sub: operator.sub,
            ast.Mult: operator.mul,
            ast.Div: operator.truediv,
            ast.Pow: operator.pow,
            ast.Eq: operator.eq,
            ast.LtE: operator.le,
        }

        # The annotate_map dictionary is used to map Python ast data types
        # into data types for the lambdas
        self.annotate_map = {
            "real": "Real",
            "float": "real",
            "Real": "real",
            "integer": "int",
            "int": "integer",
            "string": "str",
            "str": "string",
            "array": "[]",
            "list": "array",
            "bool": "bool",
            "file_handle": "fh",
        }

        # The unnecessary_types tuple holds the ast types to ignore
        self.unnecessary_types = (
            ast.Mult,
            ast.Add,
            ast.Sub,
            ast.Pow,
            ast.Div,
            ast.USub,
            ast.Eq,
            ast.LtE,
        )

        # Regular expression to match python statements that need to be
        # bypassed in the GrFN and lambda files. Currently contains I/O
        # statements.
        self.bypass_io = r"^format_\d+$|^format_\d+_obj$|^file_\d+$" \
                         r"|^write_list_\d+$|^write_line$|^format_\d+_obj" \
                         r".*|^Format$|^list_output_formats$|" \
                         r"^write_list_stream$|^file_\d+\.write$"
        self.re_bypass_io = re.compile(self.bypass_io, re.I)

        self.process_grfn = {
            "ast.FunctionDef": self.process_function_definition,
            "ast.arguments": self.process_arguments,
            "ast.arg": self.process_arg,
            "ast.Load": self.process_load,
            "ast.Store": self.process_store,
            "ast.Index": self.process_index,
            "ast.Num": self.process_num,
            "ast.List": self.process_list_ast,
            "ast.Str": self.process_str,
            "ast.For": self.process_for,
            "ast.If": self.process_if,
            "ast.UnaryOp": self.process_unary_operation,
            "ast.BinOp": self.process_binary_operation,
            "ast.BoolOp": self.process_boolean_operation,
            "ast.Expr": self.process_expression,
            "ast.Compare": self.process_compare,
            "ast.Subscript": self.process_subscript,
            "ast.Name": self.process_name,
            "ast.AnnAssign": self.process_annotated_assign,
            "ast.Assign": self.process_assign,
            "ast.Tuple": self.process_tuple,
            "ast.Call": self.process_call,
            "ast.Module": self.process_module,
            "ast.Attribute": self.process_attribute,
            "ast.AST": self.process_ast,
            "ast.NameConstant": self._process_nameconstant,
            "ast.Return": self.process_return_value,
            "ast.While": self.process_while,
        }

    def gen_grfn(self, node, state, call_source):
        """
            This function generates the GrFN structure by parsing through the
            python AST
        """
        # Look for code that is not inside any function.
        if state.function_name is None and not any(
                isinstance(node, t) for t in self.types
        ):
            # If the node is of instance ast.Call, it is the starting point
            # of the system.
            if isinstance(node, ast.Call):
                start_function_name = self.generate_container_id_name(
                    self.fortran_file, ["@global"], node.func.id)
                return [{"start": start_function_name}]
            elif isinstance(node, ast.Expr):
                return self.gen_grfn(node.value, state, "start")
            elif isinstance(node, ast.If):
                return self.gen_grfn(node.body, state, "start")
            else:
                return []
        elif isinstance(node, list):
            return self.process_list(node, state, call_source)
        elif any(isinstance(node, node_type) for node_type in
                 self.unnecessary_types):
            return self.process_unnecessary_types(node, state, call_source)
        else:
            node_name = node.__repr__().split()[0][2:]
            if self.process_grfn.get(node_name):
                return self.process_grfn[node_name](node, state, call_source)
            else:
                return self.process_nomatch(node, state, call_source)

    def process_list(self, node, state, call_source):
        """
         If there are one or more ast nodes inside the `body` of a node,
         they appear as a list. Process each node in the list and chain them
         together into a single list of GrFN dictionaries.
        """
        return list(
            chain.from_iterable(
                [
                    self.gen_grfn(cur, state, call_source)
                    for cur in node
                ]
            )
        )

    def process_function_definition(self, node, state, *_):
        """
            This function processes the function definition i.e. functionDef
            instance. It appends GrFN dictionaries to the `functions` key in
            the main GrFN JSON. These dictionaries consist of the
            function_assign_grfn of the function body and the
            function_container_grfn of the function. Every call to this
            function adds these along with the identifier_spec_grfn to the
            main GrFN JSON.
        """
        return_value = []
        return_list = []

        local_last_definitions = state.last_definitions.copy()
        local_next_definitions = state.next_definitions.copy()
        local_variable_types = state.variable_types.copy()
        scope_path = state.scope_path.copy()

        # If the scope_path is empty, add @global to the list to denote that
        # this is the outermost scope
        if len(scope_path) == 0:
            scope_path.append("@global")

        if node.decorator_list:
            # This is still a work-in-progress function since a complete
            # representation of SAVEd variables has not been decided for GrFN.
            # Currently, if the decorator function is static_vars (for
            # SAVEd variables), their types are loaded in the variable_types
            # dictionary.
            function_state = state.copy(
                last_definitions=local_last_definitions,
                next_definitions=local_next_definitions,
                function_name=node.name,
                variable_types=local_variable_types,
            )
            self.process_decorators(node.decorator_list, function_state)

        # Check if the function contains arguments or not. This determines
        # whether the function is the outermost scope (does not contain
        # arguments) or it is not (contains arguments). For non-outermost
        # scopes, indexing starts from -1 (because all arguments will have
        # an index of -1). For outermost scopes, indexing starts from
        # normally from 0.
        # TODO: What do you do when a non-outermost scope function does not
        #  have arguments. Current assumption is that the function without
        #  arguments is the outermost function i.e. call to the `start`
        #  function. But there can be functions without arguments which are not
        #  the `start` functions but instead some inner functions.

        # The following is a test to make sure that there is only one
        # function without arguments and that is the outermost function. All
        # of the models that we currently handle have this structure and
        # we'll have to think about how to handle cases that have more than
        # one non-argument function.
        if len(node.args.args) == 0:
            self.outer_count += 1
            assert self.outer_count == 1, "There is more than one function " \
                                          "without arguments in this system. " \
                                          "This is not currently handled."

            function_state = state.copy(
                last_definitions=local_last_definitions,
                next_definitions=local_next_definitions,
                function_name=node.name,
                variable_types=local_variable_types,
                last_definition_default=0,
            )
        else:
            function_state = state.copy(
                last_definitions={},
                next_definitions={},
                function_name=node.name,
                variable_types=local_variable_types,
                last_definition_default=-1,
            )
        # Get the list of arguments from the function definition
        argument_list = self.gen_grfn(node.args, function_state, "functiondef")
        # Keep a map of the arguments for each function. This will be used in
        # `process_for` to identify arguments which are function arguments
        # from those that are not
        self.function_argument_map[node.name] = {
            "name": "",
            "updated_list": "",
            "updated_indices": [],
            "argument_list": ""
        }
        self.function_argument_map[node.name]["argument_list"] = argument_list
        # Update the current scope so that for every identifier inside the
        # body, the scope information is updated
        self.current_scope = node.name
        # Create the variable definition for the arguments
        argument_variable_grfn = []
        self.handling_f_args = True
        for argument in argument_list:
            argument_variable_grfn.append(
                self.generate_variable_definition(argument, None,
                                                  function_state)
            )
<<<<<<< HEAD

        # Generate the `variable_identifier_name` for each container argument.
=======
        self.handling_f_args = False
        # Generate the `variable_identifier_name` for each container
        # argument.
>>>>>>> 88321839
        # TODO Currently only variables are handled as container arguments.
        #  Create test cases of other containers as container arguments and
        #  extend this functionality.
        argument_list = [f"@variable::{x}::{function_state.last_definitions[x]}"
                         for x in argument_list]

        # Enter the body of the function and recursively generate the GrFN of
        # the function body
        body_grfn = self.gen_grfn(node.body, function_state, "functiondef")

        # Get the `return_value` from the body. We want to append it separately.
        # TODO There can be multiple return values. `return_value` should be
        #  a list and you should append to it.
        for body in body_grfn:
            for function in body["functions"]:
                if function.get("type") == "return":
                    return_value = function["value"]
                    # Remove the return_value function body from the main
                    # body as we don't need that anymore
                    body["functions"].remove(function)

        # TODO The return value cannot always be a `variable`. It can be
        #  literals as well. Add that functionality here.
        if return_value:
            for value in return_value:
                if "var" in value:
                    return_list.append(f"@variable::{value['var']['variable']}::"
                                       f"{value['var']['index']}")
                elif "call" in value:
                    for inputs in value['call']['inputs']:
                        if "var" in value:
                            return_list.append(
                                f"@variable::{value['var']['variable']}::"
                                f"{value['var']['index']}")
            return_list = list(set(return_list))
        else:
            return_list = []

        # Get the function_reference_spec, function_assign_spec and
        # identifier_spec for the function
        function_variable_grfn, function_assign_grfn, body_container_grfn = \
            self._get_variables_and_functions(body_grfn)
        # Combine the variable grfn of the arguments with that of the
        # container body
        container_variables = argument_variable_grfn + function_variable_grfn
        # Find the list of updated identifiers
        if argument_list:
            updated_identifiers = self._find_updated(argument_variable_grfn,
                                                     function_variable_grfn,
                                                     self.f_array_arg,
                                                     function_state)
            for array in self.f_array_arg:
                if array in function_state.last_definitions:
                    self.updated_arrays[array] = function_state.last_definitions[array]
        else:
            updated_identifiers = []
        self.function_argument_map[node.name]["updated_list"] = \
            updated_identifiers

        # Get a list of all argument names
        argument_name_list = []
        for item in argument_list:
            argument_name_list.append(item.split("::")[1])

        # Now, find the indices of updated arguments
        for arg in updated_identifiers:
            updated_argument = arg.split("::")[1]
            argument_index = argument_name_list.index(updated_argument)
            self.function_argument_map[node.name]["updated_indices"].append(
                argument_index)

        # Create a gensym for the function container
        container_gensym = self.generate_gensym("container")

        container_id_name = self.generate_container_id_name(
            self.fortran_file, scope_path, node.name)
        self.function_argument_map[node.name]["name"] = container_id_name
        # Add the function name to the list that stores all the functions
        # defined in the program
        self.function_definitions.append(container_id_name)

        function_container_grfn = {
            "name": container_id_name,
            "source_refs": [],
            "gensym": container_gensym,
            "repeat": False,
            "arguments": argument_list,
            "updated": updated_identifiers,
            "return_value": return_list,
            "body": function_assign_grfn,
        }

        function_container_grfn = [function_container_grfn] + \
            body_container_grfn

        # function_assign_grfn.append(function_container_grfn)
        pgm = {"containers": function_container_grfn,
               "variables": container_variables,
               }
        return [pgm]

    def process_arguments(self, node, state, call_source):
        """
            This function returns a list of arguments defined in a function
            definition. `node.args` is a list of `arg` nodes which are
            iteratively processed to get the argument name.
        """
        return [
            self.gen_grfn(arg, state, call_source)
            for arg in node.args
        ]

    def process_arg(self, node, state, call_source):
        """
            This function processes a function argument.
        """
        # Variables are declared as List() objects in the intermediate Python
        # representation in order to mimic the pass-by-reference property of
        # Fortran. So, arguments have `annotations` which hold the type() of
        # A the variable i.e. x[Int], y[Float], etc.
        assert (
            node.annotation
        ), "Found argument without annotation. This should not happen."
        state.variable_types[node.arg] = self.get_variable_type(
            node.annotation)

        if state.last_definitions.get(node.arg) is None:
            if call_source == "functiondef":
                if node.arg not in self.updated_arrays:
                    state.last_definitions[node.arg] = -1
                else:
                    state.last_definitions[node.arg] = self.updated_arrays[node.arg]
            else:
                assert False, ("Call source is not ast.FunctionDef. "
                               "Handle this by setting state.last_definitions["
                               "node.arg] = 0 in place of the assert False. "
                               "But this case should not occur in general.")
        else:
            assert False, ("The argument variable was already defined "
                           "resulting in state.last_definitions containing an "
                           "entry to this argument. Resolve this by setting "
                           "state.last_definitions[node.arg] += 1. But this "
                           "case should not occur in general.")

        return node.arg

    def process_index(self, node, state, *_):
        """
            This function handles the Index node of the ast. The Index node
            is a `slice` value which appears when a `[]` indexing occurs.
            For example: x[Real], a[0], etc. So, the `value` of the index can
            either be an ast.Name (x[Real]) or an ast.Num (a[0]), or any
            other ast type. So, we forward the `value` to its respective ast
            handler.
        """
        self.gen_grfn(node.value, state, "index")

    def process_num(self, node, *_):
        """
            This function handles the ast.Num of the ast tree. This node only
            contains a numeric value in its body. For example: Num(n=0),
            Num(n=17.27), etc. So, we return the numeric value in a
            <function_assign_body_literal_spec> form.

        """
        data_type = self.annotate_map.get(type(node.n).__name__)
        if data_type:
            # TODO Change this format. Since the spec has changed,
            #  this format is no longer required. Go for a simpler format.
            return [
                {"type": "literal", "dtype": data_type, "value": node.n}
            ]
        else:
            assert False, f"Unidentified data type of variable: {node.n}"

    def process_list_ast(self, node, state, *_):
        """
            This function handles ast.List which represents Python lists. The
            ast.List has an `elts` element which is a list of all the elements
            of the list. This is most notably encountered in annotated
            assignment of variables to [None] (Example: day: List[int] = [
            None]). This is handled by calling `gen_grfn` on every element of
            the list i.e. every element of `elts`.
        """
        # Currently, this function is encountered only for annotated
        # assignments of the form, a: List[float] = [None], b: List[float] =
        # [100], c: List[float] = [(x[0]*y[0])], etc. If any further cases
        # arise, the following code might need to be rewritten and the
        # following return code will have to be added as well.
        # return elements if len(elements) == 1 else [{"list": elements}]
        element_grfn = []
        for list_element in node.elts:
            element_grfn.append(self.gen_grfn(list_element, state, "List"))

        return element_grfn

    @staticmethod
    def process_str(node, *_):
        """
            This function handles the ast.Str of the ast tree. This node only
            contains a string value in its body. For example: Str(s='lorem'),
            Str(s='Estimate: '), etc. So, we return the string value in a
            <function_assign_body_literal_spec> form where the dtype is a
            string.
        """
        # TODO: According to new specification, the following structure
        #  should be used: {"type": "literal, "value": {"dtype": <type>,
        #  "value": <value>}}. Confirm with Clay.
        return [
            {"type": "literal", "dtype": "string", "value": node.s}
        ]

    def process_for(self, node, state, *_):
        """
            This function handles the ast.For node of the AST.
        """
        # Update the scope
        scope_path = state.scope_path.copy()
        if len(scope_path) == 0:
            scope_path.append("@global")
        scope_path.append("loop")

        # Check: Currently For-Else on Python is not supported
        if self.gen_grfn(node.orelse, state, "for"):
            raise For2PyError("For/Else in for not supported.")

        # Initialize intermediate variables
        container_argument = []
        container_repeat = True
        container_return_value = []
        container_updated = []
        function_output = []
        function_updated = []
        function_input = []
        loop_condition_inputs = []
        loop_condition_inputs_lambda = []
        loop_variables_grfn = []
        loop_functions_grfn = []

        # Increment the loop index universally across the program
        if self.loop_index > -1:
            self.loop_index += 1
        else:
            self.loop_index = 0

        # Get the main function name (e.g. foo.loop$0.loop$1 then `foo`)
        main_function_name = self.current_scope.split('.')[0]
        # First, get the `container_id_name` of the loop container
        container_id_name = self.generate_container_id_name(
            self.fortran_file, self.current_scope, f"loop${self.loop_index}")

        # Update the scope of the loop container so that everything inside
        # the body of the loop will have the below scope
        self.current_scope = f"{self.current_scope}.loop${self.loop_index}"

        index_variable = self.gen_grfn(node.target, state, "for")
        # Check: Currently, only one variable is supported as a loop variable
        if len(index_variable) != 1 or "var" not in index_variable[0]:
            raise For2PyError("Only one index variable is supported.")
        index_name = index_variable[0]["var"]["variable"]

        # Define a new empty state that will be used for mapping the state of
        # the operations within the for-loop container
        loop_last_definition = {}
        loop_state = state.copy(
            last_definitions=loop_last_definition, next_definitions={},
            last_definition_default=-1
        )

        # We want the loop_state to have state information about variables
        # defined one scope above its current parent scope. The below code
        # allows us to do that
        if self.parent_loop_state:
            for var in self.parent_loop_state.last_definitions:
                if var not in state.last_definitions:
                    # state.last_definitions[var] = \
                    #     self.parent_loop_state.last_definitions[var]
                    state.last_definitions[var] = -1

        loop_iterator = self.gen_grfn(node.iter, state, "for")
        # Check: Only the `range` function is supported as a loop iterator at
        # this moment
        if (
                len(loop_iterator) != 1
                or "call" not in loop_iterator[0]
                or loop_iterator[0]["call"]["function"] != "range"
        ):
            raise For2PyError("Can only iterate over a range.")

        range_call = loop_iterator[0]["call"]
        loop_condition_inputs.append(f"@variable::{index_name}::0")
        loop_condition_inputs_lambda.append(index_name)
        for ip in range_call["inputs"]:
            for var in ip:
                if "var" in var:
                    function_input.append(f"@variable::"
                                          f"{var['var']['variable']}::"
                                          f"{var['var']['index']}")
                    container_argument.append(f"@variable::"
                                              f"{var['var']['variable']}::-1")
                    loop_condition_inputs.append(
                        f"@variable::"
                        f"{var['var']['variable']}::-1")
                    loop_condition_inputs_lambda.append(var['var']['variable'])
                elif 'call' in var:
                    # TODO: Very specifically for arrays. Will probably break
                    #  for other calls
                    self._get_call_inputs(var['call'],
                                          function_input,
                                          container_argument,
                                          loop_condition_inputs,
                                          loop_condition_inputs_lambda,
                                          state
                                          )
        function_input = self._remove_duplicate_from_list(function_input)
        container_argument = self._remove_duplicate_from_list(
            container_argument)
        loop_condition_inputs = self._remove_duplicate_from_list(
            loop_condition_inputs)
        loop_condition_inputs_lambda = self._remove_duplicate_from_list(
            loop_condition_inputs_lambda)

        # Save the current state of the system so that it can used by a
        # nested loop to get information about the variables declared in its
        # outermost scopes.
        self.parent_loop_state = state

        # Define some condition and break variables in the loop state
        loop_state.last_definitions[index_name] = 0
        loop_state.last_definitions["IF_0"] = 0
        loop_state.last_definitions["EXIT"] = 0
        loop_state.variable_types["IF_0"] = "bool"
        loop_state.variable_types["EXIT"] = "bool"

        # Now, create the `variable` spec, `function name` and `container
        # wiring` for the loop index, check condition and break decisions.
        index_variable_grfn = self.generate_variable_definition(index_name,
                                                                None,
                                                                loop_state)
        index_function_name = self.generate_function_name(
            "__assign__",
            index_variable_grfn["name"],
            None
        )
        index_function = {
            "function": index_function_name,
            "input": [],
            "output": [f"@variable::{index_name}::0"],
            "updated": []
        }

        loop_check_variable = self.generate_variable_definition("IF_0",
                                                                None,
                                                                loop_state)
        loop_check_function_name = self.generate_function_name(
            "__condition__",
            loop_check_variable["name"],
            None
        )
        loop_condition_function = {
            "function": loop_check_function_name,
            "input": loop_condition_inputs,
            "output": [f"@variable::IF_0::0"],
            "updated": []
        }

        loop_break_variable = self.generate_variable_definition("EXIT",
                                                                None,
                                                                loop_state)
        loop_break_function_name = self.generate_function_name(
            "__decision__",
            loop_break_variable["name"],
            None
        )
        loop_break_function = {
            "function": loop_break_function_name,
            "input": [f"@variable::IF_0::0"],
            "output": [f"@variable::EXIT::0"],
            "updated": []
        }

        # Create the lambda function for the index variable initiations and
        # other loop checks. This has to be done through a custom lambda
        # function operation since the structure of genCode does not conform
        # with the way this lambda function will be created.
        # TODO Add code to support a step other than +1 as well
        assert len(range_call["inputs"]) == 2, f"Only two elements in range " \
                                               f"function supported as of now."
        loop_start = range_call["inputs"][0]
        loop_end = range_call["inputs"][1]

        # TODO Add a separate function to get the variables/literals of a
        #  more complex form. The one below is for the basic case.
        if 'var' in loop_start[0]:
            loop_start_name = loop_start[0]['var']['variable']
        elif 'type' in loop_start[0] and loop_start[0]['type'] == 'literal':
            loop_start_name = loop_start[0]['value']
        else:
            assert False, "Error in getting loop start name"

        if 'var' in loop_end[0]:
            loop_end_name = loop_end[0]['var']['variable']
        elif 'type' in loop_end[0] and loop_end[0]['type'] == 'literal':
            loop_end_name = loop_end[0]['value']
        else:
            assert False, "Error in getting loop end name"
        # First, lambda function for loop index initiation
        index_initiation_lambda = self.generate_lambda_function(
            loop_start_name,
            index_function_name["name"],
            True,
            False,
            [],
            state,
            True,
        )
        loop_state.lambda_strings.append(index_initiation_lambda)

        # Second, lambda function for IF_0_0 test
        loop_test_string = f"0 <= {index_name} < {loop_end_name}"
        loop_continuation_test_lambda = self.generate_lambda_function(
            loop_test_string,
            loop_check_function_name["name"],
            True,
            False,
            loop_condition_inputs_lambda,
            state,
            True,
        )
        loop_state.lambda_strings.append(loop_continuation_test_lambda)

        # Third, lambda function for EXIT code
        loop_exit_test_lambda = self.generate_lambda_function(
            "IF_0_0",
            loop_break_function_name["name"],
            True,
            False,
            ["IF_0_0"],
            state,
            True,
        )
        loop_state.lambda_strings.append(loop_exit_test_lambda)

        # Parse through the body of the loop container
        loop = self.gen_grfn(node.body, loop_state, "for")
        # Separate the body grfn into `variables` and `functions` sub parts
        body_variables_grfn, body_functions_grfn, body_container_grfn = \
            self._get_variables_and_functions(loop)

        # Get a list of all variables that were used as inputs within the
        # loop body (nested as well).
        loop_body_inputs = []
        for function in body_functions_grfn:
            if function['function']['type'] == 'lambda':
                for ip in function['input']:
                    (_, input_var, input_index) = ip.split('::')
                    if int(input_index) == -1 and input_var not in \
                            loop_body_inputs:
                        loop_body_inputs.append(input_var)
            elif function['function']['type'] == 'container':
                # The same code as above but separating it out just in case
                # some extra checks are added in the future
                for ip in function['input']:
                    (_, input_var, input_index) = ip.split('::')
                    if int(input_index) == -1:
                        loop_body_inputs.append(input_var)

        # Remove any duplicates since variables can be used multiple times in
        # various assignments within the body
        loop_body_inputs = self._remove_duplicate_from_list(loop_body_inputs)
        # If the index name is a part of the loop body, remove it since it is
        # not an input to the container
        if index_name in loop_body_inputs:
            loop_body_inputs.remove(index_name)

        # TODO: Not doing this right now. Refine this code and do it then.
        """
        # Now, we remove the variables which were defined inside the loop
        # body itself and not taken as an input from outside the loop body
        filtered_loop_body_inputs = []
        for input_var in loop_body_inputs:
            # We filter out those variables which have -1 index in `state` (
            # which means it did not have a defined value above the loop
            # body) and is not a function argument (since they have an index
            # of -1 as well but have a defined value)
            if not (state.last_definitions[input_var] == -1 and input_var 
            not in
                    self.function_argument_map[main_function_name][
                        "argument_list"]
                    ):
                filtered_loop_body_inputs.append(input_var)

        """

        # for item in filtered_loop_body_inputs:
        for item in loop_body_inputs:
            # TODO Hack for now, this should be filtered off from the code
            #  block above
            if 'IF' not in item:
                function_input.append(f"@variable::{item}::"
                                      f"{state.last_definitions[item]}")
                container_argument.append(f"@variable::{item}::-1")

        function_input = self._remove_duplicate_from_list(function_input)
        container_argument = self._remove_duplicate_from_list(
            container_argument
        )

        # Creating variable specs for the inputs to the containers.
        start_definitions = loop_state.last_definitions.copy()
        container_definitions = start_definitions.copy()
        container_input_state = loop_state.copy(
            last_definitions=container_definitions)
        for argument in container_argument:
            (_, var, index) = argument.split('::')
            container_input_state.last_definitions[var] = int(index)
            argument_variable = self.generate_variable_definition(
                var,
                None,
                container_input_state
            )
            body_variables_grfn.append(argument_variable)

        # TODO: Think about removing (or retaining) variables which even
        #  though defined outside the loop, are defined again inside the loop
        #  and then used by an operation after it.
        #  E.g. x = 5
        #       for ___ :
        #           x = 2
        #           for ___:
        #               y = x + 2
        #  Here, loop$1 will have `x` as an input but will loop$0 have `x` as
        #  an input as well?
        #  Currently, such variables are included in the `input`/`argument`
        #  field.

        # Now, we list out all variables that have been updated/defined
        # inside the body of the loop
        loop_body_outputs = {}
        for function in body_functions_grfn:
            if function['function']['type'] == 'lambda':
                # TODO Currently, we only deal with a single output variable.
                #  Modify the line above to not look at only [0] but loop
                #  through the output to incorporate multiple outputs
                (_, output_var, output_index) = function["output"][0].split(
                    '::')
                loop_body_outputs[output_var] = output_index
            elif function['function']['type'] == 'container':
                for ip in function['updated']:
                    (_, output_var, output_index) = ip.split('::')
                    loop_body_outputs[output_var] = output_index

        for item in loop_body_outputs:
            # TODO the indexing variables in of function block and container
            #  block will be different. Figure about the differences and
            #  implement them.
            # TODO: Hack, this IF check should not even appear in
            #  loop_body_outputs
            if 'IF' not in item:
                if state.last_definitions[item] == -2:
                    updated_index = 0
                else:
                    updated_index = state.last_definitions[item] + 1
                function_updated.append(
                    f"@variable::{item}::"
                    f"{updated_index}"
                )
                state.last_definitions[item] = updated_index
                state.next_definitions[item] = updated_index + 1
                container_updated.append(
                    f"@variable::{item}::"
                    f"{loop_state.last_definitions.get(item, loop_body_outputs[item])}"
                )
                # Create variable spec for updated variables in parent scope.
                # So, temporarily change the current scope to its previous form
                tmp_scope = self.current_scope
                self.current_scope = '.'.join(self.current_scope.split('.')[
                                              :-1])
                updated_variable = self.generate_variable_definition(
                    item,
                    None,
                    state
                )
                body_variables_grfn.append(updated_variable)
                # Changing it back to its current form
                self.current_scope = tmp_scope

        # TODO: For the `loop_body_outputs`, all variables that were
        #  defined/updated inside the loop body are included. Sometimes,
        #  some variables are defined inside the loop body, used within that
        #  body and then not used or re-assigned to another value outside the
        #  loop body. Do we include such variables in the updated list?
        #  Another heuristic to think about is whether to keep only those
        #  variables in the `updated` list which are in the `input` list.

        loop_variables_grfn.append(index_variable_grfn)
        loop_variables_grfn.append(loop_check_variable)
        loop_variables_grfn.append(loop_break_variable)

        loop_functions_grfn.append(index_function)
        loop_functions_grfn.append(loop_condition_function)
        loop_functions_grfn.append(loop_break_function)

        loop_functions_grfn += body_functions_grfn

        # Finally, add the index increment variable and function grfn to the
        # body grfn
        loop_state.last_definitions[index_name] = 1
        index_increment_grfn = self.generate_variable_definition(index_name,
                                                                 None,
                                                                 loop_state)
        index_increment_function_name = self.generate_function_name(
            "__assign_",
            index_increment_grfn["name"],
            None
        )
        index_increment_function = {
            "function": index_increment_function_name,
            "input": [f"@variable::{index_name}::0"],
            "output": [f"@variable::{index_name}::1"],
            "updated": []
        }

        # Finally, lambda function for loop index increment
        index_increment_lambda = self.generate_lambda_function(
            f"{index_name} + 1",
            index_increment_function_name["name"],
            True,
            False,
            [index_name],
            state,
            True,
        )
        loop_state.lambda_strings.append(index_increment_lambda)

        loop_variables_grfn.append(index_increment_grfn)
        loop_functions_grfn.append(index_increment_function)

        container_gensym = self.generate_gensym("container")

        loop_container = {
            "name": container_id_name,
            "source_refs": [],
            "gensym": container_gensym,
            "repeat": container_repeat,
            "arguments": container_argument,
            "updated": container_updated,
            "return_value": container_return_value,
            "body": loop_functions_grfn,
        }
        loop_function = {
            "function": {
                "name": container_id_name,
                "type": "container"
            },
            "input": function_input,
            "output": function_output,
            "updated": function_updated
        }
        loop_container = [loop_container] + body_container_grfn
        loop_variables = body_variables_grfn + loop_variables_grfn
        grfn = {
            "containers": loop_container,
            "variables": loop_variables,
            "functions": [loop_function]
        }

        # Change the current scope back to its previous form.
        self.current_scope = '.'.join(self.current_scope.split('.')[:-1])

        return [grfn]

    def process_while(self, node, state, *_):
        """
            This function handles the while loop. The functionality will be
            very similar to that of the for loop described in `process_for`
        """
        # Update the scope
        scope_path = state.scope_path.copy()
        if len(scope_path) == 0:
            scope_path.append("@global")
        scope_path.append("loop")

        # Initialize intermediate variables
        container_argument = []
        container_repeat = True
        container_return_value = []
        container_updated = []
        function_output = []
        function_updated = []
        function_input = []
        loop_condition_inputs = []
        loop_condition_inputs_lambda = []
        loop_variables_grfn = []
        loop_functions_grfn = []

        # Increment the loop index universally across the program
        if self.loop_index > -1:
            self.loop_index += 1
        else:
            self.loop_index = 0

        # Get the main function name (e.g. foo.loop$0.loop$1 then `foo`)
        main_function_name = self.current_scope.split('.')[0]
        # First, get the `container_id_name` of the loop container
        container_id_name = self.generate_container_id_name(
            self.fortran_file, self.current_scope,
            f"loop${self.loop_index}")

        # Update the scope of the loop container so that everything inside
        # the body of the loop will have the below scope
        self.current_scope = f"{self.current_scope}.loop${self.loop_index}"

        loop_test = self.gen_grfn(node.test, state, "while")

        # Define a new empty state that will be used for mapping the state of
        # the operations within the loop container
        loop_last_definition = {}
        loop_state = state.copy(
            last_definitions=loop_last_definition, next_definitions={},
            last_definition_default=-1
        )

        # We want the loop_state to have state information about variables
        # defined one scope above its current parent scope. The below code
        # allows us to do that
        if self.parent_loop_state:
            for var in self.parent_loop_state.last_definitions:
                if var not in state.last_definitions:
                    # state.last_definitions[var] = \
                    #     self.parent_loop_state.last_definitions[var]
                    state.last_definitions[var] = -1

        # Now populate the IF and EXIT functions for the loop by identifying
        # the loop conditionals
        # TODO Add a test to check for loop validity in this area. Need to
        #  test with more types of while loops to finalize on a test condition

        for item in loop_test:
            if not isinstance(item, list):
                item = [item]
            for var in item:
                if 'var' in var:
                    function_input.append(f"@variable::"
                                          f"{var['var']['variable']}::"
                                          f"{var['var']['index']}")
                    container_argument.append(f"@variable::"
                                              f"{var['var']['variable']}::-1")
                    loop_condition_inputs.append(
                        f"@variable::"
                        f"{var['var']['variable']}::-1")
                    loop_condition_inputs_lambda.append(var['var']['variable'])
                elif 'call' in var:
                    # TODO: Very specifically for arrays. Will probably break
                    #  for other calls
                    self._get_call_inputs(var['call'],
                                          function_input,
                                          container_argument,
                                          loop_condition_inputs,
                                          loop_condition_inputs_lambda,
                                          state
                                          )

        function_input = self._remove_duplicate_from_list(function_input)
        container_argument = self._remove_duplicate_from_list(
            container_argument)
        loop_condition_inputs = self._remove_duplicate_from_list(
            loop_condition_inputs)
        loop_condition_inputs_lambda = self._remove_duplicate_from_list(
            loop_condition_inputs_lambda)

        # Save the current state of the system so that it can used by a
        # nested loop to get information about the variables declared in its
        # outermost scopes.
        self.parent_loop_state = state

        # Define some condition and break variables in the loop state
        loop_state.last_definitions["IF_0"] = 0
        loop_state.last_definitions["EXIT"] = 0
        loop_state.variable_types["IF_0"] = "bool"
        loop_state.variable_types["EXIT"] = "bool"

        # Now, create the `variable` spec, `function name` and `container
        # wiring` for the check condition and break decisions.

        loop_check_variable = self.generate_variable_definition("IF_0",
                                                                None,
                                                                loop_state)
        loop_check_function_name = self.generate_function_name(
            "__condition__",
            loop_check_variable["name"],
            None
        )
        loop_condition_function = {
            "function": loop_check_function_name,
            "input": loop_condition_inputs,
            "output": [f"@variable::IF_0::0"],
            "updated": []
        }

        loop_break_variable = self.generate_variable_definition("EXIT",
                                                                None,
                                                                loop_state)
        loop_break_function_name = self.generate_function_name(
            "__decision__",
            loop_break_variable["name"],
            None
        )
        loop_break_function = {
            "function": loop_break_function_name,
            "input": [f"@variable::IF_0::0"],
            "output": [f"@variable::EXIT::0"],
            "updated": []
        }

        # Create the lambda function for the index variable initiations and
        # other loop checks. This has to be done through a custom lambda
        # function operation since the structure of genCode does not conform
        # with the way this lambda function will be created.
        # TODO Add a separate function to get the variables/literals of a
        #  more complex form. The one below is for the basic case.

        # Second, lambda function for IF_0_0 test
        loop_continuation_test_lambda = self.generate_lambda_function(
            node.test,
            loop_check_function_name["name"],
            True,
            False,
            loop_condition_inputs_lambda,
            state,
            True,
        )
        loop_state.lambda_strings.append(loop_continuation_test_lambda)

        # Third, lambda function for EXIT code
        loop_exit_test_lambda = self.generate_lambda_function(
            "IF_0_0",
            loop_break_function_name["name"],
            True,
            False,
            ["IF_0_0"],
            state,
            True,
        )
        loop_state.lambda_strings.append(loop_exit_test_lambda)
        # Parse through the body of the loop container
        loop = self.gen_grfn(node.body, loop_state, "for")
        # Separate the body grfn into `variables` and `functions` sub parts
        body_variables_grfn, body_functions_grfn, body_container_grfn = \
            self._get_variables_and_functions(loop)

        # Get a list of all variables that were used as inputs within the
        # loop body (nested as well).
        loop_body_inputs = []
        for function in body_functions_grfn:
            if function['function']['type'] == 'lambda':
                for ip in function['input']:
                    (_, input_var, input_index) = ip.split('::')
                    if int(input_index) == -1 and input_var not in \
                            loop_body_inputs:
                        loop_body_inputs.append(input_var)
            elif function['function']['type'] == 'container':
                # The same code as above but separating it out just in case
                # some extra checks are added in the future
                for ip in function['input']:
                    (_, input_var, input_index) = ip.split('::')
                    # TODO Hack for bypassing `boolean` types. Will be
                    #  removed once the `literal` as an input question is
                    #  answered.
                    if int(input_index) == -1 and input_var != "boolean":
                        loop_body_inputs.append(input_var)

        # Remove any duplicates since variables can be used multiple times in
        # various assignments within the body
        loop_body_inputs = self._remove_duplicate_from_list(loop_body_inputs)

        # TODO: Not doing this right now. Refine this code and do it then.
        """
        # Now, we remove the variables which were defined inside the loop
        # body itself and not taken as an input from outside the loop body
        filtered_loop_body_inputs = []
        for input_var in loop_body_inputs:
            # We filter out those variables which have -1 index in `state` (
            # which means it did not have a defined value above the loop
            # body) and is not a function argument (since they have an index
            # of -1 as well but have a defined value)
            if not (state.last_definitions[input_var] == -1 and input_var not in
                    self.function_argument_map[main_function_name][
                        "argument_list"]
                    ):
                filtered_loop_body_inputs.append(input_var)

        """

        # for item in filtered_loop_body_inputs:
        for item in loop_body_inputs:
            # TODO Hack for now, this should be filtered off from the code
            #  block above
            if 'IF' not in item:
                function_input.append(f"@variable::{item}::"
                                      f"{state.last_definitions[item]}")
                container_argument.append(f"@variable::{item}::-1")

        function_input = self._remove_duplicate_from_list(function_input)
        container_argument = self._remove_duplicate_from_list(
            container_argument
        )

        # Creating variable specs for the inputs to the containers.
        start_definitions = loop_state.last_definitions.copy()
        container_definitions = start_definitions.copy()
        container_input_state = loop_state.copy(
            last_definitions=container_definitions)
        for argument in container_argument:
            (_, var, index) = argument.split('::')
            container_input_state.last_definitions[var] = int(index)
            argument_variable = self.generate_variable_definition(
                var,
                None,
                container_input_state
            )
            body_variables_grfn.append(argument_variable)

        # TODO: Think about removing (or retaining) variables which even
        #  though defined outside the loop, are defined again inside the loop
        #  and then used by an operation after it.
        #  E.g. x = 5
        #       for ___ :
        #           x = 2
        #           for ___:
        #               y = x + 2
        #  Here, loop$1 will have `x` as an input but will loop$0 have `x` as
        #  an input as well?
        #  Currently, such variables are included in the `input`/`argument`
        #  field.

        # Now, we list out all variables that have been updated/defined
        # inside the body of the loop
        loop_body_outputs = {}
        for function in body_functions_grfn:
            if function['function']['type'] == 'lambda':
                # TODO Currently, we only deal with a single output variable.
                #  Modify the line above to not look at only [0] but loop
                #  through the output to incorporate multiple outputs
                (_, output_var, output_index) = function["output"][0].split(
                    '::')
                loop_body_outputs[output_var] = output_index
            elif function['function']['type'] == 'container':
                for ip in function['updated']:
                    (_, output_var, output_index) = ip.split('::')
                    loop_body_outputs[output_var] = output_index

        for item in loop_body_outputs:
            # TODO the indexing variables in of function block and container
            #  block will be different. Figure about the differences and
            #  implement them.
            # TODO: Hack, this IF check should not even appear in
            #  loop_body_outputs
            if 'IF' not in item:
                if state.last_definitions[item] == -2:
                    updated_index = 0
                else:
                    updated_index = state.last_definitions[item] + 1
                function_updated.append(
                    f"@variable::{item}::"
                    f"{updated_index}"
                )
                state.last_definitions[item] = updated_index
                state.next_definitions[item] = updated_index + 1
                container_updated.append(
                    f"@variable::{item}::"
                    f"{loop_state.last_definitions.get(item,loop_body_outputs[item])}"
                )
                # Create variable spec for updated variables in parent scope.
                # So, temporarily change the current scope to its previous form
                tmp_scope = self.current_scope
                self.current_scope = '.'.join(self.current_scope.split('.')[
                                              :-1])
                updated_variable = self.generate_variable_definition(
                    item,
                    None,
                    state
                )
                body_variables_grfn.append(updated_variable)
                # Changing it back to its current form
                self.current_scope = tmp_scope

        # TODO: For the `loop_body_outputs`, all variables that were
        #  defined/updated inside the loop body are included. Sometimes,
        #  some variables are defined inside the loop body, used within that
        #  body and then not used or re-assigned to another value outside the
        #  loop body. Do we include such variables in the updated list?
        #  Another heuristic to think about is whether to keep only those
        #  variables in the `updated` list which are in the `input` list.

        loop_variables_grfn.append(loop_check_variable)
        loop_variables_grfn.append(loop_break_variable)

        loop_functions_grfn.append(loop_condition_function)
        loop_functions_grfn.append(loop_break_function)

        loop_functions_grfn += body_functions_grfn

        container_gensym = self.generate_gensym("container")

        loop_container = {
            "name": container_id_name,
            "source_refs": [],
            "gensym": container_gensym,
            "repeat": container_repeat,
            "arguments": container_argument,
            "updated": container_updated,
            "return_value": container_return_value,
            "body": loop_functions_grfn,
        }
        loop_function = {
            "function": {
                "name": container_id_name,
                "type": "container"
            },
            "input": function_input,
            "output": function_output,
            "updated": function_updated
        }
        loop_container = [loop_container] + body_container_grfn
        loop_variables = body_variables_grfn + loop_variables_grfn
        grfn = {
            "containers": loop_container,
            "variables": loop_variables,
            "functions": [loop_function]
        }
        self.current_scope = '.'.join(self.current_scope.split('.')[:-1])

        return [grfn]

    def process_if(self, node, state, call_source):
        """
            This function handles the ast.IF node of the AST. It goes through
            the IF body and generates the `decision` and `condition` type of
            the `<function_assign_def>`.
        """
        # The `is_break` variable lets you know whether the if condition is
        # related to a break (return) from the function or not.
        is_break = False
        scope_path = state.scope_path.copy()
        if len(scope_path) == 0:
            scope_path.append("@global")
        state.scope_path = scope_path

        grfn = {"functions": [], "variables": [], "containers": []}
        # Get the GrFN schema of the test condition of the `IF` command
        condition_sources = self.gen_grfn(node.test, state, "if")
        # The index of the IF_x_x variable will start from 0
        if state.last_definition_default in (-1, 0, -2):
            # default_if_index = state.last_definition_default + 1
            default_if_index = 0
        else:
            assert False, f"Invalid value of last_definition_default:" \
                          f"{state.last_definition_default}"

        if call_source != "if":
            condition_number = state.next_definitions.get("#cond",
                                                          default_if_index)
            state.next_definitions["#cond"] = condition_number + 1
            condition_name = f"IF_{condition_number}"
            condition_index = self.get_last_definition(condition_name,
                                                        state.last_definitions,
                                                        0)
        else:
            condition_number = self.elif_condition_number
            condition_name = f"IF_{condition_number}"
            condition_index = self._get_next_definition(
                condition_name,
                state.last_definitions,
                state.next_definitions,
                0)

        state.variable_types[condition_name] = "bool"
        state.last_definitions[condition_name] = condition_index
        variable_spec = self.generate_variable_definition(condition_name, None,
                                                          state)
        function_name = self.generate_function_name("__condition__",
                                                    variable_spec["name"],
                                                    None
                                                    )
        # Getting the output variable
        output_regex = re.compile(r'.*::(?P<output>.*?)::(?P<index>.*$)')
        output_match = output_regex.match(variable_spec['name'])
        if output_match:
            output = output_match.group('output')
            index = output_match.group('index')
            output_variable = f"@variable::{output}::{index}"
            condition_output = {"variable": output, "index": int(index)}
        else:
            assert False, f"Could not match output variable for " \
                          f"{variable_spec['name']}"

        fn = {
            "function": function_name,
            "input": [
                f"@variable::{src['var']['variable']}::{src['var']['index']}"
                for src in condition_sources
                if 'var' in src
            ],
            "output": [output_variable],
            "updated": []
        }
        grfn["variables"].append(variable_spec)
        grfn["functions"].append(fn)

        lambda_string = self.generate_lambda_function(
            node.test,
            function_name["name"],
            False,
            False,
            [src["var"]['variable'] for src in condition_sources if
             "var" in src],
            state,
            False
        )
        state.lambda_strings.append(lambda_string)

        # Tricky thing going on here. The last definitions of `state` are
        # copied into new variables viz. if_definitions and else_definitions
        # and then assigned to their respective states i.e. if_state and
        # else_state. This means that the two dictionaries will populate
        # independently respective to the contents of their bodies (if-body
        # and else-body) and also independently from the `state`. However,
        # the `next_definitions` has not been copied like that which means
        # the `next_definitions` of `state`, `if_state` and `else_state` are
        # tied together and get passed around as the same dictionary. This
        # helps in updating the index of variable across the if and else blocks.
        start_definitions = state.last_definitions.copy()
        if_definitions = start_definitions.copy()
        else_definitions = start_definitions.copy()
        if_state = state.copy(last_definitions=if_definitions)
        else_state = state.copy(last_definitions=else_definitions)
        if_grfn = self.gen_grfn(node.body, if_state, "if")
        # Note that `else_grfn` will be empty if the else block contains
        # another `if-else` block
        else_node_name = node.orelse.__repr__().split()[0][3:]

        is_break = self._check_break(if_grfn)

        if else_node_name != "ast.If":
            else_grfn = self.gen_grfn(node.orelse, else_state, "if")
        else:
            else_grfn = []
            self.elif_condition_number = condition_number

        for spec in if_grfn:
            grfn["functions"] += spec["functions"]
            grfn["variables"] += spec["variables"]

        for spec in else_grfn:
            grfn["functions"] += spec["functions"]
            grfn["variables"] += spec["variables"]

        updated_definitions = [
            var
            for var in set(start_definitions.keys())
                .union(if_definitions.keys())
                .union(else_definitions.keys())
            if var not in start_definitions
               or if_definitions[var] != start_definitions[var]
               or else_definitions[var] != start_definitions[var]
        ]

        # For every updated variable in the `if-else` block, get a list of
        # all defined indices of that variable
        defined_versions = {}
        for key in updated_definitions:
            defined_versions[key] = [
                version
                for version in [
                    start_definitions.get(key),
                    if_definitions.get(key),
                    else_definitions.get(key),
                ]
                if version is not None
            ]
        # For every updated identifier, we need one __decision__ block. So
        # iterate over all updated identifiers.
        for updated_definition in defined_versions:
            versions = defined_versions[updated_definition]
            # For `__decision__` nodes, change the index of the inputs into 1
            # (for True) and 0 (for False) instead of the old indices.
            # So, a `decision` lambda function will have the false value
            # first, the true value second, and then the conditional
            # variable. The fixed version of the lambda will look like
            # this:
            # def SIR_Gillespie_SD__gillespie__loop_2__decision__n_S__1(
            # n_S_0, n_S_1, IF_1):
            #       return n_S_1 if IF_1 else n_S_0
            # In the code below, change "index": 0 to "index": versions[-1]
            # and "index": 1 to "index": versions[-2] to revert to the old form.
            # Edit: Now, we are changing this only for the lambda functions.
            # See the change a few lines below.
            inputs = (
                [
                    # {"variable": updated_definition, "index": 0},
                    # {"variable": updated_definition, "index": 1},
                    {"variable": updated_definition, "index": versions[-1]},
                    {"variable": updated_definition, "index": versions[-2]},
                    condition_output,
                ]
                if len(versions) > 1
                else [
                    {"variable": updated_definition, "index": versions[0]},
                    condition_output,
                ]
            )
            output = {
                "variable": updated_definition,
                "index": self._get_next_definition(
                    updated_definition,
                    state.last_definitions,
                    state.next_definitions,
                    state.last_definition_default,
                ),
            }
            variable_spec = self.generate_variable_definition(
                updated_definition, None, state)
            function_name = self.generate_function_name("__decision__",
                                                        variable_spec['name'],
                                                        None)
            fn = {
                "function": function_name,
                "input": [
                    f"@variable::{var['variable']}::{var['index']}"
                    for var in inputs
                ],
                "output": [f"@variable::{output['variable']}:"
                           f":{output['index']}"],
                "updated": []
            }
            if len(versions) > 1:
                inputs = [
                    {"variable": updated_definition, "index": 0},
                    {"variable": updated_definition, "index": 1},
                    condition_output,
                ]
            lambda_string = self.generate_lambda_function(
                node,
                function_name["name"],
                False,
                True,
                [f"{src['variable']}_{src['index']}" for src in inputs],
                state,
                False
            )
            state.lambda_strings.append(lambda_string)

            grfn["functions"].append(fn)
            grfn["variables"].append(variable_spec)

        if else_node_name == "ast.If":
            # else_definitions = state.last_definitions.copy()
            else_state = state.copy(last_definitions=state.last_definitions)
            elseif_grfn = self.gen_grfn(node.orelse, else_state, "if")
            for spec in elseif_grfn:
                grfn["functions"] += spec["functions"]
                grfn["variables"] += spec["variables"]

        return [grfn]

    def process_unary_operation(self, node, state, *_):
        """
            This function processes unary operations in Python represented by
            ast.UnaryOp. This node has an `op` key which contains the
            operation (e.g. USub for -, UAdd for +, Not, Invert) and an
            `operand` key which contains the operand of the operation. This
            operand can in itself be any Python object (Number, Function
            call, Binary Operation, Unary Operation, etc. So, iteratively
            call the respective ast handler for the operand.
        """
        return self.gen_grfn(node.operand, state, "unaryop")

    def process_binary_operation(self, node, state, *_):
        """
            This function handles binary operations i.e. ast.BinOp
        """
        # If both the left and right operands are numbers (ast.Num), we can
        # simply perform the respective operation on these two numbers and
        # represent this computation in a GrFN spec.
        if isinstance(node.left, ast.Num) and isinstance(node.right, ast.Num):
            for op in self.binops:
                if isinstance(node.op, op):
                    val = self.binops[type(node.op)](node.left.n, node.right.n)
                    data_type = self.annotate_map.get(type(val).__name__)
                    if data_type:
                        return [
                            {
                                "type": "literal",
                                "dtype": data_type,
                                "value": val,
                            }
                        ]
                    else:
                        assert False, f"Unidentified data type of: {val}"
            assert False, ("Both operands are numbers but no operator "
                           "available to handle their computation. Either add "
                           "a handler if possible or remove this assert and "
                           "allow the code below to handle such cases.")

        # If the operands are anything other than numbers (ast.Str,
        # ast.BinOp, etc), call `gen_grfn` on each side so their respective
        # ast handlers will process them and return a [{grfn_spec}, ..] form
        # for each side. Add these two sides together to give a single [{
        # grfn_spec}, ...] form.
        operation_grfn = self.gen_grfn(node.left, state, "binop") \
                         + self.gen_grfn(node.right, state, "binop")

        return operation_grfn

    def process_boolean_operation(self, node, state, *_):
        """
            This function will process the ast.BoolOp node that handles
            boolean operations i.e. AND, OR, etc.
        """
        # TODO: No example of this to test on. This looks like deprecated
        #  format. Will need to be rechecked.
        grfn_list = []
        operation = {ast.And: "and", ast.Or: "or"}

        for key in operation:
            if isinstance(node.op, key):
                grfn_list.append([{"boolean_operation": operation[key]}])

        for item in node.values:
            grfn_list.append(self.gen_grfn(item, state, "boolop"))

        return grfn_list

    @staticmethod
    def process_unnecessary_types(node, *_):
        """
            This function handles various ast tags which are unnecessary and
            need not be handled since we do not require to parse them
        """
        node_name = node.__repr__().split()[0][2:]
        assert False, f"Found {node_name}, which should be unnecessary"

    def process_expression(self, node, state, *_):
        """
            This function handles the ast.Expr node i.e. the expression node.
            This node appears on function calls such as when calling a
            function, calling print(), etc.
        """
        expressions = self.gen_grfn(node.value, state, "expr")
        grfn = {"functions": [], "variables": [], "containers": []}

        for expr in expressions:
            if "call" not in expr:
                assert False, f"Unsupported expr: {expr}."
        for expr in expressions:
            array_set = False
            call = expr["call"]
            function_name = call["function"]
            io_match = self.check_io_variables(function_name)
            if io_match:
                return []
            # Bypassing calls to `print` for now. Need further discussion and
            # decisions to move forward with what we'll do with `print`
            # statements.
            if function_name == "print":
                return []
            # A handler for array <.set_> function
            if ".set_" in function_name:
                array_set = True
                function_name = function_name.replace(".set_", "")
                input_index = self.get_last_definition(
                    function_name,
                    state.last_definitions,
                    state.last_definition_default
                )
                output_index = self._get_next_definition(
                    function_name,
                    state.last_definitions,
                    state.next_definitions,
                    state.last_definition_default
                )
                arr_index = self._generate_array_index(node)
                str_arr_index = ""
                str_arr_for_varname = ""
                for idx in arr_index:
                    if function_name not in self.md_array:
                        str_arr_index += str(idx)
                        str_arr_for_varname += str(idx)
                    else:
                        str_arr_index += f"[{idx}]"
                        str_arr_for_varname += f"{idx}"
                # arr_index = call["inputs"][0][0]["var"]["variable"]
                # Create a new variable spec for indexed array. Ex.
                # arr(i) will be arr_i. This will be added as a new
                # variable in GrFN.
                variable_spec = self.generate_variable_definition(
                    function_name, str_arr_for_varname, state)
                grfn["variables"].append(variable_spec)
                if function_name not in self.md_array:
                    state.array_assign_name = f"{function_name}[{str_arr_index}]"
                else:
                    state.array_assign_name = f"{function_name}{str_arr_index}"
                # We want to have a new variable spec for the original
                # array (arr(i), for example) and generate the function
                # name with it.
                variable_spec = self.generate_variable_definition(
                    function_name, None, state)
                assign_function = self.generate_function_name(
                    "__assign__",
                    variable_spec['name'],
                    arr_index
                )
                container_id_name = assign_function["name"]
                function_type = assign_function["type"]
            else:
                container_id_name = self.function_argument_map[function_name][
                    "name"]
                function_type = "container"

            function = {
                "function": {
                    "name": container_id_name,
                    "type": function_type
                },
                "input": [],
                "output": [],
                "updated": []
            }

            # Array itself needs to be added as an input, so check that it's
            # and array. If yes, then add it manually.
            if array_set:
                function["input"].append(
                    f"@variable::"
                    f"{function_name}::{input_index}")
                function["output"] = [f"@variable::"
                                      f"{function_name}::{output_index}"]

            argument_list = []
            list_index = 0
            for arg in call["inputs"]:
                generate_lambda_for_arr = False
                if len(arg) == 1:
                    # TODO: Only variables are represented in function
                    #  arguments. But a function can have strings as
                    #  arguments as well. Do we add that?
                    if "var" in arg[0]:
                        if arg[0]['var']['variable'] not in argument_list:
                            function["input"].append(
                                f"@variable::"
                                f"{arg[0]['var']['variable']}::"
                                f"{arg[0]['var']['index']}")
                        # This is a case where a variable gets assigned to
                        # an array. For example, arr(i) = var.
                        if array_set:
                            argument_list.append(arg[0]['var']['variable'])
                            # If list_index is 0, it means that the current
                            # loop is dealing with the array index (i in arr(
                            # i)), which we do not wish to generate a lambda
                            # function for. list_index > 0 are the RHS values
                            # for array assignment.
                            if list_index > 0:
                                generate_lambda_for_arr = True
                            list_index += 1
                    # This is a case where either an expression or an array
                    # gets assigned to an array. For example, arr(i) =
                    # __expression__ or arr(i) = arr2(i).
                    elif "call" in arg[0]:
                        function = self._generate_array_setter(
                            node, function, arg,
                            function_name, container_id_name,
                            arr_index, state)
                    # This is a case where a literal gets assigned to an array.
                    # For example, arr(i) = 100.
                    elif "type" in arg[0] and array_set:
                        generate_lambda_for_arr = True

                    if generate_lambda_for_arr:
                        lambda_string = self.generate_lambda_function(
                            node,
                            container_id_name,
                            True,
                            True,
                            argument_list,
                            state,
                            False
                        )
                        state.lambda_strings.append(lambda_string)
                else:
                    if function_name in self.arrays:
                        # If array type is <float> the argument holder
                        # has a different structure that it does not hold
                        # function info. like when an array is 'int' type
                        # [{'call': {'function': '_type_', 'inputs': [...]]
                        # which causes an error. Thus, the code below fixes
                        # by correctly structuring it.
                        array_type = self.arrays[function_name]['elem_type']
                        fixed_arg = [{'call': {
                            'function': array_type,
                            'inputs': [arg]}}]
                        function = self._generate_array_setter(
                            node, function, fixed_arg,
                            function_name, container_id_name,
                            arr_index, state)
                    else:
                        assert (
                             "call" in arg[0]
                        ), "Only 1 input per argument supported right now."

            # Below is a separate loop just for filling in inputs for arrays
            if array_set:
                for arg in call["inputs"]:
                    for ip in arg:
                        if 'var' in ip:
                            function["input"].append(
                                f"@variable::"
                                f"{ip['var']['variable']}::"
                                f"{ip['var']['index']}")
                        elif 'call' in ip:
                            function_call = ip['call']
                            function_name = function_call['function']
                            if '.get_' in function_name:
                                function_name = function_name.replace(
                                    ".get_", "")
                                # In some cases, the target array itself will
                                # be an input as well. Don't add such arrays
                                # again.
                                if not True in [function_name in i for i in
                                                function["input"]]:
                                    function["input"].append(
                                        f"@variable::"
                                        f"{function_name}::"
                                        f"{state.last_definitions[function_name]}")
                            for call_input in function_call['inputs']:
                                # TODO: This is of a recursive nature. Make
                                #  this a loop. Works for SIR for now.
                                for var in call_input:
                                    if 'var' in var:
                                        function["input"].append(
                                            f"@variable::"
                                            f"{var['var']['variable']}::"
                                            f"{var['var']['index']}")

                function["input"] = self._remove_duplicate_from_list(
                    function["input"]
                )

            # This is sort of a hack for SIR to get the updated fields filled
            # in beforehand. For a generalized approach, look at
            # `process_module`.
            if function["function"]["type"] == "container":
                for functions in self.function_argument_map:
                    if self.function_argument_map[functions]["name"] == \
                            function["function"]["name"]:

                        for var in function["input"]:
                            input_var = var.rsplit('::')
                            index = input_var[2]
                            if (
                                input_var[1] in self.f_array_arg
                                or var in self.function_argument_map[functions]["updated_list"]
                            ):
                                variable_name = input_var[1]
                                function["updated"].append(
                                    f"@variable::{variable_name}::{int(index)+1}"
                                )

                                state.last_definitions[variable_name] += 1
                                state.next_definitions[variable_name] = \
                                    state.last_definitions[variable_name] + 1

                                variable_spec = self.generate_variable_definition(
                                    variable_name,
                                    None,
                                    state
                                )
                                grfn['variables'].append(variable_spec)
            # Keep a track of all functions whose `update` might need to be
            # later updated, along with their scope.
            if len(function['input']) > 0:
                # self.update_functions.append(function_name)
                self.update_functions[function_name] = {
                    "scope": self.current_scope,
                    "state": state
                }
            grfn["functions"].append(function)
        return [grfn]

    def process_compare(self, node, state, *_):
        """
            This function handles ast.Compare i.e. the comparator tag which
            appears on logical comparison i.e. ==, <, >, <=, etc. This
            generally occurs within an `if` statement but can occur elsewhere
            as well.
        """
        return self.gen_grfn(node.left, state, "compare") \
            + self.gen_grfn(node.comparators, state, "compare")

    def process_subscript(self, node, state, *_):
        """
            This function handles the ast.Subscript i.e. subscript tag of the
            ast. This tag appears on variable names that are indexed i.e.
            x[0], y[5], var[float], etc. Subscript nodes will have a `slice`
            tag which gives a information inside the [] of the call.
        """
        # The value inside the [] should be a number for now.
        # TODO: Remove this and handle further for implementations of arrays,
        #  reference of dictionary item, etc
        if not isinstance(node.slice.value, ast.Num):
            raise For2PyError("can't handle arrays right now.")

        val = self.gen_grfn(node.value, state, "subscript")
        if val:
            if val[0]["var"]["variable"] in self.annotated_assigned:
                if isinstance(node.ctx, ast.Store):
                    val[0]["var"]["index"] = self._get_next_definition(
                        val[0]["var"]["variable"],
                        state.last_definitions,
                        state.next_definitions,
                        state.last_definition_default,
                    )
            elif val[0]["var"]["index"] == -1:
                if isinstance(node.ctx, ast.Store):
                    val[0]["var"]["index"] = self._get_next_definition(
                        val[0]["var"]["variable"],
                        state.last_definitions,
                        state.next_definitions,
                        state.last_definition_default,
                    )
                    self.annotated_assigned.append(val[0]["var"]["variable"])
            else:
                self.annotated_assigned.append(val[0]["var"]["variable"])
        else:
            assert False, "No variable name found for subscript node."

        return val

    def process_name(self, node, state, call_source):
        """
            This function handles the ast.Name node of the AST. This node
            represents any variable in the code.
        """
        # Currently, bypassing any `i_g_n_o_r_e___m_e__` variables which are
        # used for comment extraction.
        if not re.match(r'i_g_n_o_r_e___m_e__.*', node.id):
            last_definition = self.get_last_definition(
                node.id,
                state.last_definitions,
                state.last_definition_default
            )
            if (
                    isinstance(node.ctx, ast.Store)
                    and state.next_definitions.get(node.id)
                    and call_source == "annassign"
            ):
                last_definition = self._get_next_definition(
                    node.id,
                    state.last_definitions,
                    state.next_definitions,
                    state.last_definition_default,
                )

            # TODO Change this structure. This is not required for the new
            #  spec. It made sense for the old spec but now it is not required.
            return [{"var": {"variable": node.id, "index": last_definition}}]

    def process_annotated_assign(self, node, state, *_):
        """
            This function handles annotated assignment operations i.e.
            ast.AnnAssign. This tag appears when a variable has been assigned
            with an annotation e.g. x: int = 5, y: List[float] = [None], etc.
        """
        # Get the sources and targets of the annotated assignment
        sources = self.gen_grfn(node.value, state, "annassign")
        targets = self.gen_grfn(node.target, state, "annassign")
        # If the source i.e. assigned value is `None` (e.g. day: List[int] =
        # [None]), only update the data type of the targets and populate the
        # `annotated_assigned` map. No further processing will be done.
        if len(sources) == 1 and ('value' in sources[0][0].keys()) and \
                sources[0][0]['value'] is None:
            for target in targets:
                state.variable_types[target["var"]["variable"]] = \
                    self.get_variable_type(node.annotation)
                if target["var"]["variable"] not in self.annotated_assigned:
                    self.annotated_assigned.append(target["var"]["variable"])

                # When a variable is AnnAssigned with [None] it is being
                # declared but not defined. So, it should not be assigned an
                # index. Having the index as -2 indicates that this variable
                # has only been declared but never defined. The next
                # definition of this variable should start with an index of 0
                # though.
                target['var']['index'] = -2
                state.last_definitions[target['var']['variable']] = -2
                state.next_definitions[target['var']['variable']] = 0
            return []

        grfn = {"functions": [], "variables": [], "containers": []}

        # Only a single target appears in the current version. The `for` loop
        # seems unnecessary but will be required when multiple targets start
        # appearing (e.g. a = b = 5).
        for target in targets:
            target_name = target["var"]["variable"]
            # Because we use the `last_definition_default` to be -1 for
            # functions with arguments, in these functions the annotated
            # assigns at the top of the function will get the -1 index which
            # is incorrect.
            if target["var"]["index"] == -1:
                target["var"]["index"] = 0
                state.last_definitions[target_name] = 0
            # Preprocessing and removing certain Assigns which only pertain
            # to the Python code and do not relate to the FORTRAN code in any
            # way.
            io_match = self.check_io_variables(target_name)
            if io_match:
                self.exclude_list.append(target_name)
                return []
            state.variable_types[target_name] = \
                self.get_variable_type(node.annotation)
            if target_name not in self.annotated_assigned:
                self.annotated_assigned.append(target_name)
            # Update the `next_definition` index of the target since it is
            # not being explicitly done by `process_name`.
            # TODO Change this functionality ground up by modifying
            #  `process_name` and `process_subscript` to make it simpler.
            if not state.next_definitions.get(target_name):
                state.next_definitions[target_name] = target[
                                                          "var"]["index"] + 1
            variable_spec = self.generate_variable_definition(target_name,
                                                              None,
                                                              state)
            function_name = self.generate_function_name(
                "__assign__",
                variable_spec['name'],
                None
            )

            # TODO Somewhere around here, the Float32 class problem will have
            #  to be handled.
            fn = self.make_fn_dict(function_name, target, sources)

            if len(sources) > 0:
                lambda_string = self.generate_lambda_function(
                    node,
                    function_name["name"],
                    False,
                    True,
                    [
                        src["var"]["variable"]
                        for src in sources
                        if "var" in src
                    ],
                    state,
                    False
                )
                state.lambda_strings.append(lambda_string)

            # In the case of assignments of the form: "ud: List[float]"
            # an assignment function will be created with an empty input
            # list. Also, the function dictionary will be empty. We do
            # not want such assignments in the GrFN so check for an empty
            # <fn> dictionary and return [] if found
            if len(fn) == 0:
                return []

            grfn["functions"].append(fn)
            grfn["variables"].append(variable_spec)
        return [grfn]

    def process_assign(self, node, state, *_):
        """
            This function handles an assignment operation (ast.Assign).
        """
        io_source = False
        is_function_call = False
        # Get the GrFN element of the RHS side of the assignment which are
        # the variables involved in the assignment operations.
        sources = self.gen_grfn(node.value, state, "assign")

        array_assignment = False
        # If current assignment is for Array declaration,
        # we need to extract information (dimension, index, and type)
        # of the array based on its dimension (single or multi-).
        if (
                "call" in sources[0]
                and sources[0]["call"]["function"] == "Array"
        ):
            array_assignment = True
            array_dimensions = []
            inputs = sources[0]["call"]["inputs"]
            array_type = inputs[0][0]["var"]["variable"]
            self._get_array_dimension(sources, array_dimensions, inputs)

        # This reduce function is useful when a single assignment operation
        # has multiple targets (E.g: a = b = 5). Currently, the translated
        # python code does not appear in this way and only a single target
        # will be present.
        targets = reduce(
            (lambda x, y: x.append(y)),
            [
                self.gen_grfn(target, state, "assign")
                for target in node.targets
            ],
        )
        grfn = {"functions": [], "variables": [], "containers": []}
        # Again as above, only a single target appears in current version.
        # The `for` loop seems unnecessary but will be required when multiple
        # targets start appearing.
        for target in targets:
            # Bypass any assigns that have multiple targets.
            # E.g. (i[0], x[0], j[0], y[0],) = ...
            if "list" in target:
                return []
            target_name = target["var"]["variable"]
            # Preprocessing and removing certain Assigns which only pertain
            # to the Python code and do not relate to the FORTRAN code in any
            # way.
            io_match = self.check_io_variables(target_name)
            if io_match:
                self.exclude_list.append(target_name)
                return []

            # If the target is a list of variables, the grfn notation for the
            # target will be a list of variable names i.e. "[a, b, c]"
            # TODO: This does not seem right. Discuss with Clay and Paul
            #  about what a proper notation for this would be
            if target.get("list"):
                targets = ",".join(
                    [x["var"]["variable"] for x in target["list"]]
                )
                target = {"var": {"variable": targets, "index": 1}}

            if array_assignment:
                var_name = target["var"]["variable"]
                # Just like the same reason as the variables
                # declared with annotation within function (not
                # function arguments) need to have index of zero.
                # Thus, these 3 lines of code fixes the index to
                # correct value from -1 to 0.
                if target["var"]["index"] == -1:
                    target["var"]["index"] = 0
                    state.last_definitions[target_name] = 0

                if var_name in self.variable_map and \
                        self.variable_map[var_name]["parameter"]:
                    is_mutable = True
                else:
                    is_mutable = False
                array_info = {
                    "index": target["var"]["index"],
                    "dimensions": array_dimensions,
                    "elem_type": array_type,
                    "mutable": is_mutable,
                }
                self.arrays[var_name] = array_info
                state.array_types[var_name] = array_type

            variable_spec = self.generate_variable_definition(target_name,
                                                              None,
                                                              state)

            # TODO Hack to not print lambda function for IO assigns. Need a
            #  proper method to handle IO moving on
            for src in sources:
                if 'call' in src:
                    if self.check_io_variables(src["call"]["function"]):
                        io_source = True
                    function = src['call']['function']
                    # Check if the source is a function call by comparing its
                    # value with the list of functions in our program (
                    # obtained from the mode mapper)
                    for program_functions in self.mode_mapper["subprograms"]:
                        if function in self.mode_mapper["subprograms"][
                                program_functions]:
                            is_function_call = True

            if is_function_call:
                container_name = self.generate_container_id_name(
                    self.fortran_file,
                    ["@global"],
                    function)
                function_name = {
                    "name": container_name,
                    "type": "container"
                }
            else:
                function_name = self.generate_function_name(
                    "__assign__",
                    variable_spec['name'],
                    None
                )
            fn = self.make_fn_dict(function_name, target, sources)
            if len(fn) == 0:
                return []
            source_list = self.make_source_list_dict(sources)

            if (
                not io_source
                and not is_function_call
            ):
                lambda_string = self.generate_lambda_function(
                    node, function_name["name"], False, True,
                    source_list, state, False
                )
                state.lambda_strings.append(lambda_string)

            grfn["functions"].append(fn)
            grfn["variables"].append(variable_spec)
        return [grfn]

    def process_tuple(self, node, state, *_):
        """
            This function handles the ast.Tuple node of the AST. This handled
            in the same way `process_list_ast` is handled.
        """
        elements = [
            element[0]
            for element in [
                self.gen_grfn(list_element, state, "ctx")
                for list_element in node.elts
            ]
        ]

        return elements if len(elements) == 1 else [{"list": elements}]

    def process_call(self, node, state, *_):
        """
            This function handles the ast.Call node of the AST. This node
            denotes the call to a function. The body contains of the function
            name and its arguments.
        """
        # Check if the call is in the form of <module>.<function> (E.g.
        # math.exp, math.cos, etc). The `module` part here is captured by the
        # attribute tag.
        if isinstance(node.func, ast.Attribute):
            # Check if there is a <sys> call. Bypass it if exists.
            if isinstance(node.func.value, ast.Attribute) and \
                    node.func.value.value.id == "sys":
                return []
            function_node = node.func

            # The `function_node` can be a ast.Name (e.g. Format(format_10)
            # where `format_10` will be an ast.Name or it can have another
            # ast.Attribute (e.g. Format(main.file_10.readline())).
            # Currently, only these two nodes have been detected, so test for
            # these will be made.
            if isinstance(function_node.value, ast.Name):
                module = function_node.value.id
                function_name = function_node.attr
                function_name = module + "." + function_name
            elif isinstance(function_node.value, ast.Attribute):
                module = self.gen_grfn(function_node.value, state, "call")
                function_name = function_node.attr
                function_name = module + "." + function_name
            else:
                assert False, f"Invalid expression call {function_node}"
        else:
            function_name = node.func.id

        inputs = []
        for arg in node.args:
            argument = self.gen_grfn(arg, state, "call")
            inputs.append(argument)

        call = {"call": {"function": function_name, "inputs": inputs}}
        return [call]

    def process_module(self, node, state, *_):
        """
            This function handles the ast.Module node in the AST. The module
            node is the starting point of the AST and its body consists of
            the entire ast of the python code.
        """
        grfn_list = []
        for cur in node.body:
            grfn = self.gen_grfn(cur, state, "module")
            grfn_list += grfn
        merged_grfn = [self._merge_dictionary(grfn_list)]

        return merged_grfn
        # TODO Implement this. This needs to be done for generality
        # We fill in the `updated` field of function calls by looking at the
        # `updated` field of their container grfn
        final_grfn = self.load_updated(merged_grfn)
        return final_grfn

    @staticmethod
    def _process_nameconstant(node, *_):
        # TODO Change this format according to the new spec
        if isinstance(node.value, bool):
            dtype = "boolean"
        else:
            dtype = "string"
        return [
            {"type": "literal", "dtype": dtype, "value": node.value}
        ]

    def process_attribute(self, node, state, call_source):
        """
            Handle Attributes: This is a fix on `feature_save` branch to
            bypass the SAVE statement feature where a SAVEd variable is
            referenced as <function_name>.<variable_name>. So the code below
            only returns the <variable_name> which is stored under
            `node.attr`. The `node.id` stores the <function_name> which is
            being ignored.
        """
        # If this node appears inside an ast.Call processing, then this is
        # the case where a function call has been saved in the case of IO
        # handling. E.g. format_10_obj.read_line(main.file_10.readline())).
        # Here, main.file_10.readline is
        if call_source == "call":
            module = node.attr
            return module
        # When a computations float value is extracted using the Float32
        # class's _val method, an ast.Attribute will be present
        if node.attr == "_val":
            return self.gen_grfn(node.value, state, call_source)
        else:
            # TODO: This section of the code should be the same as
            #  `process_name`. Verify this.
            last_definition = self.get_last_definition(
                node.attr,
                state.last_definitions,
                state.last_definition_default
            )

            # TODO Change the format according to the new spec
            return [{"var": {"variable": node.attr, "index": last_definition}}]

    def process_return_value(self, node, state, *_):
        """
        This function handles the return value from a function.
        """
        grfn = {"functions": [], "variables": [], "containers": []}
        if node.value:
            val = self.gen_grfn(node.value, state, "return_value")
        else:
            val = None

        return_dict = {
            "type": "return",
            "value": val
        }
        grfn["functions"].append(return_dict)
        return [grfn]

    @staticmethod
    def _check_break(grfn_body):
        """
            This function checks if the grfn body is related to a break from
            the function call. This happens when there is a `return` or
            `continue`
        """


    @staticmethod
    def process_ast(node, *_):
        sys.stderr.write(
            f"No handler for AST.{node.__class__.__name__} in gen_grfn, "
            f"fields: {node._fields}\n"
        )

    def process_load(self, node, state, call_source):
        raise For2PyError(f"Found ast.Load, which should not happen. "
                          f"From source: {call_source}")

    def process_store(self, node, state, call_source):
        raise For2PyError(f"Found ast.Store, which should not happen. "
                          f"From source: {call_source}")

    @staticmethod
    def process_nomatch(node, *_):
        sys.stderr.write(
            f"No handler for {node.__class__.__name__} in gen_grfn, "
            f"value: {str(node)}\n"
        )

    @staticmethod
    def _get_namespace(original_fortran_file) -> str:
        """
            This function returns the namespace for every identifier in the
            system being analyzed.
            Currently, this function is very barebone and just returns the
            name of the system being evaluated. After more testing with
            modules and imports, the namespace will expand into more than
            just the system file name.
        """
        namespace_path_list = get_path(original_fortran_file, "namespace")
        namespace_path = ".".join(namespace_path_list)

        # TODO Hack: Currently only the last element of the
        #  `namespace_path_list` is being returned as the `namespace_path` in
        #  order to make it consistent with the handwritten SIR-Demo GrFN
        #  JSON. Will need a more generic path for later instances.
        namespace_path = namespace_path_list[-1]

        return namespace_path

    def make_source_list_dict(self, source_dictionary):
        source_list = []
        for src in source_dictionary:
            if "var" in src:
                if src["var"]["variable"] not in self.annotate_map:
                    source_list.append(src["var"]["variable"])
            elif "call" in src:
                for ip in src["call"]["inputs"]:
                    source_list.extend(self.make_source_list_dict(ip))
            elif "list" in src:
                for ip in src["list"]:
                    if "var" in ip:
                        source_list.append(ip["var"]["variable"])

        # Removing duplicates
        unique_source = []
        [unique_source.append(obj) for obj in source_list if obj not in
         unique_source]
        source_list = unique_source

        return source_list

    def make_fn_dict(self, name, target, sources):
        source = []
        fn = {}
        io_source = False
        target_name = target["var"]["variable"]

        target_string = f"@variable::{target_name}::{target['var']['index']}"

        for src in sources:
            # Check for a write to a file
            if re.match(r"\d+", target_name) and "list" in src:
                return fn
            if "call" in src:
                # Remove first index of an array function as it's
                # really a type name not the variable for input.
                if src["call"]["function"] is "Array":
                    del src["call"]["inputs"][0]
                # If a RHS of an assignment is an array getter,
                # for example, meani.get_((runs[0])), we only need
                # the array name (meani in this case) and append
                # to source.
                if ".get_" in src["call"]["function"]:
                    get_array_name = src["call"]["function"].replace(
                        ".get_",
                        ""
                    )
                    var_arr_name = f"@variable::{get_array_name}::-1"
                    source.append(var_arr_name)

                # Bypassing identifiers who have I/O constructs on their source
                # fields too.
                # Example: (i[0],) = format_10_obj.read_line(file_10.readline())
                # 'i' is bypassed here
                # TODO this is only for PETASCE02.for. Will need to include 'i'
                #  in the long run
                bypass_match_source = self.check_io_variables(
                    src["call"]["function"]
                )
                if bypass_match_source:
                    if "var" in src:
                        self.exclude_list.append(src["var"]["variable"])
                    # TODO This is a hack for SIR's retval to be included as
                    #  an assign function (will not have an input). But,
                    #  moving on a proper method for handling IO is required.
                    #  Uncomment the line below to revert to old form.
                    # return fn
                    io_source = True
                # TODO Finalize the spec for calls here of this form:
                #  "@container::<namespace_path_string>::<scope_path_string>::
                #   <container_base_name>" and add here.
                if not io_source:
                    for source_ins in self.make_call_body_dict(src):
                        source.append(source_ins)
                else:
                    source = []

            elif "var" in src:
                source_string = f"@variable::{src['var']['variable']}::" \
                                f"{src['var']['index']}"
                source.append(source_string)
            # The code below is commented out to not include any `literal`
            # values in the input of `function` bodies. The spec does mention
            # including `literals` so if needed, uncomment the code block below

            # elif "type" in src and src["type"] == "literal":
            #     variable_type = self.type_def_map[src["dtype"]]
            #     source_string = f"@literal::{variable_type}::{src['value']}"
            #     source.append(source_string)
            # else:
            #     assert False, f"Unidentified source: {src}"

        # Removing duplicates
        unique_source = []
        [unique_source.append(obj) for obj in source if obj not in
         unique_source]
        source = unique_source

        fn = {
            "function": name,
            "input": source,
            "output": [target_string],
            "updated": []
        }

        return fn

    @staticmethod
    def _remove_io_variables(variable_list):
        """
            This function scans each variable from a list of currently defined
            variables and removes those which are related to I/O such as format
            variables, file handles, write lists and write_lines.
        """
        io_regex = re.compile(r"(format_\d+_obj)|(file_\d+)|(write_list_\d+)|"
                              r"(write_line)")
        io_match_list = [io_regex.match(var) for var in variable_list]

        return [var for var in variable_list if io_match_list[
            variable_list.index(var)] is None]

    def make_call_body_dict(self, source):
        """
            We are going to remove addition of functions such as "max", "exp",
            "sin", etc to the source list. The following two lines when
            commented helps us do that. If user-defined functions come up as
            sources, some other approach might be required.
        """
        # TODO Try with user defined functions and see if the below two lines
        #  need to be reworked
        # name = source["call"]["function"]
        # source_list.append({"name": name, "type": "function"})

        source_list = []
        for ip in source["call"]["inputs"]:
            if isinstance(ip, list):
                for item in ip:
                    if "var" in item:
                        source_string = f"@variable::" \
                                        f"{item['var']['variable']}::" \
                                        f"{item['var']['index']}"
                        source_list.append(source_string)
                    # TODO Adding boolean literals as an input to an assign
                    #  function but not integer literals?
                    elif 'type' in item and item['type'] == 'literal' and \
                            item['dtype'] == 'boolean':
                        source_string = f"@literal::" \
                                        f"{item['dtype']}::" \
                                        f"{item['value']}"
                        source_list.append(source_string)
                    elif "call" in item:
                        source_list.extend(self.make_call_body_dict(item))
                    elif "list" in item:
                        # Handles a case where array declaration size
                        # was given with a variable value.
                        for value in item["list"]:
                            if "var" in value:
                                variable = f"@variable:" \
                                           f":{value['var']['variable']}::0"
                                source_list.append(variable)

        return source_list

    def process_decorators(self, node, state):
        """
            Go through each decorator and extract relevant information.
            Currently this function only checks for the static_vars decorator
            for the SAVEd variables and updates variable_types with the data
            type of each variable.
        """
        for decorator in node:
            decorator_function_name = decorator.func.id
            if decorator_function_name == "static_vars":
                for arg in decorator.args[0].elts:
                    variable = arg.values[0].s
                    variable_type = arg.values[2].s
                    state.variable_types[variable] = self.annotate_map[
                        variable_type]

    @staticmethod
    def _merge_dictionary(dicts: Iterable[Dict]) -> Dict:
        """
            This function merges the entire dictionary created by `gen_grfn`
            into another dictionary in a managed manner. The `dicts` argument is
            a list of form [{}, {}, {}] where each {} dictionary is the grfn
            specification of a function. It contains `functions` and
            `identifiers` as its keys. Additionally, if the python code has a
            starting point, that is also present in the last {} of `dicts`. The
            function merges the values from the `functions` key of each {} in
            `dicts` into a single key of the same name. Similarly, it does this
            for every unique key in the `dicts` dictionaries.
        """
        fields = set(chain.from_iterable(d.keys() for d in dicts))
        merged_dict = {field: [] for field in fields}

        # Create a cross-product between each unique key and each grfn
        # dictionary
        for field, d in product(fields, dicts):
            if field in d:
                if isinstance(d[field], list):
                    merged_dict[field] += d[field]
                else:
                    merged_dict[field].append(d[field])

        return merged_dict

    def get_last_definition(self, var, last_definitions,
                            last_definition_default):
        """
            This function returns the last (current) definition (index) of a
            variable.
        """
        index = last_definition_default

        # Pre-processing and removing certain Assigns which only pertain to the
        # Python code and do not relate to the FORTRAN code in any way.
        bypass_match = self.re_bypass_io.match(var)

        if not bypass_match:
            if var in last_definitions:
                index = last_definitions[var]
            else:
                last_definitions[var] = index
            return index
        else:
            return 0

    @staticmethod
    def _get_next_definition(var, last_definitions, next_definitions,
                             last_definition_default):
        """
            This function returns the next definition i.e. index of a variable.
        """
        # The dictionary `next_definitions` holds the next index of all current
        # variables in scope. If the variable is not found (happens when it is
        # assigned for the first time in a scope), its index will be one greater
        # than the last definition default.

        index = next_definitions.get(var, last_definition_default + 1)
        # Update the next definition index of this variable by incrementing
        # it by
        # 1. This will be used the next time when this variable is referenced on
        # the LHS side of an assignment.
        next_definitions[var] = index + 1
        # Also update the `last_definitions` dictionary which holds the current
        # index of all variables in scope.
        last_definitions[var] = index
        return index

    def get_variable_type(self, annotation_node):
        """
            This function returns the data type of a variable using the
            annotation information used to define that variable
        """
        # If the variable has been wrapped in a list like x: List[int],
        # `annotation_node` will be a Subscript node
        if isinstance(annotation_node, ast.Subscript):
            data_type = annotation_node.slice.value.id
        else:
            data_type = annotation_node.id
        if self.annotate_map.get(data_type):
            return self.annotate_map[data_type]
        else:
            sys.stderr.write(
                "Unsupported type (only float, int, list, real, bool and str "
                "supported as of now).\n"
            )

    @staticmethod
    def _get_variables_and_functions(grfn):
        variables = list(chain.from_iterable(stmt["variables"] for stmt in
                                             grfn))
        fns = list(chain.from_iterable(stmt["functions"] for stmt in grfn))
        containers = list(chain.from_iterable(stmt["containers"] for stmt in
                                              grfn))
        return variables, fns, containers

    def generate_gensym(self, tag):
        """
            The gensym is used to uniquely identify any identifier in the
            program. Python's uuid library is used to generate a unique 12 digit
            HEX string. The uuid4() function of 'uuid' focuses on randomness.
            Each and every bit of a UUID v4 is generated randomly and with no
            inherent logic. To every gensym, we add a tag signifying the data
            type it represents.
            'v': variables
            'c': containers
            'f': functions
        """
        return f"{self.gensym_tag_map[tag]}_{uuid.uuid4().hex[:12]}"

    def generate_lambda_function(self, node, function_name: str,
                                 return_value: bool, array_assign: bool,
                                 inputs, state, is_custom: bool):
        lambda_for_var = True
        lambda_strings = []
        argument_strings = []
        # If a custom lambda function is encountered, create its function
        # instead
        if is_custom:
            lambda_strings.append(
                f"def {function_name}({', '.join(inputs)}):\n    "
            )
            if return_value:
                if isinstance(node, str):
                    lambda_strings.append(f"return {node}")
                elif isinstance(node, int):
                    lambda_strings.append(f"return {node}")
                else:
                    lambda_code_generator = genCode()
                    code = lambda_code_generator.generate_code(
                        node,
                        PrintState("\n    ")
                    )
                    lambda_strings.append(f"return {code}")
            else:
                assert False, f"Should always return"
            lambda_strings.append("\n\n")
            return "".join(lambda_strings)
        # Sort the arguments in the function call as it is used in the operation
        input_list = sorted(set(inputs), key=inputs.index)
        # Add type annotations to the function arguments
        for ip in input_list:
            annotation = state.variable_types.get(ip)
            if ip in state.array_types:
                lambda_for_var = False
            if (
                    lambda_for_var
                    and not annotation
            ):
                # `variable_types` does not contain annotations for variables
                # for indexing such as 'abc_1', etc. Check if the such variables
                # exist and assign appropriate annotations
                key_match = lambda var, dicn: ([i for i in dicn if i in var])
                annotation = state.variable_types[
                    key_match(ip, state.variable_types)[0]
                ]
            # function argument requires annotation only when
            # it's dealing with simple variable (at least for now).
            if lambda_for_var:
                annotation = self.annotate_map[annotation]
                argument_strings.append(f"{ip}: {annotation}")
            # Currently, this is for array specific else case.
            else:
                argument_strings.append(ip)
                lambda_for_var = True
        lambda_strings.append(
            f"def {function_name}({', '.join(argument_strings)}):\n    "
        )
        # If a `decision` tag comes up, override the call to genCode to manually
        # enter the python script for the lambda file.
        if "__decision__" in function_name:
            code = f"{inputs[1]} if {inputs[2]} else {inputs[0]}"
        else:
            lambda_code_generator = genCode()
            code = lambda_code_generator.generate_code(node,
                                                       PrintState("\n    ")
                                                       )
        if return_value:
            if array_assign:
                lambda_strings.append(f"{state.array_assign_name} = {code}\n")
                lambda_strings.append(f"    return {state.array_assign_name}")
                state.array_assign_name = None
            else:
                lambda_strings.append(f"return {code}")
        else:
            lines = code.split("\n")
            indent = re.search("[^ ]", lines[-1]).start()
            lines[-1] = lines[-1][:indent] + "return " + lines[-1][indent:]
            lambda_strings.append("\n".join(lines))
        lambda_strings.append("\n\n")
        return "".join(lambda_strings)

    def generate_container_id_name(self, namespace_file: str, scope_path,
                                   container_basename: str) -> str:
        namespace = self._get_namespace(namespace_file)
        if isinstance(scope_path, list):
            scope_path_string = '.'.join(scope_path)
        elif isinstance(scope_path, str):
            scope_path_string = scope_path
        else:
            assert False, f"Invalid scope_path type {scope_path}"
        container_id = f"@container::{namespace}::{scope_path_string}::" \
                       f"{container_basename}"

        return container_id

    def generate_variable_definition(self, variable, arr_index, state):
        """
            This function generates the GrFN structure for a variable
            definition, of the form:
            variable: {
                        name:
                        source_refs:
                        gensym:
                        domain:
                        domain_constraints:
                        }
        """
        namespace = self._get_namespace(self.fortran_file)
        if variable in state.last_definitions:
            index = state.last_definitions[variable]
        elif variable in self.arrays:
            index = 0

        domain = self.get_domain_dictionary(variable, state)
        # Since we need to update the domain of arrays that
        # were passed to a function once the program actually
        # finds about it, we need to temporarily hold the domain
        # information in the dictionary of domain list.
        if (
            "name" in domain
            and domain["name"] == "array"
        ):
            if variable in self.array_arg_domain:
                self.array_arg_domain[variable].append(domain)
            else:
                self.array_arg_domain[variable] = [domain]

        # Only array variables hold dimensions in their domain
        # when they get declared, we identify the array variable
        # declaration by simply checking the existence of the dimensions
        # key in the domain. Also, the array was previously passed
        # to functions.
        if (
            "dimensions" in domain
            and variable in self.array_arg_domain
        ):
            # Since we can't simply do "dom = domain"
            # as this will do a replacement of the dict element
            # not the actual domain object of the original function
            # argument, we need to clean off the existing contents
            # first and then add the array domain spec one-by-one.
            for dom in self.array_arg_domain[variable]:
                if "name" in dom:
                    del dom["name"]
                if "type" in dom:
                    del dom["type"]
                dom["index"] = domain["index"]
                dom["dimensions"] = domain["dimensions"]
                dom["elem_type"] = domain["elem_type"]
                dom["mutable"] = domain["mutable"]

        variable_gensym = self.generate_gensym("variable")

        if arr_index is not None:
            variable = f"{variable}_{arr_index}"

        variable_name = f"@variable::{namespace}::{self.current_scope}::" \
                        f"{variable}::{index}"
        # TODO Change the domain constraint. How do you figure out the domain
        #  constraint?
        domain_constraint = "(and (> v -infty) (< v infty)))"

        variable_definition = {
            "name": variable_name,
            "gensym": variable_gensym,
            "source_refs": [],
            "domain": domain,
            "domain_constraint": domain_constraint,
        }

        return variable_definition

    def get_domain_dictionary(self, variable, state):
        if variable in self.arrays:
            domain_dictionary = self.arrays[variable]
        else:
            variable_type = state.variable_types[variable]
            if variable in self.variable_map and \
                    self.variable_map[variable]["parameter"]:
                is_mutable = True
            else:
                is_mutable = False
            if (
                self.handling_f_args
                and variable_type == "array"
            ):
                self.f_array_arg.append(variable)
            domain_dictionary = {
                "name": self.type_def_map[variable_type],
                "type": "type",
                "mutable": is_mutable,
            }
        return domain_dictionary

    def generate_function_name(self, function_type, variable, arr_index):
        """
            This function generates the name of the function inside the
            container wiring within the body of a container.
        """
        variable_spec_regex = r'@.*?::(?P<namescope>.*?::.*?)::(' \
                              r'?P<variable>.*?)::(?P<index>.*)'
        variable_match = re.match(variable_spec_regex, variable)
        if variable_match:
            namespace_scope = variable_match.group("namescope")
            variable_name = variable_match.group("variable")
            if arr_index:
                variable_name += "_"
                for index in arr_index:
                    variable_name = variable_name + f"{index}"
            variable_index = variable_match.group("index")

            name = namespace_scope + function_type + variable_name + "::" + \
                   variable_index
            name = self.replace_multiple(name, ['$', '-', ':'], '_')
            name = name.replace('.', '__')
            if any([x in function_type for x in ["assign", "condition",
                                                 "decision"]]):
                spec_type = "lambda"
            else:
                spec_type = "None"
        else:
            assert False, f"Cannot match regex for variable spec: {variable}"

        return {"name": name, "type": spec_type}

    def load_updated(self, grfn_dict):
        """
            This function parses through the GrFN once and finds the
            container spec of functions whose `updated` fields needs to be
            filled in that functions' function call spec.
        """
        for container in self.function_argument_map:
            if container in self.update_functions:
                for container_grfn in grfn_dict[0]['containers']:
                    for body_function in container_grfn['body']:
                        function_name = body_function['function']['name']
                        if function_name.startswith('@container') and \
                                function_name.split('::')[-1] == container:
                            updated_variable = [body_function['input'][i] for
                                                i in self.function_argument_map[
                                                    container][
                                                    'updated_indices']]
                            for i in range(len(updated_variable)):
                                old_index = int(updated_variable[i].split(
                                    "::")[-1])
                                new_index = old_index + 1
                                updated_var_list = updated_variable[i].split(
                                    "::")[:-1]
                                updated_var_list.append(str(new_index))
                                updated_variable[i] = '::'.join(
                                    updated_var_list)
                                self.current_scope = self.update_functions[
                                    container]['scope']
                                variable_name = updated_var_list[1]
                                variable_spec = \
                                    self.generate_variable_definition(
                                        variable_name, None,
                                        self.update_functions[
                                            container]['state']
                                    )
                                variable_name_list = variable_spec[
                                                         'name'
                                                     ].split("::")[:-1]
                                variable_name_list.append(str(new_index))
                                variable_spec['name'] = "::".join(
                                    variable_name_list
                                )
                                grfn_dict[0]['variables'].append(variable_spec)
                            body_function['updated'] = updated_variable
        return grfn_dict

    @staticmethod
    def _get_array_dimension(sources, array_dimensions, inputs):
        """This function is for extracting bounds of an array.

            Args:
                sources (list): A list holding GrFN element of
                array function. For example, Array (int, [[(0, 10)]).
                array_dimensions (list): An empty list that will be
                populated by current function with the dimension info.
                inputs (list): A list that holds inputs dictionary
                extracted from sources.

            Returns:
                None.
        """
        # A multi-dimensional array handler
        if len(inputs[1]) > 1:
            for lst in inputs[1]:
                low_bound = int(lst[0]["list"][0]["value"])
                upper_bound = int(lst[0]["list"][1]["value"])
                array_dimensions.append(upper_bound - low_bound + 1)
        # 1-D array handler
        else:
            bounds = inputs[1][0][0]["list"]
            # Get lower bound of an array
            if "type" in bounds[0]:
                # When an index is a scalar value
                low_bound = bounds[0]["value"]
            else:
                # When an index is a variable
                low_bound = bounds[0]["var"]["variable"]
            # Get upper bound of an array
            if "type" in bounds[1]:
                upper_bound = bounds[1]["value"]
            else:
                upper_bound = bounds[1]["var"]["variable"]

            if isinstance(low_bound, int) and isinstance(upper_bound, int):
                array_dimensions.append(upper_bound - low_bound + 1)
            elif isinstance(upper_bound, str):
                assert (
                        isinstance(low_bound, int) and low_bound == 0
                ), "low_bound must be <integer> type and 0 (zero) for now."
                array_dimensions.append(upper_bound)
            else:
                assert False, f"low_bound type: {type(low_bound)} is " \
                              f"currently not handled."

    def _generate_array_setter(self, node, function, arg, name,
                              container_id_name, arr_index, state
                              ):
        """
            This function is for handling array setter (ex. means.set_(...)).

            Args:
                node: The node referring to the array
                function (list): A list holding the information of the function
                for JSON and lambda function generation.
                arg (list): A list holding the arguments of call['inputs'].
                name (str): A name of the array.
                container_id_name (str): A name of function container. It's an
                array name with other appended info. in this function.
                arr_index (str): Index of a target array.
                state: The current state of the system

            Returns:
                (list) function: A completed list of function.
        """
        argument_list = list()
        # Array index is always one of
        # the lambda function argument
        for idx in arr_index:
            if (
                    idx not in ARITHMETIC_OPS
                    and isinstance(idx, str)
            ):
                argument_list.append(idx)
        # For array setter value handler
        for var in arg[0]["call"]["inputs"][0]:
            # If an input is a simple variable
            if "var" in var:
                var_name = var['var']['variable']
                if var_name not in argument_list:
                    input_index = self.get_last_definition(
                        var_name,
                        state.last_definitions,
                        state.last_definition_default
                    )
                    function["input"].append(
                        f"@variable::"
                        f"{var_name}::"
                        f"{input_index}")
                    argument_list.append(var_name)
                else:
                    # It's not an error, so just pass it.
                    pass
            # If an input is an array (for now).
            elif "call" in var:
                ref_call = var["call"]
                if ".get_" in ref_call["function"]:
                    get_array_name = ref_call["function"].replace(".get_", "")
                    if get_array_name not in argument_list:
                        argument_list.append(get_array_name)
                        if get_array_name != name:
                            ip_index = self.get_last_definition(
                                get_array_name,
                                state.last_definitions,
                                state.last_definition_default
                            )
                            function["input"].append(
                                f"@variable::"
                                f"{get_array_name}::"
                                f"{ip_index}")
                    else:
                        # It's not an error, so just pass it.
                        pass
        # Generate lambda function for array[index]
        lambda_string = self.generate_lambda_function(
            node,
            container_id_name,
            True,
            True,
            argument_list,
            state,
            False
        )
        state.lambda_strings.append(lambda_string)

        return function

    def _generate_array_index (self, node):
        """This function is for generating array index grfn
        handling both single and multi-dimensional arrays.

        Args:
            node: The node referring to the array.
           
        Returns:
            (list) index: Formed array index.
        """
        args = node.value.args[0]
        args_name = args.__repr__().split()[0][2:]
        # Case 1: Single dimensional array
        if args_name == "ast.Subscript":
            return [args.value.id]
        # Case 1.1: Single dimensional array with arithmetic
        # operation as setter index
        elif args_name == "ast.BinOp":
            left_ast = args.left.__repr__().split()[0][2:]
            right_ast = args.right.__repr__().split()[0][2:]
            # Get the operator's left side value
            if left_ast == "ast.Subscript":
                left = args.left.value.id
            elif left_ast == "ast.Num":
                left = args.left.n
            # Get the arithmetic operator
            op = ARITHMETIC_OPS[args.op.__repr__().split()[0][6:]]
            # Get the operator's right side value
            if right_ast == "ast.Subscript":
                right = args.right.value.id
            elif right_ast == "ast.Num":
                right = args.right.n
            return [left, op, right]
        # Case 2: Multi-dimensional array
        elif args_name == "ast.Tuple":
            md_array_name = node.value.func.value.id
            if md_array_name not in self.md_array:
                self.md_array.append(md_array_name)
            dimensions = args.elts
            dimension_list = []
            for dimension in dimensions:
                ast_name = dimension.__repr__().split()[0][2:]
                if ast_name == "ast.Subscript":
                    dimension_list.append(dimension.value.id)
                else:
                    assert (
                        ast_name == "ast.Num"
                    ), f"Unable to handle {ast_name} for multi-dimensional array"
            return dimension_list
        else:
            assert False, f"Unable to handle {args_name}"


    @staticmethod
    def replace_multiple(main_string, to_be_replaced, new_string):
        """
            Replace a set of multiple sub strings with a new string in main
            string.
        """
        # Iterate over the strings to be replaced
        for elem in to_be_replaced:
            # Check if string is in the main string
            if elem in main_string:
                # Replace the string
                main_string = main_string.replace(elem, new_string)

        return main_string

    @staticmethod
    def _find_updated(argument_list, body_variable_list, f_array_arg, state):
        """
            This function finds and generates a list of updated identifiers
            in a container.
        """
        # TODO After implementing everything, check if `argument_dict` and
        #  `body_dict` will be the same as `function_state.last_definitions`
        #  before and after getting `body_grfn`. If so, remove the creation
        #  of `argument_dict` and `body_dict` and use the `last_definitions`
        #  instead
        argument_dict = {}
        body_dict = {}
        updated_list = []
        variable_regex = re.compile(r'.*::(?P<variable>.*?)::(?P<index>.*$)')
        # First, get mapping of argument variables and their indexes
        for var in argument_list:
            var_match = variable_regex.match(var["name"])
            if var_match:
                argument_dict[var_match.group('variable')] = var_match.group(
                    'index')
            else:
                assert False, f"Error when parsing argument variable " \
                              f"{var['name']}"
        # Now, get mapping of body variables and their latest indexes
        for var in body_variable_list:
            var_match = variable_regex.match(var["name"])
            if var_match:
                body_dict[var_match.group('variable')] = \
                    var_match.group('index')
            else:
                assert False, f"Error when parsing body variable " \
                              f"{var['name']}"
        # Now loop through every argument variable over the body variable to
        # check if the indices mismatch which would indicate an updated variable
        for argument in argument_dict:
            if argument in body_dict and \
                    int(body_dict[argument]) > int(argument_dict[argument]):
                updated_list.append(f"@variable::{argument}::"
                                    f"{body_dict[argument]}")
            # If argument is an array type, get the current index and
            # update it. Then, append to the function's updated list
            elif argument in f_array_arg:
                updated_idx = state.last_definitions[argument]
                updated_list.append(f"@variable::{argument}::"
                                    f"{updated_idx}")

        return updated_list

    def check_io_variables(self, variable_name):
        """
            This function scans the variable and checks if it is an io
            variable. It returns the status of this check i.e. True or False.
        """
        io_match = self.re_bypass_io.match(variable_name)
        return io_match

    @staticmethod
    def _get_call_inputs(call_function, function_input, container_argument,
                         loop_condition_inputs,
                         loop_condition_inputs_lambda, state):
        """
            This function parses a call function (such as when reading an
            array) and loads all respective input variables from it.
        """
        # First check if the call is from an array call. We only update the
        # lists if it is an array operation (such as samples.get_((x[0]))
        if ".get_" in call_function['function']:
            array_name = call_function['function'].replace(".get_", "")
            array_index = state.last_definitions.get(
                array_name,
                state.last_definition_default
            )
            function_input.append(f"@variable::"
                                  f"{array_name}::"
                                  f"{array_index}")
            container_argument.append(f"@variable::"
                                      f"{array_name}::-1")
            loop_condition_inputs.append(
                f"@variable::"
                f"{array_name}::-1")
            loop_condition_inputs_lambda.append(array_name)
            for inputs in call_function['inputs']:
                if not isinstance(inputs, list):
                    inputs = [inputs]
                for var in inputs:
                    if 'var' in var:
                        function_input.append(f"@variable::"
                                              f"{var['var']['variable']}::"
                                              f"{var['var']['index']}")
                        container_argument.append(
                            f"@variable::{var['var']['variable']}::-1"
                        )
                        loop_condition_inputs.append(
                            f"@variable::"
                            f"{var['var']['variable']}::-1")
                        loop_condition_inputs_lambda.append(
                            var['var']['variable']
                        )
        else:
            pass

    @staticmethod
    def _remove_duplicate_from_list(input_list):
        """
            This helper function removes any duplicates from a list
        """
        # return list(set(input_list))
        return list(OrderedDict.fromkeys(input_list))


def get_path(file_name: str, instance: str):
    """
        This function returns the path of a file starting from the root of
        the delphi repository. The returned path varies depending on whether
        it is for a namespace or a source variable, which is denoted by the
        `instance` argument variable. It is important to note that the path
        refers to that of the original system being analyzed i.e. the Fortran
        code and not the intermediate Python file which is used to generate
        the AST.
    """
    if instance == "source":
        source_match = re.match(r'[./]*(.*)', file_name)
        assert source_match, f"Original Fortran source file for {file_name} " \
                             f"not found."
        return source_match.group(1)
    elif instance == "namespace":
        source_match = re.match(r'[./]*(.*)\.', file_name)
        assert source_match, f"Namespace path for {file_name} not found."
        return source_match.group(1).split("/")
    else:
        assert False, f"Error when trying to get the path of file {file_name}."


def dump_ast(node, annotate_fields=True, include_attributes=False, indent="  "):
    """
        Return a formatted dump of the tree in *node*. This is mainly useful for
        debugging purposes. The returned string will show the names and the
        values for fields. This makes the code impossible to evaluate,
        so if evaluation is wanted *annotate_fields* must be set to False.
        Attributes such as line numbers and column offsets are not dumped by
        default. If this is wanted, *include_attributes* can be set to True.
    """

    def _format(ast_node, level=0):
        if isinstance(ast_node, ast.AST):
            fields = [(a, _format(b, level)) for a, b in
                      ast.iter_fields(ast_node)]
            if include_attributes and ast_node._attributes:
                fields.extend(
                    [
                        (a, _format(getattr(ast_node, a), level))
                        for a in ast_node._attributes
                    ]
                )
            return "".join(
                [
                    ast_node.__class__.__name__,
                    "(",
                    ", ".join(
                        ("%s=%s" % field for field in fields)
                        if annotate_fields
                        else (b for a, b in fields)
                    ),
                    ")",
                ]
            )
        elif isinstance(ast_node, list):
            lines = ["["]
            lines.extend(
                (
                    indent * (level + 2) + _format(x, level + 2) + ","
                    for x in ast_node
                )
            )
            if len(lines) > 1:
                lines.append(indent * (level + 1) + "]")
            else:
                lines[-1] += "]"
            return "\n".join(lines)
        return repr(ast_node)

    if not isinstance(node, ast.AST):
        raise TypeError("expected AST, got %r" % node.__class__.__name__)
    return _format(node)


def process_comments(source_comment_dict, generator_object):
    """
        This function replaces the keys in the source comments that are
        function names in the source files into their container id name.
    """
    grfn_argument_map = generator_object.function_argument_map
    for key in source_comment_dict:
        if key in grfn_argument_map:
            source_comment_dict[grfn_argument_map[key]['name']] = \
                source_comment_dict.pop(key)

    return source_comment_dict


def create_grfn_dict(
        lambda_file: str,
        asts: List,
        file_name: str,
        mode_mapper_dict: list,
        original_file: str,
        save_file=False,
) -> Dict:
    """
        Create a Python dict representing the GrFN, with additional metadata for
        JSON output.
    """

    lambda_string_list = [
        "from numbers import Real\n",
        "from random import random\n",
        "import delphi.translators.for2py.math_ext as math\n\n"
    ]

    state = GrFNState(lambda_string_list)
    generator = GrFNGenerator()
    generator.mode_mapper = mode_mapper_dict[0]
    generator.fortran_file = original_file

    try:
        filename_regex = re.compile(r"(.*)\..*$")
        name_match = re.match(filename_regex, file_name)
        assert name_match, f"Can't match filename to any format: {file_name}"
        file_name = name_match.group(1)
        with open(f"{file_name}_variables_pickle", "rb") as f:
            variable_map = pickle.load(f)
        generator.variable_map = variable_map
    except IOError:
        raise For2PyError(f"Unable to read file {file_name}.")

    grfn = generator.gen_grfn(asts, state, "")[0]


    # If the GrFN has a `start` node, it will refer to the name of the
    # PROGRAM module which will be the entry point of the GrFN.
    if grfn.get("start"):
        grfn["start"] = [grfn["start"][0]]
    else:
        # TODO: The `grfn_spec` mentions this to be null (None) but it looks
        #  like `networks.py` requires a certain function. Finalize after
        #  `networks.py` is completed.
        # grfn["start"] = None
        grfn["start"] = [generator.function_definitions[-1]]

    # Add the placeholder to enter the grounding and link hypothesis information
    grfn["grounding"] = []
    # TODO Add a placeholder for `types`. This will have to be populated when
    #  user defined types start appearing.
    grfn["types"] = []
    # Get the file path of the original Fortran code being analyzed
    source_file = get_path(original_file, "source")

    # TODO Hack: Currently only the file name is being displayed as the
    #  source in order to match the handwritten SIR model GrFN JSON. Since
    #  the directory of the `SIR-Gillespie-SD_inline.f` file is the root,
    #  it works for this case but will need to be generalized for other cases.
    file_path_list = source_file.split("/")
    grfn["source"] = [file_path_list[-1]]

    # Get the source comments from the original Fortran source file.
    source_file_comments = get_comments(original_file)
    comment_dict = process_comments(dict(source_file_comments), generator)
    source_comments = comment_dict
    grfn["source_comments"] = source_comments

    # dateCreated stores the date and time on which the lambda and GrFN files
    # were created. It is stored in the YYYMMDD format
    grfn["date_created"] = f"{datetime.utcnow().isoformat('T')}Z"

    with open(lambda_file, "w") as lambda_fh:
        lambda_fh.write("".join(lambda_string_list))

    # View the PGM file that will be used to build a scope tree
    if save_file:
        json.dump(grfn, open(file_name[:file_name.rfind(".")] + ".json", "w"))

    return grfn


def generate_ast(filename: str):
    """
        This function generates the AST of a python file using Python's ast
        module.
    """
    return ast.parse(tokenize.open(filename).read())


def get_asts_from_files(file_list: List[str], printast=False) -> List:
    """
        This function returns the AST of each python file in the
        python_file_list.
    """
    ast_list = []
    for file in file_list:
        ast_list.append(generate_ast(file))
        if printast:
            # If the printAst flag is set, print the AST to console
            print(dump_ast(ast_list[-1]))
    return ast_list


def get_system_name(pyfile_list: List[str]):
    """
    This function returns the name of the system under analysis. Generally,
    the system is the one which is not prefixed by `m_` (which represents
    modules).
    """
    system_name = None
    path = None
    for file in pyfile_list:
        if not file.startswith("m_"):
            system_name_match = re.match(r'.*/(.*)\.py', file)
            assert system_name_match, f"System name for file {file} not found."
            system_name = system_name_match.group(1)

            path_match = re.match(r'(.*)/.*', file)
            assert path_match, "Target path not found"
            path = path_match.group(1)

    if not (system_name or path):
        assert False, f"Error when trying to find the system name of the " \
                      f"analyzed program."

    return system_name, path


def generate_system_def(python_list: List[str], component_list: List[str]):
    """
        This function generates the system definition for the system under
        analysis and writes this to the main system file.
    """
    (system_name, path) = get_system_name(python_list)
    system_filename = f"{path}/system.json"
    grfn_components = []
    for component in component_list:
        grfn_components.append({
            "file_path": component,
            "imports": []
        })
    with open(system_filename, "w") as system_file:
        system_def = {
            "date_created": f"{datetime.utcnow().isoformat('T')}Z",
            "name": system_name,
            "components": grfn_components
        }
        system_file.write(json.dumps(system_def, indent=2))


def process_files(python_list: List[str], grfn_tail: str, lambda_tail: str,
                  original_file: str, print_ast_flag=False):
    """
        This function takes in the list of python files to convert into GrFN 
        and generates each file's AST along with starting the GrFN generation
        process. 
    """

    module_mapper = {}
    grfn_filepath_list = []
    ast_list = get_asts_from_files(python_list, print_ast_flag)

    # Regular expression to identify the path and name of all python files
    filename_regex = re.compile(r"(?P<path>.*/)(?P<filename>.*).py")

    # First, find the main python file in order to populate the module
    # mapper
    for item in python_list:
        file_match = re.match(filename_regex, item)
        assert file_match, "Invalid filename."

        path = file_match.group("path")
        filename = file_match.group("filename")

        # Ignore all python files of modules created by `pyTranslate.py`
        # since these module files do not contain a corresponding XML file.
        if not filename.startswith("m_"):
            xml_file = f"{path}rectified_{filename}.xml"
            # Calling the `get_index` function in `mod_index_generator.py` to
            # map all variables and objects in the various files
            module_mapper = get_index(xml_file)

    for index, ast_string in enumerate(ast_list):
        lambda_file = python_list[index][:-3] + "_" + lambda_tail
        grfn_file = python_list[index][:-3] + "_" + grfn_tail
        grfn_dict = create_grfn_dict(
            lambda_file, [ast_string], python_list[index], module_mapper,
            original_file
        )
        grfn_filepath_list.append(grfn_file)
        # Write each GrFN JSON into a file
        with open(grfn_file, "w") as file_handle:
            file_handle.write(json.dumps(grfn_dict, sort_keys=True, indent=2))

    # Finally, write the <systems.json> file which gives a mapping of all the
    # GrFN files related to the system.
    generate_system_def(python_list, grfn_filepath_list)


if __name__ == "__main__":
    parser = argparse.ArgumentParser()
    parser.add_argument(
        "-f",
        "--files",
        nargs="+",
        required=True,
        help="A list of python files to generate a PGM for",
    )
    parser.add_argument(
        "-p",
        "--grfn_suffix",
        nargs=1,
        required=True,
        help="Filename for the output PGM",
    )
    parser.add_argument(
        "-l",
        "--lambda_suffix",
        nargs=1,
        required=True,
        help="Filename for output lambda functions",
    )
    parser.add_argument(
        "-o",
        "--out",
        nargs=1,
        required=True,
        help="Text file containing the list of output python files being "
             "generated",
    )
    parser.add_argument(
        "-a",
        "--print_ast",
        action="store_true",
        required=False,
        help="Print ASTs",
    )
    parser.add_argument(
        "-g",
        "--original_file",
        nargs=1,
        required=True,
        help="Filename of the original Fortran file",
    )
    arguments = parser.parse_args(sys.argv[1:])

    # Read the outputFile which contains the name of all the python files
    # generated by `pyTranslate.py`. Multiple files occur in the case of
    # modules since each module is written out into a separate python file.
    with open(arguments.out[0], "r") as f:
        python_files = f.read()

    # The Python file names are space separated. Append each one to a list.
    python_file_list = python_files.rstrip().split(" ")

    grfn_suffix = arguments.grfn_suffix[0]
    lambda_suffix = arguments.lambda_suffix[0]
    fortran_file = arguments.original_file[0]
    print_ast = arguments.print_ast

    process_files(python_file_list, grfn_suffix, lambda_suffix, fortran_file,
                  print_ast)<|MERGE_RESOLUTION|>--- conflicted
+++ resolved
@@ -19,82 +19,6 @@
 import operator
 import uuid
 
-<<<<<<< HEAD
-=======
-###########################################################################
-#                                                                         #
-#                            GLOBAL VARIABLES                             #
-#                                                                         #
-###########################################################################
-
-# The BINOPS dictionary holds operators for all the arithmetic and
-# comparative functions
-# TODO Take this inside class
-BINOPS = {
-    ast.Add: operator.add,
-    ast.Sub: operator.sub,
-    ast.Mult: operator.mul,
-    ast.Div: operator.truediv,
-    ast.Pow: operator.pow,
-    ast.Eq: operator.eq,
-    ast.LtE: operator.le,
-}
-
-# The ANNOTATE_MAP dictionary is used to map Python ast data types into data
-# types for the lambdas
-# TODO Take this inside class
-ANNOTATE_MAP = {
-    "real": "Real",
-    "float": "real",
-    "Real": "real",
-    "integer": "int",
-    "int": "integer",
-    "string": "str",
-    "str": "string",
-    "array": "[]",
-    "list": "array",
-    "bool": "bool",
-    "file_handle": "fh",
-    "Array": "array",
-}
-
-# Arithmetic operator dictionary
-# TODO: Complete the list
-ARITHMETIC_OPS = {
-    "Add": "+",
-    "Sub": "-",
-    "Div": "/",
-    "Mult": "*",
-    "+": "+",
-    "-": "-",
-    "/": "/",
-    "*": "*",
-}
-
-# The UNNECESSARY_TYPES tuple holds the ast types to ignore
-# TODO Take this inside class
-UNNECESSARY_TYPES = (
-    ast.Mult,
-    ast.Add,
-    ast.Sub,
-    ast.Pow,
-    ast.Div,
-    ast.USub,
-    ast.Eq,
-    ast.LtE,
-)
-
-# Regular expression to match python statements that need to be bypassed in
-# the GrFN and lambda files. Currently contains I/O statements.
-# TODO Take this inside class
-BYPASS_IO = r"^format_\d+$|^format_\d+_obj$|^file_\d+$|^write_list_\d+$|" \
-            r"^write_line$|^format_\d+_obj" \
-            r".*|^Format$|^list_output_formats$|^write_list_stream$|^file_\d" \
-            r"+\.write$"
-RE_BYPASS_IO = re.compile(BYPASS_IO, re.I)
-
->>>>>>> 88321839
-
 class GrFNState:
     def __init__(
             self,
@@ -108,7 +32,7 @@
             scope_path: Optional[List] = [],
             arrays: Optional[Dict] = {},
             array_types: Optional[Dict] = {},
-            array_assign_name: Optional = None,
+            array_assign_name: Optional = None
     ):
         self.lambda_strings = lambda_strings
         self.last_definitions = last_definitions
@@ -236,6 +160,19 @@
             "file_handle": "fh",
         }
 
+        # Arithmetic operator dictionary
+        # TODO: Complete the list
+        self.arithmetic_ops = {
+            "Add": "+",
+            "Sub": "-",
+            "Div": "/",
+            "Mult": "*",
+            "+": "+",
+            "-": "-",
+            "/": "/",
+            "*": "*",
+        }
+
         # The unnecessary_types tuple holds the ast types to ignore
         self.unnecessary_types = (
             ast.Mult,
@@ -431,17 +368,12 @@
         self.handling_f_args = True
         for argument in argument_list:
             argument_variable_grfn.append(
-                self.generate_variable_definition(argument, None,
+                self.generate_variable_definition(argument,
+                                                  None,
                                                   function_state)
             )
-<<<<<<< HEAD
-
+        self.handling_f_args = False
         # Generate the `variable_identifier_name` for each container argument.
-=======
-        self.handling_f_args = False
-        # Generate the `variable_identifier_name` for each container
-        # argument.
->>>>>>> 88321839
         # TODO Currently only variables are handled as container arguments.
         #  Create test cases of other containers as container arguments and
         #  extend this functionality.
@@ -3179,7 +3111,7 @@
         # the lambda function argument
         for idx in arr_index:
             if (
-                    idx not in ARITHMETIC_OPS
+                    idx not in self.arithmetic_ops
                     and isinstance(idx, str)
             ):
                 argument_list.append(idx)
@@ -3262,7 +3194,7 @@
             elif left_ast == "ast.Num":
                 left = args.left.n
             # Get the arithmetic operator
-            op = ARITHMETIC_OPS[args.op.__repr__().split()[0][6:]]
+            op = self.arithmetic_ops[args.op.__repr__().split()[0][6:]]
             # Get the operator's right side value
             if right_ast == "ast.Subscript":
                 right = args.right.value.id
