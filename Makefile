docs:
	cd docs; make html

extensions: 
<<<<<<< HEAD
	mkdir -p build
	cd build; conan install .. --build missing -s compiler.libcxx=libstdc++11
	cd build; cmake ..; cmake --build . -- -j
	cp build/lib/* delphi/cpp
=======
	mkdir -p build && \
	cd build  && cmake .. &&  cmake --build . -- -j && \
	cp *.so ../delphi/cpp
>>>>>>> eed89e57

test: extensions
	time pytest \
	  --cov-report term-missing:skip-covered --cov=delphi\
	  --doctest-modules\
	  --ignore=delphi/analysis/sensitivity/tests\
	  --ignore=delphi/cpp/pybind11\
	  --ignore=delphi/translators/for2py/data\
	  --ignore=tests/data\
	  delphi tests

pypi_upload:
	rm -rf dist
	python setup.py sdist bdist_wheel
	twine upload dist/*

clean:
	rm -rf build dist
	rm *.json *.pkl *.csv<|MERGE_RESOLUTION|>--- conflicted
+++ resolved
@@ -2,16 +2,9 @@
 	cd docs; make html
 
 extensions: 
-<<<<<<< HEAD
-	mkdir -p build
-	cd build; conan install .. --build missing -s compiler.libcxx=libstdc++11
-	cd build; cmake ..; cmake --build . -- -j
-	cp build/lib/* delphi/cpp
-=======
 	mkdir -p build && \
 	cd build  && cmake .. &&  cmake --build . -- -j && \
 	cp *.so ../delphi/cpp
->>>>>>> eed89e57
 
 test: extensions
 	time pytest \
