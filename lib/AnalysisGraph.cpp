--- conflicted
+++ resolved
@@ -1,28 +1,11 @@
 #include "AnalysisGraph.hpp"
 #include "data.hpp"
-<<<<<<< HEAD
-#include "tqdm.hpp"
-#include <boost/algorithm/string.hpp>
-#include <boost/range/adaptor/filtered.hpp>
-#include <boost/range/algorithm/for_each.hpp>
-#include <boost/range/algorithm/sort.hpp>
-#include <cmath>
-=======
 #include "spdlog/spdlog.h"
 #include <boost/range/algorithm/for_each.hpp>
->>>>>>> 9b10d94b
 #include <range/v3/all.hpp>
 #include <sqlite3.h>
 
 using namespace std;
-<<<<<<< HEAD
-using boost::for_each;
-using boost::make_iterator_range;
-using fmt::print, fmt::format;
-using tq::tqdm;
-using namespace fmt::literals;
-using ranges::views::filter;
-=======
 using namespace fmt::literals;
 using namespace delphi::utils;
 using spdlog::debug, spdlog::error, spdlog::info;
@@ -31,7 +14,6 @@
     boost::remove_vertex;
 using Eigen::VectorXd;
 using fmt::print, fmt::format;
->>>>>>> 9b10d94b
 using spdlog::debug;
 using spdlog::error;
 using spdlog::warn;
@@ -83,47 +65,14 @@
   return predecessors;
 }
 
-<<<<<<< HEAD
-auto AnalysisGraph::successors(string node_name) {
-  return this->successors(this->name_to_vertex.at(node_name));
-}
-
-auto AnalysisGraph::predecessors(int i) {
-  return make_iterator_range(boost::inv_adjacent_vertices(i, this->graph));
-}
-
-auto AnalysisGraph::predecessors(string node_name) {
-  return this->predecessors(this->name_to_vertex.at(node_name));
-}
-
-vector<Node> AnalysisGraph::get_successor_list(string node) {
-  vector<Node> successors = {};
-  for (int successor : this->successors(node)) {
-    successors.push_back((*this)[successor]);
-  }
-  return successors;
-}
-
-vector<Node> AnalysisGraph::get_predecessor_list(string node) {
-  vector<Node> predecessors = {};
-  for (int predecessor : this->predecessors(node)) {
-    predecessors.push_back((*this)[predecessor]);
-  }
-  return predecessors;
-=======
 
 int AnalysisGraph::get_degree(int vertex_id) {
   return boost::in_degree(vertex_id, this->graph) +
          boost::out_degree(vertex_id, this->graph);
->>>>>>> 9b10d94b
 }
 
 void AnalysisGraph::map_concepts_to_indicators(int n_indicators,
                                                string country) {
-<<<<<<< HEAD
-  using boost::range::sort;
-=======
->>>>>>> 9b10d94b
   spdlog::set_level(spdlog::level::debug);
   sqlite3* db;
   int rc = sqlite3_open(getenv("DELPHI_DB"), &db);
@@ -142,29 +91,15 @@
         "select `Value` from indicator where `Variable` like '{0}' and `Country` like '{1}'"_format(
             indicator, country);
     rc = sqlite3_prepare_v2(db, query.c_str(), -1, &stmt, NULL);
-<<<<<<< HEAD
-    return sqlite3_step(stmt) == SQLITE_ROW;
-=======
     rc = sqlite3_step(stmt) == SQLITE_ROW;
     sqlite3_reset(stmt);
     return rc;
->>>>>>> 9b10d94b
   };
 
   auto get_indicator_source = [&](string indicator) {
     query =
         "select `Source` from indicator where `Variable` like '{0}' and `Country` like '{1}' limit 1"_format(
             indicator, country);
-<<<<<<< HEAD
-    sqlite3_prepare_v2(db, query.c_str(), -1, &stmt, NULL);
-    sqlite3_step(stmt);
-    return string(reinterpret_cast<const char*>(sqlite3_column_text(stmt, 0)));
-  };
-
-  // Making the mapping more deterministic by sorting the nodes alphabetically
-  // by name.
-
-=======
     rc = sqlite3_prepare_v2(db, query.c_str(), -1, &stmt, NULL);
     rc = sqlite3_step(stmt);
     string source =
@@ -173,7 +108,6 @@
     return source;
   };
 
->>>>>>> 9b10d94b
   for (Node& node : this->nodes()) {
     node.clear_indicators(); // Clear pre-existing attached indicators
 
@@ -186,22 +120,14 @@
       matches.push_back(
           string(reinterpret_cast<const char*>(sqlite3_column_text(stmt, 0))));
     }
-<<<<<<< HEAD
-=======
     sqlite3_reset(stmt);
->>>>>>> 9b10d94b
 
     string ind_name, ind_source;
 
     for (int i = 0; i < n_indicators; i++) {
       bool at_least_one_indicator_found = false;
       for (string indicator : matches) {
-<<<<<<< HEAD
-        if (!contains(this->indicators_in_CAG, indicator) and
-            has_data(indicator)) {
-=======
         if (!in(this->indicators_in_CAG, indicator) and has_data(indicator)) {
->>>>>>> 9b10d94b
           node.add_indicator(indicator, get_indicator_source(indicator));
           this->indicators_in_CAG.insert(indicator);
           at_least_one_indicator_found = true;
@@ -217,10 +143,6 @@
       }
     }
   }
-<<<<<<< HEAD
-  sqlite3_finalize(stmt);
-  sqlite3_close(db);
-=======
   rc = sqlite3_finalize(stmt);
   rc = sqlite3_close(db);
 }
@@ -251,7 +173,6 @@
 void AnalysisGraph::set_derivative(string concept, double derivative) {
   int v = this->get_vertex_id(concept);
   this->s0[2 * v + 1] = derivative;
->>>>>>> 9b10d94b
 }
 
 void AnalysisGraph::initialize_random_number_generator() {
@@ -339,209 +260,6 @@
   (*this)[start].visited = false;
 };
 
-<<<<<<< HEAD
-void AnalysisGraph::set_default_initial_state() {
-  // Let vertices of the CAG be v = 0, 1, 2, 3, ...
-  // Then,
-  //    indexes 2*v keeps track of the state of each variable v
-  //    indexes 2*v+1 keeps track of the state of ∂v/∂t
-  int num_verts = this->num_vertices();
-  int num_els = num_verts * 2;
-
-  this->s0 = Eigen::VectorXd(num_els);
-  this->s0.setZero();
-
-  for (int i = 0; i < num_els; i += 2) {
-    this->s0(i) = 1.0;
-  }
-}
-
-int AnalysisGraph::get_vertex_id_for_concept(string concept, string caller) {
-  int vert_id = -1;
-
-  try {
-    vert_id = this->name_to_vertex.at(concept);
-  }
-  catch (const out_of_range& oor) {
-    error("AnalysisGraph::{0}\n"
-          "The concept {1} is not in the CAG!",
-          caller,
-          concept);
-    rethrow_exception(current_exception());
-  }
-
-  return vert_id;
-}
-
-int AnalysisGraph::get_degree(int vertex_id) {
-  return boost::in_degree(vertex_id, this->graph) +
-         boost::out_degree(vertex_id, this->graph);
-}
-
-AnalysisGraph AnalysisGraph::from_json_file(string filename,
-                                            double belief_score_cutoff,
-                                            double grounding_score_cutoff,
-                                            string ontology) {
-  auto json_data = utils::load_json(filename);
-  debug("Loading INDRA statements JSON file.");
-
-  AnalysisGraph G;
-
-  unordered_map<string, int> name_to_vertex = {};
-
-  debug("Processing INDRA statements...");
-  for (auto stmt : tqdm(json_data)) {
-    if (stmt["type"] == "Influence") {
-      auto subj_ground = stmt["subj"]["concept"]["db_refs"][ontology][0][1];
-      auto obj_ground = stmt["obj"]["concept"]["db_refs"][ontology][0][1];
-      bool grounding_check = (subj_ground >= grounding_score_cutoff) and
-                             (obj_ground >= grounding_score_cutoff);
-      if (grounding_check) {
-        auto subj = stmt["subj"]["concept"]["db_refs"]["WM"][0][0];
-        auto obj = stmt["obj"]["concept"]["db_refs"]["WM"][0][0];
-        if (!subj.is_null() and !obj.is_null()) {
-          if (stmt["belief"] < belief_score_cutoff) {
-            continue;
-          }
-
-          string subj_str = subj.get<string>();
-          string obj_str = obj.get<string>();
-
-          if (subj_str.compare(obj_str) != 0) { // Guard against self loops
-            // Add the nodes to the graph if they are not in it already
-            for (string name : {subj_str, obj_str}) {
-              G.add_node(name);
-            }
-
-            // Add the edge to the graph if it is not in it already
-            for (auto evidence : stmt["evidence"]) {
-              auto annotations = evidence["annotations"];
-              auto subj_adjectives = annotations["subj_adjectives"];
-              auto obj_adjectives = annotations["obj_adjectives"];
-              auto subj_adjective =
-                  (!subj_adjectives.is_null() and subj_adjectives.size() > 0)
-                      ? subj_adjectives[0]
-                      : "None";
-              auto obj_adjective =
-                  (obj_adjectives.size() > 0) ? obj_adjectives[0] : "None";
-              auto subj_polarity = annotations["subj_polarity"];
-              auto obj_polarity = annotations["obj_polarity"];
-
-              if (subj_polarity.is_null()) {
-                subj_polarity = 1;
-              }
-              if (obj_polarity.is_null()) {
-                obj_polarity = 1;
-              }
-              string subj_adj_str = subj_adjective.get<string>();
-              string obj_adj_str = subj_adjective.get<string>();
-              auto causal_fragment =
-                  CausalFragment({subj_adj_str, subj_polarity, subj_str},
-                                 {obj_adj_str, obj_polarity, obj_str});
-
-              G.add_edge(causal_fragment);
-            }
-          }
-        }
-      }
-    }
-  }
-  G.initialize_random_number_generator();
-  return G;
-}
-
-AnalysisGraph
-AnalysisGraph::from_uncharted_json_dict(nlohmann::json json_data) {
-  AnalysisGraph G;
-
-  unordered_map<string, int> name_to_vertex = {};
-
-  auto statements = json_data["statements"];
-
-  for (auto stmt : statements) {
-    auto evidence = stmt["evidence"];
-
-    if (evidence.is_null()) {
-      continue;
-    }
-
-    auto subj = stmt["subj"];
-    auto obj = stmt["obj"];
-
-    if (subj.is_null() or obj.is_null()) {
-      continue;
-    }
-
-    auto subj_db_ref = subj["db_refs"];
-    auto obj_db_ref = obj["db_refs"];
-
-    if (subj_db_ref.is_null() or obj_db_ref.is_null()) {
-      continue;
-    }
-
-    auto subj_concept_json = subj_db_ref["concept"];
-    auto obj_concept_json = obj_db_ref["concept"];
-
-
-    if (subj_concept_json.is_null() or obj_concept_json.is_null()) {
-      continue;
-    }
-
-    // TODO: Not sure why python version is doing a split on / and
-    // then again a join on /!!
-    string subj_name = subj_concept_json.get<string>();
-    string obj_name = obj_concept_json.get<string>();
-
-    auto subj_delta = stmt["subj_delta"];
-    auto obj_delta = stmt["obj_delta"];
-
-    auto subj_polarity_json = subj_delta["polarity"];
-    auto obj_polarity_json = obj_delta["polarity"];
-
-    int subj_polarity = 1;
-    int obj_polarity = 1;
-    if (!subj_polarity_json.is_null()) {
-      subj_polarity = subj_polarity_json.get<int>();
-    }
-
-    if (!obj_polarity_json.is_null()) {
-      obj_polarity = obj_polarity_json.get<int>();
-    }
-
-    auto subj_adjectives = subj_delta["adjectives"];
-    auto obj_adjectives = obj_delta["adjectives"];
-    auto subj_adjective =
-        (!subj_adjectives.is_null() and subj_adjectives.size() > 0)
-            ? subj_adjectives[0]
-            : "None";
-    auto obj_adjective =
-        (obj_adjectives.size() > 0) ? obj_adjectives[0] : "None";
-
-    string subj_adj_str = subj_adjective.get<string>();
-    string obj_adj_str = obj_adjective.get<string>();
-
-    auto causal_fragment =
-        CausalFragment({subj_adj_str, subj_polarity, subj_name},
-                       {obj_adj_str, obj_polarity, obj_name});
-    string text = stmt["evidence"][0]["text"].get<string>();
-    G.add_edge(causal_fragment);
-  }
-  G.initialize_random_number_generator();
-  return G;
-}
-
-AnalysisGraph AnalysisGraph::from_uncharted_json_string(string json_string) {
-  auto json_data = nlohmann::json::parse(json_string);
-  return AnalysisGraph::from_uncharted_json_dict(json_data);
-}
-
-AnalysisGraph AnalysisGraph::from_uncharted_json_file(string filename) {
-  auto json_data = utils::load_json(filename);
-  return AnalysisGraph::from_uncharted_json_dict(json_data);
-}
-
-=======
->>>>>>> 9b10d94b
 void AnalysisGraph::clear_state() {
   this->A_beta_factors.clear();
 
@@ -553,87 +271,6 @@
   this->beta_dependent_cells.clear();
 }
 
-<<<<<<< HEAD
-AnalysisGraph AnalysisGraph::get_subgraph_for_concept(string concept,
-                                                      bool inward,
-                                                      int depth) {
-
-  using ranges::views::filter, ranges::views::transform, ranges::to;
-
-  // Mark all the vertices as not visited
-  for_each(this->nodes(), [](Node& node) { node.visited = false; });
-
-  int num_verts = this->num_vertices();
-
-  unordered_set<int> vertices_to_keep = unordered_set<int>();
-
-  this->get_subgraph(
-      this->name_to_vertex.at(concept), vertices_to_keep, depth, inward);
-
-  unordered_set<string> nodes_to_remove =
-      this->node_indices() |
-      filter([&](int v) { return !contains(vertices_to_keep, v); }) |
-      transform([&](int v) { return (*this)[v].name; }) | to<unordered_set>();
-
-  if (vertices_to_keep.size() == 0) {
-    warn("Subgraph has 0 nodes - returning an empty CAG!");
-  }
-
-  // Make a copy of current AnalysisGraph
-  // TODO: We have to make sure that we are making a deep copy.
-  //       Test so far does not show suspicious behavior
-  AnalysisGraph G_sub = *this;
-  for_each(nodes_to_remove, [&](string n) { G_sub.remove_node(n); });
-  G_sub.clear_state();
-
-  return G_sub;
-}
-
-AnalysisGraph AnalysisGraph::get_subgraph_for_concept_pair(
-    string source_concept, string target_concept, int cutoff) {
-  int src_id = this->get_vertex_id_for_concept(
-      source_concept, "get_subgraph_for_concept_pair()");
-  int tgt_id = this->get_vertex_id_for_concept(
-      target_concept, "get_subgraph_for_concept_pair()");
-
-  unordered_set<int> vertices_to_keep;
-  unordered_set<string> vertices_to_remove;
-  vector<int> path;
-
-  // Mark all the vertices are not visited
-  for_each(this->node_indices(), [&](int v) { (*this)[v].visited = false; });
-
-  this->get_subgraph_between(src_id, tgt_id, path, vertices_to_keep, cutoff);
-
-  if (vertices_to_keep.size() == 0) {
-    warn("AnalysisGraph::get_subgraph_for_concept_pair(): "
-         "There are no paths of length <= {0} from "
-         "source concept {1} --to-> target concept {2}. "
-         "Returning an empty CAG!",
-         cutoff,
-         source_concept,
-         target_concept);
-  }
-
-  // Determine the vertices to be removed
-  for (int vert_id : this->node_indices()) {
-    if (vertices_to_keep.find(vert_id) == vertices_to_keep.end()) {
-      vertices_to_remove.insert((*this)[vert_id].name);
-    }
-  }
-
-  // Make a copy of current AnalysisGraph
-  // TODO: We have to make sure that we are making a deep copy.
-  //       Test so far does not show suspicious behavior
-  AnalysisGraph G_sub = *this;
-  G_sub.remove_nodes(vertices_to_remove);
-  G_sub.clear_state();
-
-  return G_sub;
-}
-
-=======
->>>>>>> 9b10d94b
 void AnalysisGraph::prune(int cutoff) {
   int num_verts = this->num_vertices();
   int src_degree = -1;
@@ -669,17 +306,10 @@
 
 void AnalysisGraph::remove_node(int node_id) {
   // Delete all the edges incident to this node
-<<<<<<< HEAD
-  boost::clear_vertex(node_id, this->graph);
-
-  // Remove the vertex
-  boost::remove_vertex(node_id, this->graph);
-=======
   clear_vertex(node_id, this->graph);
 
   // Remove the vertex
   remove_vertex(node_id, this->graph);
->>>>>>> 9b10d94b
 
   // Update the internal meta-data
   for (int vert_id : this->node_indices()) {
@@ -688,11 +318,7 @@
 }
 
 void AnalysisGraph::remove_node(string concept) {
-<<<<<<< HEAD
-  this->remove_node(this->name_to_vertex.at(concept));
-=======
   this->remove_node(this->get_vertex_id(concept));
->>>>>>> 9b10d94b
 }
 
 void AnalysisGraph::remove_nodes(unordered_set<string> concepts) {
@@ -723,31 +349,6 @@
 }
 
 void AnalysisGraph::remove_edge(string src, string tgt) {
-<<<<<<< HEAD
-  int src_id = -1;
-  int tgt_id = -1;
-
-  try {
-    src_id = this->name_to_vertex.at(src);
-  }
-  catch (const out_of_range& oor) {
-    error("AnalysisGraph::remove_edge: Source vertex {} is not in the CAG!",
-          src);
-    return;
-  }
-
-  try {
-    tgt_id = this->name_to_vertex.at(tgt);
-  }
-  catch (const out_of_range& oor) {
-    error("AnalysisGraph::remove_edge: \n"
-          "\tTarget vertex {} is not in the CAG!",
-          tgt);
-    return;
-  }
-
-=======
->>>>>>> 9b10d94b
   // Remove the edge
   boost::remove_edge(
       this->get_vertex_id(src), this->get_vertex_id(tgt), this->graph);
@@ -769,11 +370,7 @@
 
                    // Flag invalid source vertices
                    try {
-<<<<<<< HEAD
-                     src_id = this->name_to_vertex.at(edge.first);
-=======
                      src_id = this->get_vertex_id(edge.first);
->>>>>>> 9b10d94b
                    }
                    catch (const out_of_range& oor) {
                      src_id = -1;
@@ -781,11 +378,7 @@
 
                    // Flag invalid target vertices
                    try {
-<<<<<<< HEAD
-                     tgt_id = this->name_to_vertex.at(edge.second);
-=======
                      tgt_id = this->get_vertex_id(edge.second);
->>>>>>> 9b10d94b
                    }
                    catch (const out_of_range& oor) {
                      tgt_id = -1;
@@ -795,12 +388,7 @@
                    if (src_id != -1 && tgt_id != -1) {
                      pair<int, int> edge_id = make_pair(src_id, tgt_id);
 
-<<<<<<< HEAD
-                     if (this->beta2cell.find(edge_id) ==
-                         this->beta2cell.end()) {
-=======
                      if (in(this->beta2cell, edge_id)) {
->>>>>>> 9b10d94b
                        src_id = -2;
                      }
                    }
@@ -866,35 +454,6 @@
   }
 }
 
-<<<<<<< HEAD
-/** Output the graph in DOT format */
-string AnalysisGraph::to_dot() {
-  auto [G, gvc] = this->to_agraph();
-
-  stringstream sstream;
-  stringbuf* sstream_buffer;
-  streambuf* original_cout_buffer;
-
-  // Back up original cout buffer
-  original_cout_buffer = cout.rdbuf();
-  sstream_buffer = sstream.rdbuf();
-
-  // Redirect cout to sstream
-  cout.rdbuf(sstream_buffer);
-
-  gvRender(gvc, G, "dot", stdout);
-  agclose(G);
-  gvFreeContext(gvc);
-
-  // Restore cout's original buffer
-  cout.rdbuf(original_cout_buffer);
-
-  // Return the string with the graph in DOT format
-  return sstream.str();
-}
-
-=======
->>>>>>> 9b10d94b
 AnalysisGraph
 AnalysisGraph::from_causal_fragments(vector<CausalFragment> causal_fragments) {
   AnalysisGraph G;
@@ -924,62 +483,21 @@
 
 Edge& AnalysisGraph::edge(int source, string target) {
   return this->graph
-<<<<<<< HEAD
-      [boost::edge(source, this->name_to_vertex.at(target), this->graph).first];
-=======
       [boost::edge(source, this->get_vertex_id(target), this->graph).first];
->>>>>>> 9b10d94b
 }
 
 Edge& AnalysisGraph::edge(string source, int target) {
   return this->graph
-<<<<<<< HEAD
-      [boost::edge(this->name_to_vertex.at(source), target, this->graph).first];
-}
-
-Edge& AnalysisGraph::edge(string source, string target) {
-  return this->graph[boost::edge(this->name_to_vertex.at(source),
-                                 this->name_to_vertex.at(target),
-=======
       [boost::edge(this->get_vertex_id(source), target, this->graph).first];
 }
 
 Edge& AnalysisGraph::edge(string source, string target) {
   return this->graph[boost::edge(this->get_vertex_id(source),
                                  this->get_vertex_id(target),
->>>>>>> 9b10d94b
                                  this->graph)
                          .first];
 }
 
-<<<<<<< HEAD
-Edge& AnalysisGraph::edge(boost::graph_traits<DiGraph>::edge_descriptor e) {
-  return this->graph[e];
-}
-
-pair<boost::graph_traits<DiGraph>::edge_descriptor, bool>
-AnalysisGraph::add_edge(int source, int target) {
-  return boost::add_edge(source, target, this->graph);
-}
-
-pair<boost::graph_traits<DiGraph>::edge_descriptor, bool>
-AnalysisGraph::add_edge(int source, string target) {
-  return boost::add_edge(source, this->name_to_vertex.at(target), this->graph);
-}
-
-pair<boost::graph_traits<DiGraph>::edge_descriptor, bool>
-AnalysisGraph::add_edge(string source, int target) {
-  return boost::add_edge(this->name_to_vertex.at(source), target, this->graph);
-}
-
-pair<boost::graph_traits<DiGraph>::edge_descriptor, bool>
-AnalysisGraph::add_edge(string source, string target) {
-  return boost::add_edge(this->name_to_vertex.at(source),
-                         this->name_to_vertex.at(target),
-                         this->graph);
-}
-
-=======
 Edge& AnalysisGraph::edge(EdgeDescriptor e) { return this->graph[e]; }
 
 pair<EdgeDescriptor, bool> AnalysisGraph::add_edge(int source, int target) {
@@ -1001,7 +519,6 @@
                          this->graph);
 }
 
->>>>>>> 9b10d94b
 void AnalysisGraph::merge_nodes(string concept_1,
                                 string concept_2,
                                 bool same_polarity) {
@@ -1060,8 +577,6 @@
   // Remove vertex_to_remove from the CAG
   // Note: This is an overloaded private method that takes in a vertex id
   this->remove_node(concept_1);
-<<<<<<< HEAD
-=======
 }
 
 void AnalysisGraph::set_default_initial_state() {
@@ -1078,7 +593,6 @@
   for (int i = 0; i < num_els; i += 2) {
     this->s0(i) = 1.0;
   }
->>>>>>> 9b10d94b
 }
 
 void AnalysisGraph::set_log_likelihood() {
@@ -1225,19 +739,6 @@
   for (int v = 0; v < num_verts; v++) {
     vector<Indicator>& indicators = (*this)[v].indicators;
 
-<<<<<<< HEAD
-    observed_state[v] = indicators | transform([&](Indicator ind) {
-                          return get_data_value(ind.get_name(),
-                                                country,
-                                                state,
-                                                county,
-                                                year,
-                                                month,
-                                                ind.get_unit(),
-                                                this->data_heuristic);
-                        }) |
-                        to<vector>();
-=======
     for (auto& ind : indicators) {
       auto vals = get_data_value(ind.get_name(),
                                  country,
@@ -1250,18 +751,13 @@
 
       observed_state[v].push_back(vals);
     }
->>>>>>> 9b10d94b
   }
 
   return observed_state;
 }
 
 void AnalysisGraph::add_node(string concept) {
-<<<<<<< HEAD
-  if (!contains(this->name_to_vertex, concept)) {
-=======
   if (!in(this->name_to_vertex, concept)) {
->>>>>>> 9b10d94b
     int v = boost::add_vertex(this->graph);
     this->name_to_vertex[concept] = v;
     (*this)[v].name = concept;
@@ -1529,11 +1025,7 @@
     }
     break;
   case InitialBeta::MEAN:
-<<<<<<< HEAD
-    for (graph_traits<DiGraph>::edge_descriptor e : this->edges()) {
-=======
     for (EdgeDescriptor e : this->edges()) {
->>>>>>> 9b10d94b
       graph[e].beta = graph[e].kde.mu;
     }
     break;
@@ -1583,18 +1075,10 @@
                                          vector<vector<double>>()));
 
   for (int samp = 0; samp < this->res; samp++) {
-<<<<<<< HEAD
-    vector<Eigen::VectorXd>& sample =
-        this->predicted_latent_state_sequences[samp];
-
-    this->predicted_observed_state_sequences[samp] =
-        sample | transform([this](Eigen::VectorXd latent_state) {
-=======
     vector<VectorXd>& sample = this->predicted_latent_state_sequences[samp];
 
     this->predicted_observed_state_sequences[samp] =
         sample | transform([this](VectorXd latent_state) {
->>>>>>> 9b10d94b
           return this->sample_observed_state(latent_state);
         }) |
         to<vector>();
@@ -1760,11 +1244,7 @@
 
   this->test_observed_state_sequence =
       this->synthetic_latent_state_sequence |
-<<<<<<< HEAD
-      transform([this](Eigen::VectorXd latent_state) {
-=======
       transform([this](VectorXd latent_state) {
->>>>>>> 9b10d94b
         return this->sample_observed_state(latent_state);
       }) |
       to<vector>();
@@ -1838,17 +1318,6 @@
     // scaled by the value of the latent state that caused this observation.
     // TODO: Question - Is ind.mean * latent_state[ 2*v ] correct?
     //                  Shouldn't it be ind.mean + latent_state[ 2*v ]?
-<<<<<<< HEAD
-    std::transform(indicators.begin(),
-                   indicators.end(),
-                   observed_state[v].begin(),
-                   [&](Indicator ind) {
-                     normal_distribution<double> gaussian(
-                         ind.mean * latent_state[2 * v], ind.stdev);
-
-                     return gaussian(this->rand_num_generator);
-                   });
-=======
     observed_state[v] = indicators | transform([&](Indicator ind) {
                           normal_distribution<double> gaussian(
                               ind.mean * latent_state[2 * v], ind.stdev);
@@ -1856,7 +1325,6 @@
                           return gaussian(this->rand_num_generator);
                         }) |
                         to<vector>();
->>>>>>> 9b10d94b
   }
 
   return observed_state;
@@ -1913,14 +1381,6 @@
 }
 
 double AnalysisGraph::calculate_delta_log_prior() {
-<<<<<<< HEAD
-  // If kde of an edge is truely optional ≡ there are some
-  // edges without a kde assigned, we should not access it
-  // using .value() (In the case of kde being missing, this
-  // will throw an exception). We should follow a process
-  // similar to Tran_Mat_Cell::sample_from_prior
-=======
->>>>>>> 9b10d94b
   KDE& kde = this->graph[this->previous_beta.first].kde;
 
   // We have to return: log( p( β_new )) - log( p( β_old ))
@@ -1957,85 +1417,4 @@
     // Reject the sample
     this->revert_back_to_previous_state();
   }
-<<<<<<< HEAD
-}
-
-void AnalysisGraph::set_indicator(string concept,
-                                  string indicator,
-                                  string source) {
-  if (contains(this->indicators_in_CAG, indicator)) {
-    debug("{0} already exists in Causal Analysis Graph, Indicator {0} was "
-          "not added to Concept {1}.",
-          indicator,
-          concept);
-    return;
-  }
-  try {
-    (*this)[concept].add_indicator(indicator, source);
-    this->indicators_in_CAG.insert(indicator);
-  }
-  catch (const out_of_range& oor) {
-    error("Error: AnalysisGraph::set_indicator()\n"
-          "\tConcept: {0} is not in the CAG\n"
-          "\tIndicator: {1} with Source: {2}"
-          "\tCannot be added\n",
-          concept,
-          indicator,
-          source);
-  }
-}
-
-void AnalysisGraph::delete_indicator(string concept, string indicator) {
-  try {
-    (*this)[concept].delete_indicator(indicator);
-    this->indicators_in_CAG.erase(indicator);
-  }
-  catch (const out_of_range& oor) {
-    error("Error: AnalysisGraph::delete_indicator()\n"
-          "\tConcept: {0} is not in the CAG\n"
-          "\tIndicator: {1} cannot be deleted",
-          concept,
-          indicator);
-  }
-}
-
-void AnalysisGraph::delete_all_indicators(string concept) {
-  try {
-    (*this)[concept].clear_indicators();
-  }
-  catch (const out_of_range& oor) {
-    error("Error: AnalysisGraph::delete_indicator()\n"
-          "\tConcept: {} is not in the CAG\n"
-          "\tIndicators cannot be deleted",
-          concept);
-  }
-}
-
-void AnalysisGraph::replace_indicator(string concept,
-                                      string indicator_old,
-                                      string indicator_new,
-                                      string source) {
-  if (this->indicators_in_CAG.find(indicator_new) !=
-      this->indicators_in_CAG.end()) {
-    warn("{0} already exists in Causal Analysis Graph, Indicator {0} did "
-         "not replace Indicator {1} for Concept {2}.",
-         indicator_new,
-         indicator_old,
-         concept);
-    return;
-  }
-  try {
-    (*this)[concept].replace_indicator(indicator_old, indicator_new, source);
-    this->indicators_in_CAG.insert(indicator_new);
-    this->indicators_in_CAG.erase(indicator_old);
-  }
-  catch (const out_of_range& oor) {
-    error("AnalysisGraph::replace_indicator()\n"
-          "\tConcept: {0} is not in the CAG\n"
-          "\tIndicator: {1} cannot be replaced",
-          concept,
-          indicator_old);
-  }
-=======
->>>>>>> 9b10d94b
 }